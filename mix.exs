--- conflicted
+++ resolved
@@ -66,13 +66,7 @@
       {:ex_json_schema, "~> 0.5"},
       # For testing
       {:ex_machina, "~> 2.3", only: :test},
-<<<<<<< HEAD
 
-
-=======
-      # For creating date times
-      {:good_times, "~> 1.1"},
->>>>>>> 5621a2cb
       # Pagination
       {:scrivener_ecto, "~> 2.3"},
       # QR code generation
