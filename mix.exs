defmodule WraftDoc.Mixfile do
  @moduledoc false
  use Mix.Project

  def project do
    [
      app: :wraft_doc,
      version: "0.0.1",
      elixir: "~> 1.13",
      elixirc_paths: elixirc_paths(Mix.env()),
      compilers: [:phoenix, :gettext] ++ Mix.compilers() ++ [:phoenix_swagger],
      start_permanent: Mix.env() == :prod,
      aliases: aliases(),
      deps: deps(),
      # Coveralls
      app: :excoveralls,
      version: "1.0.0",
      elixir: "~> 1.0.0",
      deps: deps(),
      test_coverage: [tool: ExCoveralls],
      preferred_cli_env: [
        coveralls: :test,
        "coveralls.detail": :test,
        "coveralls.post": :test,
        "coveralls.html": :test
      ]
    ]
  end

  # Configuration for the OTP application.
  #
  # Type `mix help compile.app` for more information.
  def application do
    [
      mod: {WraftDoc.Application, []},
      extra_applications: [:logger, :runtime_tools, :waffle_ecto]
    ]
  end

  # Specifies which paths to compile per environment.
  defp elixirc_paths(:test), do: ["lib", "test/support"]
  defp elixirc_paths(_), do: ["lib"]

  # Specifies your project dependencies.
  #
  # Type `mix help deps` for examples and options.
  defp deps do
    [
      {:phoenix, "~> 1.6.6", override: true},
      {:phoenix_pubsub, "~> 2.0.0"},
      {:phoenix_ecto, "~> 4.4.0"},
      {:phoenix_view, "~> 1.1.0"},
      {:ecto_sql, "~> 3.7.1"},
      {:postgrex, ">= 0.0.0"},
      {:phoenix_html, "~> 3.2.0", override: true},
      {:phoenix_live_reload, "~> 1.3.3", only: :dev},
      {:esbuild, "~> 0.3", runtime: Mix.env() == :dev},
      {:gettext, "~> 0.18.2"},
      {:plug_cowboy, "~> 2.5.2"},
      {:distillery, "~> 2.1.1"},
      # Password encryption
      {:comeonin, "~> 5.3.2"},
      {:bcrypt_elixir, "~> 2.3.0"},
      # User authentication
      {:guardian, "~> 2.2.1"},
      {:guardian_phoenix, "~> 2.0"},
      # CORS
      {:cors_plug, "~> 2.0.2"},
      # File upload to AWS
      {:waffle, "~> 1.1.5"},
      {:waffle_ecto, "~> 0.0.11"},
      # Waffle support for AWS S3
      {:ex_aws, "~> 2.2.9"},
      {:ex_aws_s3, "~> 2.0"},
      {:hackney, "~> 1.18.0"},
      {:sweet_xml, "~> 0.7.2"},
      # Time and date formating
      {:timex, "~>  3.7.6"},
      # JSON parser
      {:jason, "~> 1.3.0"},
<<<<<<< HEAD
=======
      {:poison, "~> 5.0.0", override: true},
>>>>>>> 3875c537
      # API documentation
      {:phoenix_swagger, "~> 0.8.2"},

      # For Writing Api documentation by slate
      {:bureaucrat, "~> 0.2.5"},
      {:ex_json_schema, "~> 0.7.1"},
      # For testing
      {:ex_machina, "~> 2.7", only: :test},
      {:bypass, "~> 2.1.0", only: :test},
      {:excoveralls, "~> 0.14.4", only: :test},
      {:faker, "~> 0.17", only: :test},
      # Pagination
      {:scrivener_ecto, "~> 2.7.0"},
      {:scrivener_list, "~> 2.0.1"},
      # QR code generation
      {:eqrcode, "~> 0.1.10"},
      # Background jobs
      {:oban, "~> 2.10.1"},
      # Email client
      {:bamboo, "~> 2.2.0"},
      {:httpoison, "~> 1.8.0"},

      # Activity stream
      {:spur, git: "https://github.com/shijithkjayan/spur.git", branch: :master},
      {:ex_audit, "~> 0.9.0"},

      # CSV parser
      {:csv, "~> 2.4.1"},
      # Live dashboard
      {:phoenix_live_dashboard, "~> 0.6.2"},
      # Business logic flow
      {:opus, "~> 0.8.3"},
      # Razorpay
      {:razorpay, "~> 0.5.0"},
      # PDF generation using wkhtmltopdf
      {:pdf_generator, "~> 0.6.2"},

      # For admin pannel
      {:kaffy, "~> 0.9.0"},
      {:ecto_enum, "~> 1.4"},

      # Code analysis tool
      {:credo, "~> 1.6.1", only: [:dev, :test], runtime: false}
    ]
  end

  # Aliases are shortcuts or tasks specific to the current project.
  # For example, to create, migrate and run the seeds file at once:
  #
  #     $ mix ecto.setup
  #
  # See the documentation for `Mix` for more info on aliases.
  defp aliases do
    [
      setup: ["deps.get", "ecto.setup"],
      "ecto.setup": ["ecto.create", "ecto.migrate", "run priv/repo/seeds.exs"],
      "ecto.reset": ["ecto.drop", "ecto.setup"],
      test: ["ecto.create --quiet", "ecto.migrate", "test"],
      swagger: ["phx.swagger.generate priv/static/swagger.json"],
      "assets.deploy": ["esbuild default --minify", "phx.digest"]
    ]
  end
end<|MERGE_RESOLUTION|>--- conflicted
+++ resolved
@@ -78,10 +78,7 @@
       {:timex, "~>  3.7.6"},
       # JSON parser
       {:jason, "~> 1.3.0"},
-<<<<<<< HEAD
-=======
       {:poison, "~> 5.0.0", override: true},
->>>>>>> 3875c537
       # API documentation
       {:phoenix_swagger, "~> 0.8.2"},
 
