defmodule WraftDoc.Workers.DefaultWorker do
  @moduledoc """
  Default Oban worker for all trivial jobs.
  """
  use Oban.Worker, queue: :default

  require Logger

  alias Ecto.Multi
  alias WraftDoc.Account
  alias WraftDoc.Account.Role
  alias WraftDoc.Account.User
  alias WraftDoc.Account.UserRole
  alias WraftDoc.Assets.Asset
  alias WraftDoc.ContentTypes
  alias WraftDoc.DataTemplates.DataTemplate
  alias WraftDoc.Document
<<<<<<< HEAD
  alias WraftDoc.Document.DataTemplate
=======
  alias WraftDoc.Document.Asset
>>>>>>> a9d8e04e
  alias WraftDoc.Document.Engine
  alias WraftDoc.Layouts.Layout
  alias WraftDoc.Layouts.LayoutAsset
  alias WraftDoc.Repo
  alias WraftDoc.Themes.Theme
  alias WraftDoc.Themes.ThemeAsset

  @superadmin_role "superadmin"

  @theme_folder_path Application.compile_env!(:wraft_doc, [:theme_folder])

  @wraft_theme_args %{
    name: "Wraft Frame",
    font: "Roboto ",
    body_color: "#111",
    primary_color: "#000",
    secondary_color: "#333"
  }

  @layout_file_path Application.compile_env!(:wraft_doc, [:layout_file])

  @wraft_layout_args %{
    name: "Wraft Layout",
    description: "Wraft Layout",
    slug: "pletter",
    height: "40",
    width: "40",
    unit: "cm"
  }

  @wraft_layout_asset_args %{
    name: @wraft_layout_args.name,
    type: "layout",
    file: %Plug.Upload{
      filename: "letterhead.pdf",
      content_type: "application/pdf"
    }
  }

  @template_files_path Application.compile_env!(:wraft_doc, [:default_template_files])

  @impl Oban.Worker
  def perform(%Job{
        args: %{"organisation_id" => organisation_id, "user_id" => user_id},
        tags: ["personal_organisation_roles"]
      }) do
    Multi.new()
    |> Multi.insert(:role, %Role{name: @superadmin_role, organisation_id: organisation_id})
    |> Multi.insert(:user_role, fn %{role: role} ->
      %UserRole{role_id: role.id, user_id: user_id}
    end)
    |> Repo.transaction()
    |> case do
      {:ok, _} ->
        :ok

      {:error, _, changeset, _} ->
        Logger.error("Personal Organisation role insert failed", changeset: changeset)
        {:error, changeset}
    end
  end

  def perform(%Job{
        args: %{
          "organisation_id" => organisation_id,
          "current_user_id" => current_user_id,
          "flow_id" => flow_id
        },
        tags: ["wraft_templates"]
      }) do
    current_user =
      User
      |> Repo.get(current_user_id)
      |> Map.put(:current_org_id, organisation_id)

    %{id: engine_id} = Repo.get_by(Engine, name: "Pandoc")

    %{
      offer_letter_content_type: offer_letter_content_type,
      nda_content_type: nda_content_type,
      offer_letter_data_template: offer_letter_data_template,
      nda_data_template: nda_data_template
    } = load_all_templates()

    Multi.new()
    |> Multi.insert(
      :theme,
      Theme.changeset(%Theme{}, Map.put(@wraft_theme_args, :organisation_id, organisation_id))
    )
    |> Multi.insert(
      :layout,
      Layout.changeset(
        %Layout{},
        Map.merge(@wraft_layout_args, %{organisation_id: organisation_id, engine_id: engine_id})
      )
    )
    |> Multi.insert(
      :contract_layout,
      Layout.changeset(
        %Layout{},
        Map.merge(@wraft_layout_args, %{
          name: "Wraft Contract Layout",
          organisation_id: organisation_id,
          engine_id: engine_id,
          slug: "contract"
        })
      )
    )
    |> Multi.run(:upload_layout_asset, fn _, %{layout: layout} ->
      create_wraft_layout_assets(layout, organisation_id)
    end)
    |> Multi.run(:upload_theme_asset, fn _, %{theme: theme} ->
      create_wraft_theme_assets(theme, organisation_id)
    end)
    |> Multi.run(:content_type_1, fn _, %{theme: theme, layout: layout} ->
      wraft_variant =
        create_wraft_variant(current_user, theme, layout, flow_id, offer_letter_content_type)

      {:ok, wraft_variant}
    end)
    |> Multi.insert(:data_template_1, fn %{content_type_1: content_type} ->
      DataTemplate.changeset(
        %DataTemplate{},
        Map.merge(offer_letter_data_template, %{
          "content_type_id" => content_type.id,
          "creator_id" => current_user_id
        })
      )
    end)
    |> Multi.run(:content_type_2, fn _, %{theme: theme, contract_layout: layout} ->
      wraft_variant = create_wraft_variant(current_user, theme, layout, flow_id, nda_content_type)
      {:ok, wraft_variant}
    end)
    |> Multi.insert(:data_template_2, fn %{content_type_2: content_type} ->
      DataTemplate.changeset(
        %DataTemplate{},
        Map.merge(nda_data_template, %{
          "content_type_id" => content_type.id,
          "creator_id" => current_user_id
        })
      )
    end)
    |> Repo.transaction()
    |> case do
      {:ok, _} ->
        :ok

      {:error, _, changeset, _} ->
        Logger.error("Wraft theme and layout creation failed", changeset: changeset)
        {:error, changeset}
    end
  end

  def perform(%Job{args: %{"user_id" => user_id, "roles" => role_ids}, tags: ["assign_role"]}) do
    Enum.each(role_ids, &Account.create_user_role(user_id, &1))
    :ok
  end

  # Creates a wraft branded asset, uploads the file and returns the id.
  defp create_wraft_branded_asset(organisation_id, params) do
    %Asset{}
    |> Asset.changeset(Map.put(params, :organisation_id, organisation_id))
    |> Repo.insert!()
    |> Asset.file_changeset(params)
    |> Repo.update!()
    |> Map.get(:id)
  end

  defp create_wraft_theme_assets(theme, organisation_id) do
    font_files =
      @theme_folder_path
      |> File.ls!()
      |> Enum.filter(fn file -> String.ends_with?(file, ".ttf") end)

    Enum.each(font_files, fn font_file ->
      asset_params = %{
        name: Path.basename(font_file),
        type: "theme",
        file: %Plug.Upload{
          filename: Path.basename(font_file),
          path: Path.join(@theme_folder_path, font_file),
          content_type: "application/octet-stream"
        }
      }

      asset_id = create_wraft_branded_asset(organisation_id, asset_params)
      Repo.insert(%ThemeAsset{theme_id: theme.id, asset_id: asset_id})
    end)

    {:ok, "ok"}
  end

  defp create_wraft_layout_assets(layout, organisation_id) do
    asset_params =
      Map.update!(@wraft_layout_asset_args, :file, fn upload ->
        %Plug.Upload{upload | path: @layout_file_path}
      end)

    asset_id = create_wraft_branded_asset(organisation_id, asset_params)
    Repo.insert(%LayoutAsset{layout_id: layout.id, asset_id: asset_id})

    {:ok, "ok"}
  end

  defp create_wraft_variant(current_user, theme, layout, flow_id, params) do
    params = create_wraft_variant_params(current_user.id, params, theme.id, layout.id, flow_id)
    ContentTypes.create_content_type(current_user, params)
  end

  defp create_wraft_variant_params(current_user_id, params, theme_id, layout_id, flow_id) do
    fields =
      Enum.map(params["fields"], fn field ->
        field_type = String.capitalize(field["type"])

        %{
          "field_type_id" => Document.get_field_type_by_name(field_type).id,
          "key" => field["name"],
          "name" => field["name"]
        }
      end)

    Map.merge(params, %{
      "theme_id" => theme_id,
      "layout_id" => layout_id,
      "flow_id" => flow_id,
      "creator_id" => current_user_id,
      "fields" => fields
    })
  end

  def load_all_templates do
    offer_letter_template_path = Path.join(@template_files_path, "offer_letter.json")
    nda_template_path = Path.join(@template_files_path, "nda.json")

    offer_letter = load_template(offer_letter_template_path)
    nda = load_template(nda_template_path)

    %{
      offer_letter_content_type: offer_letter["content_type"],
      nda_content_type: nda["content_type"],
      offer_letter_data_template: offer_letter["data_template"],
      nda_data_template: nda["data_template"]
    }
  end

  defp load_template(path) do
    path
    |> File.read!()
    |> Jason.decode!()
  end
end<|MERGE_RESOLUTION|>--- conflicted
+++ resolved
@@ -15,11 +15,6 @@
   alias WraftDoc.ContentTypes
   alias WraftDoc.DataTemplates.DataTemplate
   alias WraftDoc.Document
-<<<<<<< HEAD
-  alias WraftDoc.Document.DataTemplate
-=======
-  alias WraftDoc.Document.Asset
->>>>>>> a9d8e04e
   alias WraftDoc.Document.Engine
   alias WraftDoc.Layouts.Layout
   alias WraftDoc.Layouts.LayoutAsset
