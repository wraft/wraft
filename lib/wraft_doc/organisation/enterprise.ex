--- conflicted
+++ resolved
@@ -738,16 +738,12 @@
   Get a plan from its UUID.
   """
   @spec get_plan(Ecto.UUID.t()) :: Plan.t() | nil
-<<<<<<< HEAD
+
   def get_plan(<<_::288>> = p_id) do
     case Repo.get(Plan, p_id) do
       %Plan{} = plan -> plan
       _ -> {:error, :invalid_id, "Plan"}
     end
-=======
-  def get_plan(<<_::288>> = p_uuid) do
-    Repo.get_by(Plan, id: p_uuid)
->>>>>>> 0761c59b
   end
 
   def get_plan(_), do: {:error, :invalid_id, "Plan"}
