defmodule WraftDoc.Enterprise do
  @moduledoc """
  Module that handles the repo connections of the enterprise context.
  """
  import Ecto.Query
  import Ecto
  alias Ecto.Multi

  alias WraftDoc.{
    Account,
    Account.User,
    Enterprise.ApprovalSystem,
    Enterprise.Flow,
    Enterprise.Flow.State,
    Enterprise.Membership,
    Enterprise.Membership.Payment,
    Enterprise.Organisation,
    Enterprise.Plan,
    Enterprise.Vendor,
    Notifications,
    Repo
  }

  alias WraftDoc.Account.Role

  alias WraftDocWeb.Worker.{EmailWorker, ScheduledWorker}

  @default_states [%{"state" => "Draft", "order" => 1}, %{"state" => "Publish", "order" => 2}]
  @default_controlled_states [
    %{"state" => "Draft", "order" => 1},
    %{"state" => "Review", "order" => 2},
    %{"state" => "Publish", "order" => 3}
  ]

  @trial_plan_name "Free Trial"
  @trial_duration 14
  @doc """
  Get a flow from its UUID.
  """
  @spec get_flow(binary, User.t()) :: Flow.t() | nil
  def get_flow(<<_::288>> = flow_id, %{organisation_id: org_id}) do
    case Repo.get_by(Flow, id: flow_id, organisation_id: org_id) do
      %Flow{} = flow -> flow
      _ -> {:error, :invalid_id, "Flow"}
    end
  end

  def get_flow(_, %{organisation_id: _}), do: {:error, :invalid_id, "Flow"}

  def get_flow(_, _), do: {:error, :fake}

  @doc """
  Get a state from its UUID and user's organisation.
  """
  @spec get_state(User.t(), Ecto.UUID.t()) :: State.t() | {:error, :invalid_id}
  def get_state(%User{organisation_id: org_id}, <<_::288>> = state_id) do
    query = from(s in State, where: s.id == ^state_id and s.organisation_id == ^org_id)

    case Repo.one(query) do
      %State{} = state -> state
      _ -> {:error, :invalid_id}
    end
  end

  def get_state(%User{organisation_id: _org_id}, _), do: {:error, :invalid_id}
  def get_state(_, <<_::288>>), do: {:error, :fake}

  @doc """
  Create a controlled flow flow.
  """
  @spec create_flow(User.t(), map) ::
          %Flow{creator: User.t()} | {:error, Ecto.Changeset.t()}

  def create_flow(%{organisation_id: org_id} = current_user, %{"controlled" => true} = params) do
    params = Map.merge(params, %{"organisation_id" => org_id})

    current_user
    |> build_assoc(:flows)
    |> Flow.controlled_changeset(params)
    |> Spur.insert()
    |> case do
      {:ok, flow} ->
        Task.start_link(fn -> create_default_states(current_user, flow, true) end)
        Repo.preload(flow, :creator)

      {:error, _} = changeset ->
        changeset
    end
  end

  @doc """
  Create an uncontrolled flow flow.
  """

  def create_flow(%{organisation_id: org_id} = current_user, params) do
    params = Map.merge(params, %{"organisation_id" => org_id})

    current_user
    |> build_assoc(:flows)
    |> Flow.changeset(params)
    |> Spur.insert()
    |> case do
      {:ok, flow} ->
        Task.start_link(fn -> create_default_states(current_user, flow) end)

        Repo.preload(flow, :creator)

      {:error, _} = changeset ->
        changeset
    end
  end

  def create_flow(_, _), do: {:error, :fake}

  @doc """
  List of all flows.
  """
  @spec flow_index(User.t(), map) :: map
  def flow_index(%User{organisation_id: org_id}, params) do
    query =
      from(f in Flow,
        where: f.organisation_id == ^org_id,
        order_by: [desc: f.id],
        preload: [:creator]
      )

    Repo.paginate(query, params)
  end

  def flow_index(_, _), do: {:error, :fake}

  @doc """
  Show a flow.
  """
  @spec show_flow(binary, User.t()) :: Flow.t() | nil
  def show_flow(flow_id, user) do
    with %Flow{} = flow <- get_flow(flow_id, user) do
      Repo.preload(flow, [:creator, :states])
    end
  end

  @doc """
  Update a controlled flow
  """
  def update_flow(flow, %User{id: id}, %{"controlled" => true} = params) do
    flow
    |> Flow.update_controlled_changeset(params)
    |> Spur.update(%{actor: "#{id}"})
    |> case do
      {:ok, flow} ->
        Repo.preload(flow, :creator)

      {:error, _} = changeset ->
        changeset
    end
  end

  @doc """
  Update a uncontrolled flow.
  """
  @spec update_flow(Flow.t(), User.t(), map) :: Flow.t() | {:error, Ecto.Changeset.t()}
  def update_flow(flow, %User{id: id}, params) do
    flow
    |> Flow.update_changeset(params)
    |> Spur.update(%{actor: "#{id}"})
    |> case do
      {:ok, flow} ->
        Repo.preload(flow, :creator)

      {:error, _} = changeset ->
        changeset
    end
  end

  def update_flow(_, _), do: {:error, :fake}

  @doc """
  Delete a  flow.
  """
  @spec delete_flow(Flow.t(), User.t()) :: {:ok, Flow.t()} | {:error, Ecto.Changeset.t()}
  def delete_flow(flow, %User{id: id}) do
    flow
    |> Ecto.Changeset.change()
    |> Ecto.Changeset.no_assoc_constraint(
      :states,
      message:
        "Cannot delete the flow. Some States depend on this flow. Delete those states and then try again.!"
    )
    |> Spur.delete(%{actor: "#{id}", meta: flow})
  end

  @doc """
  Create default states for a controlled fow
  """

  @spec create_default_states(User.t(), Flow.t(), boolean()) :: list
  def create_default_states(current_user, flow, true) do
    Enum.map(@default_controlled_states, fn x -> create_state(current_user, flow, x) end)
  end

  @doc """
  Create default states for an uncontrolled flow
  """

  def create_default_states(current_user, flow) do
    Enum.map(@default_states, fn x -> create_state(current_user, flow, x) end)
  end

  @doc """
  Create a state under a flow.
  """
  @spec create_state(User.t(), Flow.t(), map) :: State.t() | {:error, Ecto.Changeset.t()}
  def create_state(%User{organisation_id: org_id} = current_user, flow, params) do
    params = Map.merge(params, %{"organisation_id" => org_id, "flow_id" => flow.id})

    current_user
    |> build_assoc(:states)
    |> State.changeset(params)
    |> Spur.insert()
    |> case do
      {:ok, state} -> state
      {:error, _} = changeset -> changeset
    end
  end

  @doc """
  State index under a flow.
  """
  @spec state_index(binary, map) :: map
  def state_index(flow_uuid, params) do
    query =
      from(s in State,
        join: f in Flow,
        where: f.id == ^flow_uuid and s.flow_id == f.id,
        order_by: [desc: s.id],
        preload: [:flow, :creator]
      )

    Repo.paginate(query, params)
  end

  @doc """
  Update a state.
  """
  @spec update_state(State.t(), User.t(), map) ::
          %State{creator: User.t(), flow: Flow.t()} | {:error, Ecto.Changeset.t()}
  def update_state(state, %User{id: id}, params) do
    state
    |> State.changeset(params)
    |> Spur.update(%{actor: "#{id}"})
    |> case do
      {:ok, state} ->
        Repo.preload(state, [:creator, :flow])

      {:error, _} = changeset ->
        changeset
    end
  end

  @doc """
  Shuffle the order of flows.
  """
  @spec shuffle_order(State.t(), integer) :: list
  def shuffle_order(%{order: order, flow_id: flow_id}, additive) do
    query = from(s in State, where: s.flow_id == ^flow_id and s.order > ^order)

    query
    |> Repo.all()
    |> Task.async_stream(fn x -> update_state_order(x, additive) end)
    |> Enum.to_list()
  end

  # Update the flow order by adding the additive.
  @spec update_state_order(State.t(), integer) :: {:ok, State.t()}
  defp update_state_order(%{order: order} = state, additive) do
    state
    |> State.order_update_changeset(%{order: order + additive})
    |> Repo.update()
  end

  @doc """
  Delete a state.
  """
  @spec delete_state(State.t(), User.t()) :: {:ok, State.t()} | {:error, Ecto.Changeset.t()}
  def delete_state(state, %User{id: id}) do
    state
    |> Ecto.Changeset.change()
    |> Ecto.Changeset.no_assoc_constraint(
      :instances,
      message:
        "Cannot delete the state. Some contents depend on this state. Update those states and then try again.!"
    )
    |> Spur.delete(%{actor: "#{id}", meta: state})
  end

  @doc """
  Get an organisation from its UUID.
  """

  @spec get_organisation(binary) :: Organisation.t() | nil
  def get_organisation(id) do
    Repo.get(Organisation, id)
  end

  @doc """
  Create an Organisation
  """

  @spec create_organisation(User.t(), map) :: {:ok, Organisation.t()}
  def create_organisation(%User{} = user, params) do
    user
    |> build_assoc(:organisation)
    |> Organisation.changeset(params)
    |> Repo.insert()
    |> case do
      {:ok, organisation} ->
        Task.start_link(fn -> create_membership(organisation) end)
        organisation

      {:error, _} = changeset ->
        changeset
    end
  end

  @doc """
  Update an Organisation
  """

  @spec update_organisation(Organisation.t(), map) :: {:ok, Organisation.t()}
  def update_organisation(organisation, params) do
    organisation
    |> Organisation.changeset(params)
    |> Repo.update()
    |> case do
      {:ok, organisation} ->
        organisation

      {:error, _} = changeset ->
        changeset
    end
  end

  @doc """
  Deletes the organisation
  """
  def delete_organisation(%Organisation{} = organisation) do
    organisation
    |> Ecto.Changeset.change()
    |> Ecto.Changeset.no_assoc_constraint(
      :users,
      message:
        "Cannot delete the organisation. Some user depend on this organisation. Update those users and then try again.!"
    )
    |> Repo.delete()
  end

  @doc """
  Check the permission of the user wrt to the given organisation ID.
  """
  @spec check_permission(User.t(), binary) :: Organisation.t() | {:error, :no_permission}

  def check_permission(
        %{organisation: %{id: cuo_id} = organisation, role_names: role_names},
        o_id
      ) do
    cond do
      cuo_id === o_id ->
        organisation

      "super_admin" in role_names ->
        organisation

      true ->
        {:error, :no_permission}
    end
  end

  def check_permission(_, _), do: {:error, :no_permission}

  @doc """
  Check if a user with the given Email ID exists or not.
  """
  @spec already_member(String.t()) :: :ok | {:error, :already_member}
  def already_member(email) when is_nil(email), do: {:error, :no_data}

  def already_member(email) do
    email
    |> Account.find()
    |> case do
      %User{} ->
        {:error, :already_member}

      _ ->
        :ok
    end
  end

  @doc """
  Send invitation email to given email.
  """

  @spec invite_team_member(User.t(), Organisation.t(), String.t()) ::
          {:ok, Oban.Job.t()} | {:error, any}
  def invite_team_member(%User{name: name}, %{name: org_name} = organisation, email) do
    token =
      Phoenix.Token.sign(WraftDocWeb.Endpoint, "organisation_invite", %{
        organisation: organisation,
        email: email
      })

    %{org_name: org_name, user_name: name, email: email, token: token}
    |> EmailWorker.new(queue: "mailer", tags: ["invite"])
    |> Oban.insert()
  end

  @doc """
  Send invitation email to given organisation.
  """

  def invite_team_member(%User{name: name}, %{name: org_name} = organisation, email, role)
      when is_binary(email)
      when is_binary(role) do
    token =
      Phoenix.Token.sign(WraftDocWeb.Endpoint, "organisation_invite", %{
        organisation: organisation,
        email: email,
        role: role
      })

    %{org_name: org_name, user_name: name, email: email, token: token}
    |> EmailWorker.new(queue: "mailer", tags: ["invite"])
    |> Oban.insert()
  end

  def invite_team_member(_, _, _, _), do: {:error, :no_data}

  @doc """
  Fetches the list of all members of current users organisation.
  """
  @spec members_index(User.t(), map) :: any
  def members_index(%User{organisation_id: organisation_id}, %{"name" => name} = params) do
    query =
      from(u in User,
        where: u.organisation_id == ^organisation_id,
        where: ilike(u.name, ^"%#{name}%"),
        preload: [:profile, :roles, :organisation]
      )

    Repo.paginate(query, params)
  end

  def members_index(%User{organisation_id: organisation_id}, params) do
    query =
      from(u in User,
        where: u.organisation_id == ^organisation_id,
        preload: [:profile, :roles, :organisation]
      )

    Repo.paginate(query, params)
  end

  @doc """
  Search organisation by name

  ## Parameters
  - `params` - A map of params to paginate list of organisation

  ## Examples
  organisations=list_organisations(%{"page"=>1, "name"=> "ABC Enterprices"})
  organisation.entries= [%Organisation{name: "ABC Enterprices"}]
  """

  def list_organisations(%{"name" => name} = params) do
    query = from(o in Organisation, where: ilike(o.name, ^"%#{name}%"))
    Repo.paginate(query, params)
  end

  @doc """
  Function to list all organisation

  ## Parameters
  - `params` - A map of params to paginate list of organisation

  ## Examples
  organisations=list_organisations(%{"page"=>1})
  organisation.entries= [%Organisation{}]
  """
  @spec list_organisations(map) :: Scrivener.Page.t()
  def list_organisations(params) do
    Repo.paginate(Organisation, params)
  end

  @doc """
  Create approval system
  """
  @spec create_approval_system(User.t(), map) ::
          ApprovalSystem.t() | {:error, Ecto.Changeset.t()}
  def create_approval_system(%User{organisation_id: organisation_id} = current_user, params) do
    params = Map.put(params, "organisation_id", organisation_id)

    current_user
    |> build_assoc(:approval_systems)
    |> ApprovalSystem.changeset(params)
    |> Spur.insert()
    |> case do
      {:ok, approval_system} ->
        Task.start_link(fn ->
          Notifications.create_notification(
            approval_system.approver_id,
            current_user.id,
            "assigned_as_approver",
            approval_system.id,
            ApprovalSystem
          )
        end)

        approval_system_preload(approval_system)

      {:error, _} = changeset ->
        changeset
    end
  end

  def create_approval_system(_, _), do: {:error, :fake}

  @doc """
  Get approval system by uuid
  """

  @spec get_approval_system(Ecto.UUID.t(), User.t()) :: ApprovalSystem.t()
  def get_approval_system(<<_::288>> = id, %{organisation_id: org_id}) do
    query =
      from(as in ApprovalSystem,
        join: f in Flow,
        on: as.flow_id == f.id,
        where: f.organisation_id == ^org_id and as.id == ^id
      )

    case Repo.one(query) do
      %ApprovalSystem{} = approval_system -> approval_system
      _ -> {:error, :invalid_id, "ApprovalSystem"}
    end
  end

  def get_approval_system(_, %{organisation_id: _}), do: {:error, :invalid_id, "ApprovalSystem"}
  def get_approval_system(_, _), do: {:error, :fake}

  def show_approval_system(id, user) do
    with %ApprovalSystem{} = approval_system <- get_approval_system(id, user) do
      approval_system_preload(approval_system)
    end
  end

  @doc """
  Update an uproval system
  """
  @spec update_approval_system(User.t(), ApprovalSystem.t(), map) ::
          ApprovalSystem.t() | {:error, Ecto.Changeset.t()}
  def update_approval_system(%{id: id, organisation_id: org_id}, approval_system, params) do
    params = Map.put(params, "organisation_id", org_id)

    approval_system
    |> ApprovalSystem.update_changeset(params)
    |> Spur.update(%{actor: id})
    |> case do
      {:error, _} = changeset ->
        changeset

      {:ok, approval_system} ->
        approval_system_preload(approval_system)
    end
  end

  def update_approval_system(_user, approval_system, params) do
    approval_system
    |> ApprovalSystem.changeset(params)
    |> Repo.update()
    |> case do
      {:error, _} = changeset ->
        changeset

      {:ok, approval_system} ->
        approval_system
    end
  end

  defp approval_system_preload(approval_system) do
    Repo.preload(approval_system, [
      :pre_state,
      :post_state,
      :approver,
      :creator,
      :flow
    ])
  end

  @doc """
  Delete an approval system
  """
  @spec delete_approval_system(ApprovalSystem.t()) :: ApprovalSystem.t()
  def delete_approval_system(%ApprovalSystem{} = approval_system) do
    with {:ok, %ApprovalSystem{} = approval_system} <- Repo.delete(approval_system) do
      approval_system_preload(approval_system)
    end
  end

  @doc """
  Check the user and approver is same while approving the content
  """
  def same_user?(current_user_id, approver_id) when current_user_id != approver_id,
    do: :invalid_user

  def same_user?(current_user_id, approver_id) when current_user_id === approver_id,
    do: true

  @doc """
  Check the prestate of the approval system and state of instance are same
  """
  def same_state?(prestate_id, state_id) when prestate_id != state_id,
    do: :unprocessible_state

  def same_state?(prestate_id, state_id) when prestate_id === state_id, do: true

  # @doc """
  # Approve a content by approval system
  # """

  # @spec approve_content(User.t(), ApprovalSystem.t()) :: ApprovalSystem.t()
  # def approve_content(
  #       current_user,
  #       %ApprovalSystem{
  #         instance: instance,
  #         post_state: post_state
  #       } = approval_system
  #     ) do
  #   Document.update_instance_state(current_user, instance, post_state)

  #   approval_system
  #   |> proceed_approval()
  #   |> Repo.preload(
  #     [
  #       :instance,
  #       :pre_state,
  #       :post_state,
  #       :approver,
  #       :user,
  #       :organisation
  #     ],
  #     force: true
  #   )
  # end

  # Proceed approval make the status of approval system as approved

  # @spec proceed_approval(ApprovalSystem.t()) :: ApprovalSystem.t()
  # defp proceed_approval(approval_system) do
  #   params = %{approved: true, approved_log: NaiveDateTime.local_now()}

  #   approval_system
  #   |> ApprovalSystem.approve_changeset(params)
  #   |> Repo.update()
  #   |> case do
  #     {:ok, approval_system} ->
  #       approval_system

  #     {:error, changeset} = changeset ->
  #       changeset
  #   end
  # end

  @doc """
  Creates a plan.
  """
  @spec create_plan(map) :: {:ok, Plan.t()}
  def create_plan(params) do
    %Plan{} |> Plan.changeset(params) |> Repo.insert()
  end

  @doc """
  Get a plan from its UUID.
  """
  @spec get_plan(Ecto.UUID.t()) :: Plan.t() | nil

  def get_plan(<<_::288>> = p_id) do
    case Repo.get(Plan, p_id) do
      %Plan{} = plan -> plan
      _ -> {:error, :invalid_id, "Plan"}
    end
  end

  def get_plan(_), do: {:error, :invalid_id, "Plan"}

  @doc """
  Get all plans.
  """
  @spec plan_index() :: [Plan.t()]
  def plan_index do
    Repo.all(Plan)
  end

  @doc """
  Updates a plan.
  """
  @spec update_plan(Plan.t(), map) :: {:ok, Plan.t()} | {:error, Ecto.Changeset.t()}
  def update_plan(%Plan{} = plan, params) do
    plan |> Plan.changeset(params) |> Repo.update()
  end

  def update_plan(_, _), do: nil

  @doc """
  Deletes a plan
  """
  @spec delete_plan(Plan.t()) :: {:ok, Plan.t()} | nil
  def delete_plan(%Plan{} = plan) do
    Repo.delete(plan)
  end

  def delete_plan(_), do: nil

  # Create free trial membership for the given organisation.
  @spec create_membership(Organisation.t()) :: Membership.t()
  defp create_membership(%Organisation{id: id}) do
    plan = Repo.get_by(Plan, name: @trial_plan_name)
    start_date = Timex.now()
    end_date = find_end_date(start_date, @trial_duration)
    params = %{start_date: start_date, end_date: end_date, plan_duration: @trial_duration}

    plan
    |> build_assoc(:memberships, organisation_id: id)
    |> Membership.changeset(params)
    |> Repo.insert!()
  end

  # Find the end date of a membership from the start date and duration of the
  # membership.
  @spec find_end_date(DateTime.t(), integer) :: DateTime.t() | nil
  defp find_end_date(start_date, duration) when is_integer(duration) do
    Timex.shift(start_date, days: duration)
  end

  defp find_end_date(_, _), do: nil

  @doc """
  Gets a membership from its UUID.
  """
  def get_membership(<<_::288>> = m_id) do
    case Repo.get(Membership, m_id) do
      %Membership{} = membership -> membership
      _ -> {:error, :invalid_id, "Membership"}
    end
  end

  def get_membership(_), do: {:error, :invalid_id, "Membership"}

  @doc """
  Same as get_membership/2, but also uses user's organisation ID to get the membership.
  When the user is admin no need to check the user's organisation.
  """
  @spec get_membership(Ecto.UUID.t(), User.t()) :: Membership.t() | nil
  def get_membership(<<_::288>> = m_id, %{role_names: role_names, organisation_id: org_id}) do
    if Enum.member?(role_names, "super_admin") do
      get_membership(m_id)
    else
      Repo.get_by(Membership, id: m_id, organisation_id: org_id)
    end
  end

  # def get_membership(<<_::288>> = m_uuid, %User{role: %{name: "super_admin"}}) do
  #   get_membership(m_uuid)
  # end

  # def get_membership(<<_::288>> = m_uuid, %User{organisation_id: org_id}) do
  #   Repo.get_by(Membership, uuid: m_uuid, organisation_id: org_id)
  # end

  def get_membership(_, _), do: {:error, :invalid_id, "Membership"}

  @doc """
  Get membership of an organisation with the given UUID.
  """
  @spec get_organisation_membership(Ecto.UUID.t()) :: Membership.t() | nil
  def get_organisation_membership(<<_::288>> = o_uuid) do
    query =
      from(m in Membership,
        join: o in Organisation,
        on: o.id == m.organisation_id,
        where: o.id == ^o_uuid,
        preload: [:plan]
      )

    Repo.one(query)
  end

  def get_organisation_membership(_), do: {:error, :invalid_id, "Organisation"}

  @doc """
  Updates a membership.
  """
  @spec update_membership(User.t(), Membership.t(), Plan.t(), Razorpay.Payment.t()) ::
          Membership.t() | {:ok, Payment.t()} | {:error, :wrong_amount} | nil
  def update_membership(
        %User{} = user,
        %Membership{} = membership,
        %Plan{} = plan,
        %Razorpay.Payment{status: "failed"} = razorpay
      ) do
    params = create_payment_params(membership, plan, razorpay)
    user |> create_payment_changeset(params) |> Repo.insert()
  end

  def update_membership(
        %User{} = user,
        %Membership{} = membership,
        %Plan{} = plan,
        %Razorpay.Payment{amount: amount} = razorpay
      ) do
    case get_duration_from_plan_and_amount(plan, amount) do
      duration when is_integer(duration) ->
        params = create_membership_and_payment_params(membership, plan, duration, razorpay)
        do_update_membership(user, membership, params)

      error ->
        error
    end
  end

  def update_membership(%User{}, %Plan{}, %Membership{}, _), do: {:error, :invalid_id, "RazorPay"}

  # Update the membership and insert a new payment.
  @spec do_update_membership(User.t(), Membership.t(), map) ::
          {:ok, Membership.t()} | {:error, Ecto.Changeset.t()}
  defp do_update_membership(user, membership, params) do
    Multi.new()
    |> Multi.update(:membership, Membership.update_changeset(membership, params))
    |> Multi.insert(:payment, create_payment_changeset(user, params))
    |> Repo.transaction()
    |> case do
      {:error, _, changeset, _} ->
        {:error, changeset}

      {:ok, %{membership: membership, payment: payment}} ->
        membership = Repo.preload(membership, [:plan, :organisation])

        Task.start_link(fn -> create_invoice(membership, payment) end)
        Task.start_link(fn -> create_membership_expiry_check_job(membership) end)

        membership
    end
  end

  # Create new payment.
  @spec create_payment_changeset(User.t(), map) :: Ecto.Changeset.t()
  defp create_payment_changeset(user, params) do
    user
    |> build_assoc(:payments, organisation_id: user.organisation_id)
    |> Payment.changeset(params)
  end

  # Create membership and payment params
  @spec create_membership_and_payment_params(
          Membership.t(),
          Plan.t(),
          integer(),
          Razorpay.Payment.t()
        ) :: map
  defp create_membership_and_payment_params(membership, plan, duration, razorpay) do
    start_date = Timex.now()
    end_date = find_end_date(start_date, duration)

    membership
    |> create_payment_params(plan, razorpay)
    |> Map.merge(%{
      start_date: start_date,
      end_date: end_date,
      plan_duration: duration,
      plan_id: plan.id
    })
  end

  # Create payment params
  @spec create_payment_params(Membership.t(), Plan.t(), Razorpay.Payment.t()) :: map
  defp create_payment_params(
         membership,
         plan,
         %Razorpay.Payment{amount: amount, id: r_id, status: status} = razorpay
       ) do
    status = String.to_atom(status)
    status = Payment.statuses()[status]

    membership = Repo.preload(membership, [:plan])
    action = get_payment_action(membership.plan, plan)

    %{
      razorpay_id: r_id,
      amount: amount,
      status: status,
      action: action,
      from_plan_id: membership.plan_id,
      to_plan_id: plan.id,
      meta: razorpay,
      membership_id: membership.id
    }
  end

  # Gets the duration of selected plan based on the amount paid.
  @spec get_duration_from_plan_and_amount(Plan.t(), integer()) ::
          integer() | {:error, :wrong_amount}
  defp get_duration_from_plan_and_amount(%Plan{yearly_amount: amount}, amount), do: 365
  defp get_duration_from_plan_and_amount(%Plan{monthly_amount: amount}, amount), do: 30
  defp get_duration_from_plan_and_amount(_, _), do: {:error, :wrong_amount}

  # Gets the payment action comparing the old and new plans.
  @spec get_payment_action(Plan.t(), Plan.t()) :: integer
  defp get_payment_action(%Plan{id: id}, %Plan{id: id}) do
    Payment.actions()[:renew]
  end

  defp get_payment_action(%Plan{} = old_plan, %Plan{} = new_plan) do
    cond do
      old_plan.yearly_amount > new_plan.yearly_amount ->
        Payment.actions()[:downgrade]

      old_plan.yearly_amount < new_plan.yearly_amount ->
        Payment.actions()[:upgrade]
    end
  end

  # Create invoice and update payment.
  @spec create_invoice(Membership.t(), Payment.t()) :: {:ok, Payment.t()} | Ecto.Changeset.t()
  defp create_invoice(membership, payment) do
    invoice_number = generate_invoice_number(payment)

    invoice =
      Phoenix.View.render_to_string(
        WraftDocWeb.Api.V1.PaymentView,
        "invoice.html",
        membership: membership,
        invoice_number: invoice_number,
        payment: payment
      )

    {:ok, filename} =
      PdfGenerator.generate(invoice,
        page_size: "A4",
        delete_temporary: true,
        edit_password: "1234",
        filename: invoice_number
      )

    invoice = invoice_upload_struct(invoice_number, filename)

    upload_invoice(payment, invoice, invoice_number)
  end

  # Creates a background job that checks if the membership is expired on the date of membership expiry
  @spec create_membership_expiry_check_job(Membership.t()) :: Oban.Job.t()
  defp create_membership_expiry_check_job(%Membership{id: id, end_date: end_date}) do
    %{membership_id: id}
    |> ScheduledWorker.new(scheduled_at: end_date, tags: ["plan_expiry"])
    |> Oban.insert!()
  end

  # Create invoice number from payment ID.
  defp generate_invoice_number(%{id: id}) do
    "WraftDoc-Invoice-" <> String.pad_leading("#{id}", 6, "0")
  end

  # Plug upload struct for uploading invoice
  defp invoice_upload_struct(invoice_number, filename) do
    %Plug.Upload{
      content_type: "application/pdf",
      filename: "#{invoice_number}.pdf",
      path: filename
    }
  end

  # Upload the invoice to AWS and link with payment transactions.
  defp upload_invoice(payment, invoice, invoice_number) do
    params = %{invoice: invoice, invoice_number: invoice_number}
    payment |> Payment.invoice_changeset(params) |> Repo.update!()
  end

  @doc """
  Gets the razorpay payment struct from the razorpay ID using `Razorpay.Payment.get/2`
  """
  @spec get_razorpay_data(binary) :: {:ok, Razorpay.Payment.t()} | Razorpay.error()
  def get_razorpay_data(razorpay_id) do
    Razorpay.Payment.get(razorpay_id)
  end

  @doc """
  Payment index with pagination.
  """
  @spec payment_index(integer, map) :: map
  def payment_index(org_id, params) do
    query =
      from(p in Payment,
        where: p.organisation_id == ^org_id,
        preload: [:organisation, :creator],
        order_by: [desc: p.id]
      )

    Repo.paginate(query, params)
  end

  @doc """
  Get a payment from its UUID.
  """
  @spec get_payment(Ecto.UUID.t(), User.t()) :: Payment.t() | nil

  # def get_payment(payment_id, %{role_names: role_names, organisation_id: org_id}) do
  #   if Enum.member?(role_names, "super_admin") do
  #     Repo.get_by(Payment, id: payment_id)
  #   else
  #     Repo.get_by(Payment, id: payment_id, organisation_id: org_id)
  #   end
  # end

  @spec get_payment(Ecto.UUID.t(), User.t()) :: Payment.t() | nil
  def get_payment(payment_id, %{role: %{name: "super_admin"}}) do
    Repo.get_by(Payment, id: payment_id)
  end

  def get_payment(payment_id, %{organisation_id: org_id}) do
    Repo.get_by(Payment, id: payment_id, organisation_id: org_id)
  end

  def get_payment(_, _), do: nil

  @doc """
  Show a payment.
  """
  @spec show_payment(Ecto.UUID.t(), User.t()) :: Payment.t() | nil
  def show_payment(payment_id, user) do
    payment_id
    |> get_payment(user)
    |> Repo.preload([:organisation, :creator, :membership, :from_plan, :to_plan])
  end

  @doc """
  Create a vendor under organisations
  ##Parameters
  - `current_user` - an User struct
  - `params` - a map countains vendor parameters

  """
  @spec create_vendor(User.t(), map) :: Vendor.t() | {:error, Ecto.Changeset.t()}
  def create_vendor(current_user, params) do
    current_user
    |> build_assoc(:vendors, organisation_id: current_user.organisation.id)
    |> Vendor.changeset(params)
    |> Spur.insert()
    |> case do
      {:ok, vendor} ->
        Repo.preload(vendor, [:organisation, :creator])

      {:error, _} = changeset ->
        changeset
    end
  end

  @doc """
  Retunrs vendor by id and organisation
  ##Parameters
  -`uuid`- UUID of vendor
  -`organisation`- Organisation struct

  """
  @spec get_vendor(Organisation.t(), Ecto.UUID.t()) :: Vendor.t()
<<<<<<< HEAD
  def get_vendor(%User{organisation_id: org_id}, id) do
    query = from(v in Vendor, where: v.id == ^id and v.organisation_id == ^org_id)

    case Repo.one(query) do
      %Vendor{} = vendor -> vendor
      _ -> {:error, :invalid_id}
    end
  end

  def get_vendor(_, _), do: nil

=======
  def get_vendor(%{organisation_id: o_id}, <<_::288>> = id) do
    case Repo.get_by(Vendor, id: id, organisation_id: o_id) do
      %Vendor{} = vendor -> vendor
      _ -> {:error, :invalid_id, "Vendor"}
    end
  end

  def get_vendor(_, <<_::288>>), do: {:error, :fake}
  def get_vendor(_, _), do: {:error, :invalid_id, "Vendor"}
>>>>>>> d40ce94a
  @spec show_vendor(Ecto.UUID.t(), User.t()) :: Vendor.t()
  def show_vendor(id, user) do
    with %Vendor{} = vendor <- get_vendor(user, id) do
      Repo.preload(vendor, [:creator, :organisation])
    end
  end

  @doc """
  To update vendor details and attach logo file

  ## Parameters
  -`vendor`- a Vendor struct
  -`params`- a map contains vendor fields


  """

  def update_vendor(vendor, %User{id: id}, params) do
    vendor
    |> Vendor.update_changeset(params)
    |> Spur.update(%{actor: "#{id}"})
    |> case do
      {:error, _} = changeset ->
        changeset

      {:ok, vendor} ->
        Repo.preload(vendor, [:organisation, :creator])
    end
  end

  def update_vendor(_, _, _), do: {:error, :fake}

  @doc """
  Deletes vendor data
  ##Parameters
  -`vendor`- a Vendor struct
  """
  @spec delete_vendor(Vendor.t()) :: Vendor.t()
  def delete_vendor(%Vendor{} = vendor), do: Repo.delete(vendor)

  @doc """
  Lists all vendors under an organisation
  -`organisation`- an Organisation struct
  -`params` - a map contains params for pagination
  """
  @spec vendor_index(Organisation.t(), map()) :: Scrivener.Paginater.t()
  def vendor_index(%User{organisation_id: organisation_id}, params) do
    query = from(v in Vendor, where: v.organisation_id == ^organisation_id)
    Repo.paginate(query, params)
  end

  def vendor_index(_, _), do: nil

  @doc """
  Lists all pending approval systems to approve
  ## Parameters
  * user- User struct
  """
  @spec get_pending_approvals(User.t(), map()) :: Scrivener.Page.t()
  def get_pending_approvals(%User{id: id, organisation_id: org_id}, params) do
    query =
      from(as in ApprovalSystem,
        where: as.approver_id == ^id,
        where: as.approved == false,
        where: as.organisation_id == ^org_id,
        preload: [:instance, :pre_state, :post_state, :approver]
      )

    Repo.paginate(query, params)
  end

  def get_pending_approvals(_, _), do: nil

  # def create_organisation_role(id, params) do
  #   organisation = get_organisation(id)

  #   Multi.new()
  #   |> Multi.insert(:role, Role.changeset(%Role{}, params))
  #   |> Multi.insert(:organisation_role, fn %{role: role} ->
  #     OrganisationRole.changeset(%OrganisationRole{}, %{
  #       organisation_id: organisation.id,
  #       role_id: role.id
  #     })
  #   end)
  #   |> Repo.transaction()
  #   |> case do
  #     {:error, _, changeset, _} ->
  #       {:error, changeset}

  #     {:ok, %{role: _role, organisation_role: organisation_role}} ->
  #       organisation_role
  #   end
  # end

  def get_role(role \\ "admin")

  def get_role(role) when is_binary(role) do
    Repo.get_by(Role, name: role)
  end

  def get_organisation_id_and_role_id(org_id, r_id) do
    query = from(o in Organisation, where: o.id == ^org_id, join: r in Role, where: r.id == ^r_id)

    Repo.one(query)
  end

  def get_role_of_the_organisation(id, o_id) do
    query = from(r in Role, where: r.id == ^id, join: o in Organisation, where: o.id == ^o_id)
    Repo.one(query)
  end

  def delete_role_of_the_organisation(role) do
    role
    |> Repo.delete()
    |> case do
      {:error, _} = changeset ->
        changeset

      {:ok, role} ->
        role
    end
  end

  def get_organisation_id_roles(id) do
    query = from(o in Organisation, where: o.id == ^id)
    query |> Repo.one() |> Repo.preload(:roles)
  end
end<|MERGE_RESOLUTION|>--- conflicted
+++ resolved
@@ -1068,7 +1068,6 @@
 
   """
   @spec get_vendor(Organisation.t(), Ecto.UUID.t()) :: Vendor.t()
-<<<<<<< HEAD
   def get_vendor(%User{organisation_id: org_id}, id) do
     query = from(v in Vendor, where: v.id == ^id and v.organisation_id == ^org_id)
 
@@ -1080,17 +1079,6 @@
 
   def get_vendor(_, _), do: nil
 
-=======
-  def get_vendor(%{organisation_id: o_id}, <<_::288>> = id) do
-    case Repo.get_by(Vendor, id: id, organisation_id: o_id) do
-      %Vendor{} = vendor -> vendor
-      _ -> {:error, :invalid_id, "Vendor"}
-    end
-  end
-
-  def get_vendor(_, <<_::288>>), do: {:error, :fake}
-  def get_vendor(_, _), do: {:error, :invalid_id, "Vendor"}
->>>>>>> d40ce94a
   @spec show_vendor(Ecto.UUID.t(), User.t()) :: Vendor.t()
   def show_vendor(id, user) do
     with %Vendor{} = vendor <- get_vendor(user, id) do
