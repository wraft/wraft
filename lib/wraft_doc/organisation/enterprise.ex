defmodule WraftDoc.Enterprise do
  @moduledoc """
  Module that handles the repo connections of the enterprise context.
  """
  import Ecto.Query
  import Ecto
  alias Ecto.Multi

  alias WraftDoc.{
    Account,
    Account.User,
    Document,
    Document.Instance,
    Enterprise.ApprovalSystem,
    Enterprise.Flow,
    Enterprise.Flow.State,
    Enterprise.Membership,
    Enterprise.Membership.Payment,
    Enterprise.Organisation,
    Enterprise.Plan,
    Enterprise.Vendor,
    Notifications,
    Repo
  }

  alias WraftDoc.Account.Role
  alias WraftDoc.Enterprise.OrganisationRole
  alias WraftDocWeb.Worker.{EmailWorker, ScheduledWorker}

  @default_states [%{"state" => "Draft", "order" => 1}, %{"state" => "Publish", "order" => 2}]
  @default_controlled_states [
    %{"state" => "Draft", "order" => 1},
    %{"state" => "Review", "order" => 2},
    %{"state" => "Publish", "order" => 3}
  ]

  @trial_plan_name "Free Trial"
  @trial_duration 14
  @doc """
  Get a flow from its UUID.
  """
  @spec get_flow(binary, User.t()) :: Flow.t() | nil
  def get_flow(flow_uuid, %{organisation_id: org_id}) do
    Repo.get_by(Flow, uuid: flow_uuid, organisation_id: org_id)
  end

  @doc """
  Get a state from its UUID and user's organisation.
  """
<<<<<<< HEAD
  @spec get_state(User.t(), Ecto.UUID.t()) :: State.t() | nil
  def get_state(%User{organisation_id: org_id}, <<_::288>> = state_id) do
    query = from(s in State, where: s.id == ^state_id and s.organisation_id == ^org_id)
    Repo.one(query)
=======
  @spec get_state(User.t(), Ecto.UUID.t()) :: State.t() | {:error, :invalid_id}
  def get_state(%User{organisation_id: org_id}, <<_::288>> = state_id) do
    query = from(s in State, where: s.id == ^state_id and s.organisation_id == ^org_id)

    case Repo.one(query) do
      %State{} = state -> state
      _ -> {:error, :invalid_id}
    end
>>>>>>> dea6cb3e
  end

  def get_state(%User{organisation_id: _org_id}, _), do: {:error, :invalid_id}
  def get_state(_, <<_::288>>), do: {:error, :fake}

  @doc """
  Create a controlled flow flow.
  """
  @spec create_flow(User.t(), map) ::
          %Flow{creator: User.t()} | {:error, Ecto.Changeset.t()}

  def create_flow(%{organisation_id: org_id} = current_user, %{"controlled" => true} = params) do
    params = Map.merge(params, %{"organisation_id" => org_id})

    current_user
    |> build_assoc(:flows)
    |> Flow.controlled_changeset(params)
    |> Spur.insert()
    |> case do
      {:ok, flow} ->
        Task.start_link(fn -> create_default_states(current_user, flow, true) end)
        Repo.preload(flow, :creator)

      {:error, _} = changeset ->
        changeset
    end
  end

  @doc """
  Create an uncontrolled flow flow.
  """

  def create_flow(%{organisation_id: org_id} = current_user, params) do
    params = Map.merge(params, %{"organisation_id" => org_id})

    current_user
    |> build_assoc(:flows)
    |> Flow.changeset(params)
    |> Spur.insert()
    |> case do
      {:ok, flow} ->
        Task.start_link(fn -> create_default_states(current_user, flow) end)
        Repo.preload(flow, :creator)

      {:error, _} = changeset ->
        changeset
    end
  end

  @doc """
  List of all flows.
  """
  @spec flow_index(User.t(), map) :: map
  def flow_index(%User{organisation_id: org_id}, params) do
    query =
      from(f in Flow,
        where: f.organisation_id == ^org_id,
        order_by: [desc: f.id],
        preload: [:creator]
      )

    Repo.paginate(query, params)
  end

  @doc """
  Show a flow.
  """
  @spec show_flow(binary, User.t()) :: Flow.t() | nil
  def show_flow(flow_uuid, user) do
    flow_uuid |> get_flow(user) |> Repo.preload([:creator, :states])
  end

  @doc """
  Update a controlled flow
  """
  def update_flow(flow, %User{id: id}, %{"controlled" => true} = params) do
    flow
    |> Flow.update_controlled_changeset(params)
    |> Spur.update(%{actor: "#{id}"})
    |> case do
      {:ok, flow} ->
        Repo.preload(flow, :creator)

      {:error, _} = changeset ->
        changeset
    end
  end

  @doc """
  Update a uncontrolled flow.
  """
  @spec update_flow(Flow.t(), User.t(), map) :: Flow.t() | {:error, Ecto.Changeset.t()}
  def update_flow(flow, %User{id: id}, params) do
    flow
    |> Flow.update_changeset(params)
    |> Spur.update(%{actor: "#{id}"})
    |> case do
      {:ok, flow} ->
        Repo.preload(flow, :creator)

      {:error, _} = changeset ->
        changeset
    end
  end

  @doc """
  Delete a  flow.
  """
  @spec delete_flow(Flow.t(), User.t()) :: {:ok, Flow.t()} | {:error, Ecto.Changeset.t()}
  def delete_flow(flow, %User{id: id}) do
    flow
    |> Ecto.Changeset.change()
    |> Ecto.Changeset.no_assoc_constraint(
      :states,
      message:
        "Cannot delete the flow. Some States depend on this flow. Delete those states and then try again.!"
    )
    |> Spur.delete(%{actor: "#{id}", meta: flow})
  end

  @doc """
  Create default states for a controlled fow
  """

  @spec create_default_states(User.t(), Flow.t(), boolean()) :: list
  def create_default_states(current_user, flow, true) do
    Enum.map(@default_controlled_states, fn x -> create_state(current_user, flow, x) end)
  end

  @doc """
  Create default states for an uncontrolled flow
  """

  def create_default_states(current_user, flow) do
    Enum.map(@default_states, fn x -> create_state(current_user, flow, x) end)
  end

  @doc """
  Create a state under a flow.
  """
  @spec create_state(User.t(), Flow.t(), map) :: State.t() | {:error, Ecto.Changeset.t()}
  def create_state(%User{organisation_id: org_id} = current_user, flow, params) do
    params = Map.merge(params, %{"organisation_id" => org_id})

    current_user
    |> build_assoc(:states, flow: flow)
    |> State.changeset(params)
    |> Spur.insert()
    |> case do
      {:ok, state} -> state
      {:error, _} = changeset -> changeset
    end
  end

  @doc """
  State index under a flow.
  """
  @spec state_index(binary, map) :: map
  def state_index(flow_uuid, params) do
    query =
      from(s in State,
        join: f in Flow,
        where: f.uuid == ^flow_uuid and s.flow_id == f.id,
        order_by: [desc: s.id],
        preload: [:flow, :creator]
      )

    Repo.paginate(query, params)
  end

  @doc """
  Update a state.
  """
  @spec update_state(State.t(), User.t(), map) ::
          %State{creator: User.t(), flow: Flow.t()} | {:error, Ecto.Changeset.t()}
  def update_state(state, %User{id: id}, params) do
    state
    |> State.changeset(params)
    |> Spur.update(%{actor: "#{id}"})
    |> case do
      {:ok, state} ->
        Repo.preload(state, [:creator, :flow])

      {:error, _} = changeset ->
        changeset
    end
  end

  @doc """
  Shuffle the order of flows.
  """
  @spec shuffle_order(State.t(), integer) :: list
  def shuffle_order(%{order: order, flow_id: flow_id}, additive) do
    query = from(s in State, where: s.flow_id == ^flow_id and s.order > ^order)

    query
    |> Repo.all()
    |> Task.async_stream(fn x -> update_state_order(x, additive) end)
    |> Enum.to_list()
  end

  # Update the flow order by adding the additive.
  @spec update_state_order(State.t(), integer) :: {:ok, State.t()}
  defp update_state_order(%{order: order} = state, additive) do
    state
    |> State.order_update_changeset(%{order: order + additive})
    |> Repo.update()
  end

  @doc """
  Delete a state.
  """
  @spec delete_state(State.t(), User.t()) :: {:ok, State.t()} | {:error, Ecto.Changeset.t()}
  def delete_state(state, %User{id: id}) do
    state
    |> Ecto.Changeset.change()
    |> Ecto.Changeset.no_assoc_constraint(
      :instances,
      message:
        "Cannot delete the state. Some contents depend on this state. Update those states and then try again.!"
    )
    |> Spur.delete(%{actor: "#{id}", meta: state})
  end

  @doc """
  Get an organisation from its UUID.
  """

  @spec get_organisation(binary) :: Organisation.t() | nil
  def get_organisation(id) do
    Repo.get(Organisation, id)
  end

  @doc """
  Create an Organisation
  """

  @spec create_organisation(User.t(), map) :: {:ok, Organisation.t()}
  def create_organisation(%User{} = user, params) do
    user
    |> build_assoc(:organisation)
    |> Organisation.changeset(params)
    |> Repo.insert()
    |> case do
      {:ok, organisation} ->
        Task.start_link(fn -> create_membership(organisation) end)
        organisation

      {:error, _} = changeset ->
        changeset
    end
  end

  @doc """
  Update an Organisation
  """

  @spec update_organisation(Organisation.t(), map) :: {:ok, Organisation.t()}
  def update_organisation(organisation, params) do
    organisation
    |> Organisation.changeset(params)
    |> Repo.update()
    |> case do
      {:ok, organisation} ->
        organisation

      {:error, _} = changeset ->
        changeset
    end
  end

  @doc """
  Deletes the organisation
  """
  def delete_organisation(%Organisation{} = organisation) do
    organisation
    |> Ecto.Changeset.change()
    |> Ecto.Changeset.no_assoc_constraint(
      :users,
      message:
        "Cannot delete the organisation. Some user depend on this organisation. Update those users and then try again.!"
    )
    |> Repo.delete()
  end

  @doc """
  Check the permission of the user wrt to the given organisation ID.
  """
  @spec check_permission(User.t(), binary) :: Organisation.t() | {:error, :no_permission}

  def check_permission(
        %{organisation: %{id: cuo_id} = organisation, role_names: role_names},
        o_id
      ) do
    cond do
      cuo_id === o_id ->
        organisation

      "super_admin" in role_names ->
        organisation

      true ->
        {:error, :no_permission}
    end
  end

  def check_permission(_, _), do: {:error, :no_permission}

  @doc """
  Check if a user with the given Email ID exists or not.
  """
  @spec already_member(String.t()) :: :ok | {:error, :already_member}
  def already_member(email) when is_nil(email), do: {:error, :no_data}

  def already_member(email) do
    email
    |> Account.find()
    |> case do
      %User{} ->
        {:error, :already_member}

      _ ->
        :ok
    end
  end

  @doc """
  Send invitation email to given email.
  """

  @spec invite_team_member(User.t(), Organisation.t(), String.t()) ::
          {:ok, Oban.Job.t()} | {:error, any}
  def invite_team_member(%User{name: name}, %{name: org_name} = organisation, email) do
    token =
      Phoenix.Token.sign(WraftDocWeb.Endpoint, "organisation_invite", %{
        organisation: organisation,
        email: email
      })

    %{org_name: org_name, user_name: name, email: email, token: token}
    |> EmailWorker.new(queue: "mailer", tags: ["invite"])
    |> Oban.insert()
  end

  @doc """
  Send invitation email to given organisation.
  """

  def invite_team_member(%User{name: name}, %{name: org_name} = organisation, email, role)
      when is_binary(email)
      when is_binary(role) do
    token =
      Phoenix.Token.sign(WraftDocWeb.Endpoint, "organisation_invite", %{
        organisation: organisation,
        email: email,
        role: role
      })

    %{org_name: org_name, user_name: name, email: email, token: token}
    |> EmailWorker.new(queue: "mailer", tags: ["invite"])
    |> Oban.insert()
  end

  def invite_team_member(_, _, _, _), do: {:error, :no_data}

  @doc """
  Fetches the list of all members of current users organisation.
  """
  @spec members_index(User.t(), map) :: any
  def members_index(%User{organisation_id: organisation_id}, %{"name" => name} = params) do
    query =
      from(u in User,
        where: u.organisation_id == ^organisation_id,
        where: ilike(u.name, ^"%#{name}%"),
        preload: [:profile, :roles, :organisation]
      )

    Repo.paginate(query, params)
  end

  def members_index(%User{organisation_id: organisation_id}, params) do
    query =
      from(u in User,
        where: u.organisation_id == ^organisation_id,
        preload: [:profile, :roles, :organisation]
      )

    Repo.paginate(query, params)
  end

  @doc """
  Search organisation by name

  ## Parameters
  - `params` - A map of params to paginate list of organisation

  ## Examples
  organisations=list_organisations(%{"page"=>1, "name"=> "ABC Enterprices"})
  organisation.entries= [%Organisation{name: "ABC Enterprices"}]
  """

  def list_organisations(%{"name" => name} = params) do
    query = from(o in Organisation, where: ilike(o.name, ^"%#{name}%"))
    Repo.paginate(query, params)
  end

  @doc """
  Function to list all organisation

  ## Parameters
  - `params` - A map of params to paginate list of organisation

  ## Examples
  organisations=list_organisations(%{"page"=>1})
  organisation.entries= [%Organisation{}]
  """
  @spec list_organisations(map) :: Scrivener.Page.t()
  def list_organisations(params) do
    Repo.paginate(Organisation, params)
  end

  @doc """
  Create approval system
  """
  @spec create_approval_system(User.t(), map) ::
          ApprovalSystem.t() | {:error, Ecto.Changeset.t()}
  def create_approval_system(
        %{organisation_id: org_id} = current_user,
        %{
          "instance_id" => instance_id,
          "pre_state_id" => pre_state_id,
          "post_state_id" => post_state_id,
          "approver_id" => approver_id
        }
      ) do
    with %Instance{} = instance <- Document.get_instance(instance_id, current_user),
         %State{} = pre_state <- get_state(current_user, pre_state_id),
         %State{} = post_state <- get_state(current_user, post_state_id),
         %User{} = approver <- Account.get_user_by_uuid(approver_id) do
      params = %{
        instance_id: instance.id,
        pre_state_id: pre_state.id,
        post_state_id: post_state.id,
        approver_id: approver.id,
        organisation_id: org_id
      }

      do_create_approval_system(current_user, params, approver)
    end
  end

  def create_approval_system(current_user, params) do
    do_create_approval_system(current_user, params)
  end

  defp do_create_approval_system(current_user, params, approver) do
    current_user
    |> build_assoc(:approval_systems)
    |> ApprovalSystem.changeset(params)
    |> Repo.insert()
    |> case do
      {:ok, approval_system} ->
        Task.start_link(fn ->
          Notifications.create_notification(
            approver,
            current_user.id,
            "assigned_as_approver",
            approval_system.id,
            ApprovalSystem
          )
        end)

        Repo.preload(approval_system, [
          :instance,
          :pre_state,
          :post_state,
          :approver,
          :organisation,
          :user
        ])

      {:error, _} = changeset ->
        changeset
    end
  end

  defp do_create_approval_system(current_user, params) do
    current_user
    |> build_assoc(:approval_systems)
    |> ApprovalSystem.changeset(params)
    |> Repo.insert()
    |> case do
      {:ok, approval_system} ->
        Repo.preload(approval_system, [
          :instance,
          :pre_state,
          :post_state,
          :approver,
          :organisation,
          :user
        ])

      {:error, _} = changeset ->
        changeset
    end
  end

  @doc """
  Get approval system by uuid
  """

  @spec get_approval_system(Ecto.UUID.t(), User.t()) :: ApprovalSystem.t()
  def get_approval_system(id, %{organisation_id: org_id}) do
    ApprovalSystem
    |> Repo.get_by(id: id, organisation_id: org_id)
    |> Repo.preload([:instance, :pre_state, :post_state, :approver, :organisation, :user])
  end

  @doc """
  Update an uproval system
  """
  @spec update_approval_system(User.t(), ApprovalSystem.t(), map) ::
          ApprovalSystem.t() | {:error, Ecto.Changeset.t()}
  def update_approval_system(current_user, approval_system, %{
        "instance_id" => instance_id,
        "pre_state_id" => pre_state_id,
        "post_state_id" => post_state_id,
        "approver_id" => approver_id
      }) do
    with %Instance{} = instance <- Document.get_instance(instance_id, current_user),
         %State{} = pre_state <- get_state(current_user, pre_state_id),
         %State{} = post_state <- get_state(current_user, post_state_id),
         %User{} = approver <- Account.get_user_by_uuid(approver_id) do
      params = %{
        instance_id: instance.id,
        pre_state_id: pre_state.id,
        post_state_id: post_state.id,
        approver_id: approver.id
      }

      approval_system
      |> ApprovalSystem.changeset(params)
      |> Repo.update()
      |> case do
        {:error, _} = changeset ->
          changeset

        {:ok, approval_system} ->
          Task.start_link(fn ->
            Notifications.create_notification(
              approver.id,
              current_user.id,
              "assigned_as_approver",
              approval_system.uuid,
              ApprovalSystem
            )
          end)

          Repo.preload(approval_system, [
            :instance,
            :pre_state,
            :post_state,
            :approver,
            :organisation,
            :user
          ])
      end
    end
  end

  def update_approval_system(_user, approval_system, params) do
    approval_system
    |> ApprovalSystem.changeset(params)
    |> Repo.update()
    |> case do
      {:error, _} = changeset ->
        changeset

      {:ok, approval_system} ->
        approval_system
    end
  end

  @doc """
  Delete an approval system
  """
  @spec delete_approval_system(ApprovalSystem.t()) :: ApprovalSystem.t()
  def delete_approval_system(%ApprovalSystem{} = approval_system) do
    Repo.delete(approval_system)
  end

  @doc """
  Check the user and approver is same while approving the content
  """
  def same_user?(current_user_id, approver_id) when current_user_id != approver_id,
    do: :invalid_user

  def same_user?(current_user_id, approver_id) when current_user_id === approver_id,
    do: true

  @doc """
  Check the prestate of the approval system and state of instance are same
  """
  def same_state?(prestate_id, state_id) when prestate_id != state_id,
    do: :unprocessible_state

  def same_state?(prestate_id, state_id) when prestate_id === state_id, do: true

  @doc """
  Approve a content by approval system
  """

  @spec approve_content(User.t(), ApprovalSystem.t()) :: ApprovalSystem.t()
  def approve_content(
        current_user,
        %ApprovalSystem{
          instance: instance,
          post_state: post_state
        } = approval_system
      ) do
    Document.update_instance_state(current_user, instance, post_state)

    approval_system
    |> proceed_approval()
    |> Repo.preload(
      [
        :instance,
        :pre_state,
        :post_state,
        :approver,
        :user,
        :organisation
      ],
      force: true
    )
  end

  # Proceed approval make the status of approval system as approved

  @spec proceed_approval(ApprovalSystem.t()) :: ApprovalSystem.t()
  defp proceed_approval(approval_system) do
    params = %{approved: true, approved_log: NaiveDateTime.local_now()}

    approval_system
    |> ApprovalSystem.approve_changeset(params)
    |> Repo.update()
    |> case do
      {:ok, approval_system} ->
        approval_system

      {:error, changeset} = changeset ->
        changeset
    end
  end

  @doc """
  Creates a plan.
  """
  @spec create_plan(map) :: {:ok, Plan.t()}
  def create_plan(params) do
    %Plan{} |> Plan.changeset(params) |> Repo.insert()
  end

  @doc """
  Get a plan from its UUID.
  """
  @spec get_plan(Ecto.UUID.t()) :: Plan.t() | nil
  def get_plan(<<_::288>> = p_uuid) do
    Repo.get_by(Plan, uuid: p_uuid)
  end

  def get_plan(_), do: nil

  @doc """
  Get all plans.
  """
  @spec plan_index() :: [Plan.t()]
  def plan_index do
    Repo.all(Plan)
  end

  @doc """
  Updates a plan.
  """
  @spec update_plan(Plan.t(), map) :: {:ok, Plan.t()} | {:error, Ecto.Changeset.t()}
  def update_plan(%Plan{} = plan, params) do
    plan |> Plan.changeset(params) |> Repo.update()
  end

  def update_plan(_, _), do: nil

  @doc """
  Deletes a plan
  """
  @spec delete_plan(Plan.t()) :: {:ok, Plan.t()} | nil
  def delete_plan(%Plan{} = plan) do
    Repo.delete(plan)
  end

  def delete_plan(_), do: nil

  # Create free trial membership for the given organisation.
  @spec create_membership(Organisation.t()) :: Membership.t()
  defp create_membership(%Organisation{id: id}) do
    plan = Repo.get_by(Plan, name: @trial_plan_name)
    start_date = Timex.now()
    end_date = find_end_date(start_date, @trial_duration)
    params = %{start_date: start_date, end_date: end_date, plan_duration: @trial_duration}

    plan
    |> build_assoc(:memberships, organisation_id: id)
    |> Membership.changeset(params)
    |> Repo.insert!()
  end

  # Find the end date of a membership from the start date and duration of the
  # membership.
  @spec find_end_date(DateTime.t(), integer) :: DateTime.t() | nil
  defp find_end_date(start_date, duration) when is_integer(duration) do
    Timex.shift(start_date, days: duration)
  end

  defp find_end_date(_, _), do: nil

  @doc """
  Gets a membership from its UUID.
  """
  def get_membership(<<_::288>> = m_uuid) do
    Repo.get_by(Membership, uuid: m_uuid)
  end

  def get_membership(_), do: nil

  @doc """
  Same as get_membership/2, but also uses user's organisation ID to get the membership.
  When the user is admin no need to check the user's organisation.
  """
  @spec get_membership(Ecto.UUID.t(), User.t()) :: Membership.t() | nil
  def get_membership(<<_::288>> = m_uuid, %{role_names: role_names, organisation_id: org_id}) do
    if Enum.member?(role_names, "super_admin") do
      get_membership(m_uuid)
    else
      Repo.get_by(Membership, uuid: m_uuid, organisation_id: org_id)
    end
  end

  # def get_membership(<<_::288>> = m_uuid, %User{role: %{name: "super_admin"}}) do
  #   get_membership(m_uuid)
  # end

  # def get_membership(<<_::288>> = m_uuid, %User{organisation_id: org_id}) do
  #   Repo.get_by(Membership, uuid: m_uuid, organisation_id: org_id)
  # end

  def get_membership(_, _), do: nil

  @doc """
  Get membership of an organisation with the given UUID.
  """
  @spec get_organisation_membership(Ecto.UUID.t()) :: Membership.t() | nil
  def get_organisation_membership(<<_::288>> = o_uuid) do
    query =
      from(m in Membership,
        join: o in Organisation,
        on: o.id == m.organisation_id,
        where: o.id == ^o_uuid,
        preload: [:plan]
      )

    Repo.one(query)
  end

  def get_organisation_membership(_), do: nil

  @doc """
  Updates a membership.
  """
  @spec update_membership(User.t(), Membership.t(), Plan.t(), Razorpay.Payment.t()) ::
          Membership.t() | {:ok, Payment.t()} | {:error, :wrong_amount} | nil
  def update_membership(
        %User{} = user,
        %Membership{} = membership,
        %Plan{} = plan,
        %Razorpay.Payment{status: "failed"} = razorpay
      ) do
    params = create_payment_params(membership, plan, razorpay)
    user |> create_payment_changeset(params) |> Repo.insert()
  end

  def update_membership(
        %User{} = user,
        %Membership{} = membership,
        %Plan{} = plan,
        %Razorpay.Payment{amount: amount} = razorpay
      ) do
    case get_duration_from_plan_and_amount(plan, amount) do
      duration when is_integer(duration) ->
        params = create_membership_and_payment_params(membership, plan, duration, razorpay)
        do_update_membership(user, membership, params)

      error ->
        error
    end
  end

  def update_membership(_, _, _, _), do: nil

  # Update the membership and insert a new payment.
  @spec do_update_membership(User.t(), Membership.t(), map) ::
          {:ok, Membership.t()} | {:error, Ecto.Changeset.t()}
  defp do_update_membership(user, membership, params) do
    Multi.new()
    |> Multi.update(:membership, Membership.update_changeset(membership, params))
    |> Multi.insert(:payment, create_payment_changeset(user, params))
    |> Repo.transaction()
    |> case do
      {:error, _, changeset, _} ->
        {:error, changeset}

      {:ok, %{membership: membership, payment: payment}} ->
        membership = Repo.preload(membership, [:plan, :organisation])

        Task.start_link(fn -> create_invoice(membership, payment) end)
        Task.start_link(fn -> create_membership_expiry_check_job(membership) end)

        membership
    end
  end

  # Create new payment.
  @spec create_payment_changeset(User.t(), map) :: Ecto.Changeset.t()
  defp create_payment_changeset(user, params) do
    user
    |> build_assoc(:payments, organisation_id: user.organisation_id)
    |> Payment.changeset(params)
  end

  # Create membership and payment params
  @spec create_membership_and_payment_params(
          Membership.t(),
          Plan.t(),
          integer(),
          Razorpay.Payment.t()
        ) :: map
  defp create_membership_and_payment_params(membership, plan, duration, razorpay) do
    start_date = Timex.now()
    end_date = find_end_date(start_date, duration)

    membership
    |> create_payment_params(plan, razorpay)
    |> Map.merge(%{
      start_date: start_date,
      end_date: end_date,
      plan_duration: duration,
      plan_id: plan.id
    })
  end

  # Create payment params
  @spec create_payment_params(Membership.t(), Plan.t(), Razorpay.Payment.t()) :: map
  defp create_payment_params(
         membership,
         plan,
         %Razorpay.Payment{amount: amount, id: r_id, status: status} = razorpay
       ) do
    status = String.to_atom(status)
    status = Payment.statuses()[status]

    membership = Repo.preload(membership, [:plan])
    action = get_payment_action(membership.plan, plan)

    %{
      razorpay_id: r_id,
      amount: amount,
      status: status,
      action: action,
      from_plan_id: membership.plan_id,
      to_plan_id: plan.id,
      meta: razorpay,
      membership_id: membership.id
    }
  end

  # Gets the duration of selected plan based on the amount paid.
  @spec get_duration_from_plan_and_amount(Plan.t(), integer()) ::
          integer() | {:error, :wrong_amount}
  defp get_duration_from_plan_and_amount(%Plan{yearly_amount: amount}, amount), do: 365
  defp get_duration_from_plan_and_amount(%Plan{monthly_amount: amount}, amount), do: 30
  defp get_duration_from_plan_and_amount(_, _), do: {:error, :wrong_amount}

  # Gets the payment action comparing the old and new plans.
  @spec get_payment_action(Plan.t(), Plan.t()) :: integer
  defp get_payment_action(%Plan{id: id}, %Plan{id: id}) do
    Payment.actions()[:renew]
  end

  defp get_payment_action(%Plan{} = old_plan, %Plan{} = new_plan) do
    cond do
      old_plan.yearly_amount > new_plan.yearly_amount ->
        Payment.actions()[:downgrade]

      old_plan.yearly_amount < new_plan.yearly_amount ->
        Payment.actions()[:upgrade]
    end
  end

  # Create invoice and update payment.
  @spec create_invoice(Membership.t(), Payment.t()) :: {:ok, Payment.t()} | Ecto.Changeset.t()
  defp create_invoice(membership, payment) do
    invoice_number = generate_invoice_number(payment)

    invoice =
      Phoenix.View.render_to_string(
        WraftDocWeb.Api.V1.PaymentView,
        "invoice.html",
        membership: membership,
        invoice_number: invoice_number,
        payment: payment
      )

    {:ok, filename} =
      PdfGenerator.generate(invoice,
        page_size: "A4",
        delete_temporary: true,
        edit_password: "1234",
        filename: invoice_number
      )

    invoice = invoice_upload_struct(invoice_number, filename)

    upload_invoice(payment, invoice, invoice_number)
  end

  # Creates a background job that checks if the membership is expired on the date of membership expiry
  @spec create_membership_expiry_check_job(Membership.t()) :: Oban.Job.t()
  defp create_membership_expiry_check_job(%Membership{id: id, end_date: end_date}) do
    %{membership_id: id}
    |> ScheduledWorker.new(scheduled_at: end_date, tags: ["plan_expiry"])
    |> Oban.insert!()
  end

  # Create invoice number from payment ID.
  defp generate_invoice_number(%{id: id}) do
    "WraftDoc-Invoice-" <> String.pad_leading("#{id}", 6, "0")
  end

  # Plug upload struct for uploading invoice
  defp invoice_upload_struct(invoice_number, filename) do
    %Plug.Upload{
      content_type: "application/pdf",
      filename: "#{invoice_number}.pdf",
      path: filename
    }
  end

  # Upload the invoice to AWS and link with payment transactions.
  defp upload_invoice(payment, invoice, invoice_number) do
    params = %{invoice: invoice, invoice_number: invoice_number}
    payment |> Payment.invoice_changeset(params) |> Repo.update!()
  end

  @doc """
  Gets the razorpay payment struct from the razorpay ID using `Razorpay.Payment.get/2`
  """
  @spec get_razorpay_data(binary) :: {:ok, Razorpay.Payment.t()} | Razorpay.error()
  def get_razorpay_data(razorpay_id) do
    Razorpay.Payment.get(razorpay_id)
  end

  @doc """
  Payment index with pagination.
  """
  @spec payment_index(integer, map) :: map
  def payment_index(org_id, params) do
    query =
      from(p in Payment,
        where: p.organisation_id == ^org_id,
        preload: [:organisation, :creator],
        order_by: [desc: p.id]
      )

    Repo.paginate(query, params)
  end

  @doc """
  Get a payment from its UUID.
  """
  @spec get_payment(Ecto.UUID.t(), User.t()) :: Payment.t() | nil
  def get_payment(<<_::288>> = payment_uuid, %{role_names: role_names, organisation_id: org_id}) do
    if Enum.member?(role_names, "super_admin") do
      Repo.get_by(Payment, uuid: payment_uuid)
    else
      Repo.get_by(Payment, uuid: payment_uuid, organisation_id: org_id)
    end
  end

  # @spec get_payment(Ecto.UUID.t(), User.t()) :: Payment.t() | nil
  # def get_payment(<<_::288>> = payment_uuid, %{role: %{name: "super_admin"}}) do
  #   Repo.get_by(Payment, uuid: payment_uuid)
  # end

  # def get_payment(<<_::288>> = payment_uuid, %{organisation_id: org_id}) do
  #   Repo.get_by(Payment, uuid: payment_uuid, organisation_id: org_id)
  # end

  def get_payment(_, _), do: nil

  @doc """
  Show a payment.
  """
  @spec show_payment(Ecto.UUID.t(), User.t()) :: Payment.t() | nil
  def show_payment(payment_uuid, user) do
    payment_uuid
    |> get_payment(user)
    |> Repo.preload([:organisation, :creator, :membership, :from_plan, :to_plan])
  end

  @doc """
  Create a vendor under organisations
  ##Parameters
  - `current_user` - an User struct
  - `params` - a map countains vendor parameters

  """
  @spec create_vendor(User.t(), map) :: Vendor.t() | {:error, Ecto.Changeset.t()}
  def create_vendor(current_user, params) do
    current_user
    |> build_assoc(:vendors, organisation_id: current_user.organisation.id)
    |> Vendor.changeset(params)
    |> Spur.insert()
    |> case do
      {:ok, vendor} ->
        Repo.preload(vendor, [:organisation, :creator])

      {:error, _} = changeset ->
        changeset
    end
  end

  @doc """
  Retunrs vendor by id and organisation
  ##Parameters
  -`uuid`- UUID of vendor
  -`organisation`- Organisation struct

  """
  @spec get_vendor(Organisation.t(), Ecto.UUID.t()) :: Vendor.t()
  def get_vendor(%User{organisation_id: id}, uuid) do
    Repo.get_by(Vendor, uuid: uuid, organisation_id: id)
  end

  def get_vendor(_, _), do: nil
  @spec show_vendor(Ecto.UUID.t(), User.t()) :: Vendor.t()
  def show_vendor(uuid, user) do
    user |> get_vendor(uuid) |> Repo.preload([:creator, :organisation])
  end

  @doc """
  To update vendor details and attach logo file

  ## Parameters
  -`vendor`- a Vendor struct
  -`params`- a map contains vendor fields


  """

  def update_vendor(vendor, %User{id: id}, params) do
    vendor
    |> Vendor.update_changeset(params)
    |> Spur.update(%{actor: "#{id}"})
    |> case do
      {:error, _} = changeset ->
        changeset

      {:ok, vendor} ->
        Repo.preload(vendor, [:organisation, :creator])
    end
  end

  @doc """
  Deletes vendor data
  ##Parameters
  -`vendor`- a Vendor struct
  """
  @spec delete_vendor(Vendor.t()) :: Vendor.t()
  def delete_vendor(%Vendor{} = vendor), do: Repo.delete(vendor)

  @doc """
  Lists all vendors under an organisation
  -`organisation`- an Organisation struct
  -`params` - a map contains params for pagination
  """
  @spec vendor_index(Organisation.t(), map()) :: Scrivener.Paginater.t()
  def vendor_index(%User{organisation_id: organisation_id}, params) do
    query = from(v in Vendor, where: v.organisation_id == ^organisation_id)
    Repo.paginate(query, params)
  end

  def vendor_index(_, _), do: nil

  @doc """
  Lists all pending approval systems to approve
  ## Parameters
  * user- User struct
  """
  @spec get_pending_approvals(User.t(), map()) :: Scrivener.Page.t()
  def get_pending_approvals(%User{id: id, organisation_id: org_id}, params) do
    query =
      from(as in ApprovalSystem,
        where: as.approver_id == ^id,
        where: as.approved == false,
        where: as.organisation_id == ^org_id,
        preload: [:instance, :pre_state, :post_state, :approver]
      )

    Repo.paginate(query, params)
  end

  def get_pending_approvals(_, _), do: nil

  def create_organisation_role(id, params) do
    organisation = get_organisation(id)

    Multi.new()
    |> Multi.insert(:role, Role.changeset(%Role{}, params))
    |> Multi.insert(:organisation_role, fn %{role: role} ->
      OrganisationRole.changeset(%OrganisationRole{}, %{
        organisation_id: organisation.id,
        role_id: role.id
      })
    end)
    |> Repo.transaction()
    |> case do
      {:error, _, changeset, _} ->
        {:error, changeset}

      {:ok, %{role: _role, organisation_role: organisation_role}} ->
        organisation_role
    end
  end

  def get_role(role \\ "admin")

  def get_role(role) when is_binary(role) do
    Repo.get_by(Role, name: role)
  end

  def get_organisation_id_and_role_id(org_id, r_id) do
    query =
      from(o in Organisation, where: o.uuid == ^org_id, join: r in Role, where: r.uuid == ^r_id)

    Repo.one(query)
  end

  def get_role_of_the_organisation(id, o_id) do
    query = from(r in Role, where: r.id == ^id, join: o in Organisation, where: o.id == ^o_id)
    Repo.one(query)
  end

  def delete_role_of_the_organisation(role) do
    role
    |> Repo.delete()
    |> case do
      {:error, _} = changeset ->
        changeset

      {:ok, role} ->
        role
    end
  end

  def get_organisation_id_roles(id) do
    query = from(o in Organisation, where: o.id == ^id)
    query |> Repo.one() |> Repo.preload(:roles)
  end
end<|MERGE_RESOLUTION|>--- conflicted
+++ resolved
@@ -47,12 +47,6 @@
   @doc """
   Get a state from its UUID and user's organisation.
   """
-<<<<<<< HEAD
-  @spec get_state(User.t(), Ecto.UUID.t()) :: State.t() | nil
-  def get_state(%User{organisation_id: org_id}, <<_::288>> = state_id) do
-    query = from(s in State, where: s.id == ^state_id and s.organisation_id == ^org_id)
-    Repo.one(query)
-=======
   @spec get_state(User.t(), Ecto.UUID.t()) :: State.t() | {:error, :invalid_id}
   def get_state(%User{organisation_id: org_id}, <<_::288>> = state_id) do
     query = from(s in State, where: s.id == ^state_id and s.organisation_id == ^org_id)
@@ -61,7 +55,6 @@
       %State{} = state -> state
       _ -> {:error, :invalid_id}
     end
->>>>>>> dea6cb3e
   end
 
   def get_state(%User{organisation_id: _org_id}, _), do: {:error, :invalid_id}
