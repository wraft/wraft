--- conflicted
+++ resolved
@@ -28,12 +28,8 @@
   alias WraftDoc.Enterprise.StateUser
   alias WraftDoc.Notifications.Settings
   alias WraftDoc.Repo
-<<<<<<< HEAD
   alias WraftDoc.Storages
   alias WraftDoc.TaskSupervisor
-=======
-  alias WraftDoc.Storage
->>>>>>> 2e3f14b2
   alias WraftDoc.Workers.DefaultWorker
   alias WraftDoc.Workers.EmailWorker
   alias WraftDoc.Workers.ScheduledWorker
