defmodule WraftDoc.Account do
  @moduledoc """
  Module that handles the repo connections of the user context.
  """
  import Ecto.Query
  import Ecto

  alias WraftDoc.{
    Account.AuthToken,
    Account.Profile,
    Account.Role,
    Account.User,
    Enterprise.Organisation,
    Repo
  }

  alias WraftDoc.Document.{
    Asset,
    Block,
    BlockTemplate,
    ContentType,
    ContentTypeField,
    DataTemplate,
    Instance,
    Layout,
    LayoutAsset,
    Theme
  }

  alias WraftDoc.Enterprise.{Flow, Flow.State}

  alias WraftDocWeb.Endpoint

  alias Ecto.Multi

  @activity_models %{
    "Asset" => Asset,
    "Block" => Block,
    "ContentType" => ContentType,
    "DataTemplate" => DataTemplate,
    "Instance" => Instance,
    "Instance-State" => Instance,
    "Layout" => Layout,
    "Theme" => Theme,
    "Flow" => Flow,
    "State" => State,
    "ContentTypeField" => ContentTypeField,
    "LayoutAsset" => LayoutAsset,
    "BlockTemplate" => BlockTemplate
  }

  @doc """
  User Registration
  """
  def change_user() do
    User.changeset(%User{})
  end

  @spec registration(map, Organisation.t()) :: User.t() | Ecto.Changeset.t()
  def registration(params, %Organisation{id: id}) do
    params = Map.merge(params, %{"organisation_id" => id})

    get_role()
    |> build_assoc(:users)
    |> User.changeset(params)
    |> Repo.insert()
    |> case do
      changeset = {:error, _} ->
        changeset

      {:ok, %User{} = user} ->
        create_profile(user, params)
        Repo.preload(user, :profile)
    end
  end

  def create_user(params) do
    %User{}
    |> User.changeset(params)
    |> Repo.insert()
  end

  @doc """
  Get the organisation from the token, if there is  token in the params.
  If no token is present in the params, then get the default organisation
  """

  @spec get_organisation_from_token(map) :: Organisation.t()
  def get_organisation_from_token(%{"token" => token, "email" => email}) do
    Endpoint
    |> Phoenix.Token.verify("organisation_invite", token, max_age: 900_000)
    |> case do
      {:ok, %{organisation: org, email: token_email}} ->
        if token_email == email do
          org
        else
          {:error, :no_permission}
        end

      # When token is valid, but encoded data is not what we expected
      {:ok, _} ->
        {:error, :no_permission}

      {:error, :invalid} ->
        {:error, :no_permission}

      {:error, _} = error ->
        error
    end
  end

  # This is for test purpose.
  # Should return an error once the product is deployed in production
  def get_organisation_from_token(_) do
    # Repo.get_by(Organisation, name: "Functionary Labs Pvt Ltd.")
    # {:error, :not_found}
    nil
  end

  @doc """
    Create profile for the user
  """
  @spec create_profile(User.t(), map) :: {atom, Profile.t()}
  def create_profile(user, params) do
    user
    |> build_assoc(:profile)
    |> Profile.changeset(params)
    |> Repo.insert()
  end

  @doc """
    Find the user with the given email
  """
  @spec find(binary()) :: User.t() | {:error, atom}
  def find(email) do
    email
    |> get_user_by_email()
    |> case do
      user = %User{} ->
        user

      _ ->
        {:error, :invalid}
    end
  end

  def admin_find(email) do
    get_user_by_email(email, :admin)
    |> case do
      user = %User{} -> user
      _ -> {:error, :invalid}
    end
  end

  @doc """
    Authenticate user and generate token.
  """
  @spec authenticate(%{user: User.t(), password: binary}) ::
          {:error, atom} | {:ok, Guardian.Token.token(), Guardian.Token.claims()}
  def authenticate(%{user: _, password: ""}), do: {:error, :no_data}
  def authenticate(%{user: _, password: nil}), do: {:error, :no_data}

  def authenticate(%{user: user, password: password}) do
    case Bcrypt.verify_pass(password, user.encrypted_password) do
      true ->
        WraftDocWeb.Guardian.encode_and_sign(user)

      _ ->
        {:error, :invalid}
    end
  end

  @doc """
  Authenticate admin
  """
  def authenticate_admin(%{user: user, password: password}) do
    case Bcrypt.verify_pass(password, user.encrypted_password) do
      true -> user
      _ -> {:error, :invalid_credentials}
    end
  end

  def update_profile(%{id: current_user_id} = current_user, params) do
    profile =
      Profile
      |> Repo.get_by(user_id: current_user_id)
      |> Profile.changeset(params)

    Multi.new()
    |> Multi.update(:profile, profile)
    |> Multi.update(:user, User.update_changeset(current_user, params))
    |> WraftDoc.Repo.transaction()
    |> case do
      {:error, _, changeset, _} ->
        {:error, changeset}

      {:ok, %{profile: profile_struct, user: _user}} ->
        profile_struct
        |> Repo.preload(:user)
        |> Repo.preload(:country)
    end
  end

  @doc """
  Get profile by uuid
  """
  @spec get_profile(Ecto.UUID.t()) :: Profile.t() | nil
  def get_profile(<<_::288>> = id) do
    Profile |> Repo.get_by(uuid: id) |> Repo.preload(:user) |> Repo.preload(:country)
  end

  def get_profile(_id), do: nil

  @doc """
  Delete Profile
  """
  @spec delete_profile(Profile.t()) :: {:ok, Profile.t()} | nil
  def delete_profile(%Profile{} = profile) do
    Repo.delete(profile)
  end

  def delete_profile(_), do: nil

  # Get the role struct from given role name
  @spec get_role(binary) :: Role.t()
  defp get_role(role \\ "user")

  defp get_role(role) when is_binary(role) do
    Repo.get_by(Role, name: role)
  end

  @doc """
  Get a role type from its UUID.
  """
  @spec get_role_from_uuid(Ecto.UUID.t()) :: Role.t() | nil
  def get_role_from_uuid(<<_::288>> = uuid) when is_binary(uuid) do
    Repo.get_by(Role, uuid: uuid)
  end

  def get_role_from_uuid(_id), do: nil

  @doc """
  Get a user from its UUID.
  """
  @spec get_user_by_uuid(Ecto.UUID.t()) :: User.t() | nil
  def get_user_by_uuid(<<_::288>> = uuid) when is_binary(uuid) do
    Repo.get_by(User, uuid: uuid)
  end

  def get_user_by_uuid(_), do: nil

  @doc """
  Get a user from its ID.
  """
  @spec get_user(integer() | String.t()) :: User.t() | nil
  def get_user(id) do
    Repo.get(User, id)
  end

  # Get the user struct from given email
  @spec get_user_by_email(binary) :: User.t() | nil
  defp get_user_by_email(email) when is_binary(email) do
    Repo.get_by(User, email: email)
  end

<<<<<<< HEAD
  defp get_user_by_email(email, :admin) when is_binary(email) do
    from(u in User,
      where: u.email == ^email,
      join: r in Role,
      where: r.name == "admin" and r.id == u.role_id
    )
    |> Repo.one()
  end

  defp get_user_by_email(_email) do
    nil
  end
=======
  defp get_user_by_email(_email), do: nil
>>>>>>> 160ddc7f

  @doc """
  Get the activity stream for current user.
  """

  # => No test written
  @spec get_activity_stream(User.t(), map) :: map
  def get_activity_stream(%User{id: id}, params) do
    query =
      from(a in Spur.Activity,
        join: au in "audience",
        where: au.user_id == ^id and au.activity_id == a.id,
        order_by: [desc: a.inserted_at],
        select: %{
          action: a.action,
          actor: a.actor,
          object: a.object,
          meta: a.meta,
          inserted_at: a.inserted_at
        }
      )

    Repo.paginate(query, params)
  end

  @doc """
  Get the actor and object datas of the activity.
  """
  @spec get_activity_datas(list | map) :: list | map
  def get_activity_datas(activities) when is_list(activities) do
    Enum.map(activities, fn x -> get_activity_datas(x) end)
  end

  def get_activity_datas(%{
        action: action,
        actor: actor_id,
        object: object,
        meta: meta,
        inserted_at: inserted_at
      }) do
    actor = get_user(actor_id)
    object_struct = get_activity_object_struct(object)

    %{
      action: action,
      actor: actor,
      object: object,
      object_struct: object_struct,
      meta: meta,
      inserted_at: inserted_at
    }
  end

  @spec get_activity_object_struct(String.t()) :: map | nil

  defp get_activity_object_struct(object) do
    [model | [id]] = String.split(object, ":")
    Repo.get(@activity_models[model], id)
  end

  defp delete_token(user_id, type) do
    query =
      from(
        a in AuthToken,
        where: a.user_id == ^user_id,
        where: a.token_type == ^type
      )

    query
    |> Repo.all()
    |> Enum.each(fn x -> Repo.delete!(x) end)
  end

  @doc """
  Generate auth token for password reset for the user with the given email ID
  and insert it to auth_tokens table.
  """
  def create_token(%{"email" => email}) do
    email = String.downcase(email)

    case get_user_by_email(email) do
      %User{} = current_user ->
        delete_token(current_user.id, "password_verify")
        token = Endpoint |> Phoenix.Token.sign("reset", current_user.email) |> Base.url_encode64()
        new_params = %{value: token, token_type: "password_verify"}

        {:ok, auth_struct} = insert_auth_token(current_user, new_params)

        Repo.preload(auth_struct, :user)

      nil ->
        {:error, :invalid_email}
    end
  end

  def create_token(_), do: {:error, :invalid_email}

  @doc """
  Validate the password reset link, ie; token in the link to verify and
  authenticate the password reset request.
  """
  def check_token(token) do
    query =
      from(
        tok in AuthToken,
        where: tok.value == ^token,
        where: tok.token_type == "password_verify",
        select: tok
      )

    case Repo.one(query) do
      nil ->
        {:error, :fake}

      token_struct ->
        {:ok, decoded_token} = Base.url_decode64(token_struct.value)

        Endpoint
        |> Phoenix.Token.verify("reset", decoded_token, max_age: 860)
        |> case do
          {:error, :invalid} ->
            {:error, :fake}

          {:error, :expired} ->
            {:error, :expired}

          {:ok, _} ->
            Repo.preload(token_struct, :user)
        end
    end
  end

  @doc """
  Change/reset the forgotten password, insert the new one and
  delete the password reset token.
  """

  @spec reset_password(map) :: User.t() | {:error, Ecto.Changeset.t()} | {:error, atom}
  def reset_password(%{"token" => token, "password" => _} = params) do
    case check_token(token) do
      %AuthToken{} = auth_token ->
        User
        |> Repo.get_by(email: auth_token.user.email)
        |> do_update_password(params)
        |> case do
          changeset = {:error, _} ->
            changeset

          %User{} = user_struct ->
            Repo.delete!(auth_token)
            user_struct
        end

      changeset = {:error, _} ->
        changeset
    end
  end

  def reset_password(_), do: nil

  @doc """
  Update the password of the current user after verifying the
  old password.
  """
  @spec update_password(User.t(), map) :: User.t() | {:error, Ecto.Changeset.t()} | {:error, atom}
  def update_password(user, %{"current_password" => current_password, "password" => _} = params) do
    case Bcrypt.verify_pass(current_password, user.encrypted_password) do
      true ->
        check_and_update_password(user, params)

      _ ->
        {:error, :invalid_password}
    end
  end

  def update_password(_, _), do: nil

  # Update the password if the new one is not same as the previous one.
  @spec check_and_update_password(User.t(), map) ::
          User.t() | {:error, Ecto.Changeset.t()} | {:error, atom}
  defp check_and_update_password(user, %{"password" => password} = params) do
    case Bcrypt.verify_pass(password, user.encrypted_password) do
      true ->
        {:error, :same_password}

      _ ->
        do_update_password(user, params)
    end
  end

  @spec do_update_password(User.t(), map) :: User.t() | {:error, Ecto.Changeset.t()}
  defp do_update_password(user, params) do
    user
    |> User.password_changeset(params)
    |> Repo.update()
    |> case do
      changeset = {:error, _} ->
        changeset

      {:ok, user_struct} ->
        user_struct
    end
  end

  # Insert auth token without expiry date.
  @spec insert_auth_token(User.t() | any(), map) ::
          {:ok, AuthToken.t()} | {:error, Ecto.Changeset.t()} | nil
  defp insert_auth_token(%User{} = current_user, params) do
    current_user
    |> build_assoc(:auth_tokens)
    |> AuthToken.changeset(params)
    |> Repo.insert()
  end

  defp insert_auth_token(_, _), do: nil
end<|MERGE_RESOLUTION|>--- conflicted
+++ resolved
@@ -263,7 +263,6 @@
     Repo.get_by(User, email: email)
   end
 
-<<<<<<< HEAD
   defp get_user_by_email(email, :admin) when is_binary(email) do
     from(u in User,
       where: u.email == ^email,
@@ -276,9 +275,6 @@
   defp get_user_by_email(_email) do
     nil
   end
-=======
-  defp get_user_by_email(_email), do: nil
->>>>>>> 160ddc7f
 
   @doc """
   Get the activity stream for current user.
