defmodule WraftDoc.Document do
  @moduledoc """
  Module that handles the repo connections of the document context.
  """
  import Ecto
  import Ecto.Query

  alias WraftDoc.{
    Repo,
    Account.User,
    Document.Layout,
    Document.ContentType,
    Document.Engine,
    Document.Instance,
    Document.Instance.History,
    Document.Instance.Version,
    Document.Theme,
    Document.DataTemplate,
    Document.Asset,
    Document.LayoutAsset,
    Document.FieldType,
    Document.ContentTypeField,
    Document.Counter,
    Enterprise,
    Enterprise.Flow,
    Enterprise.Flow.State,
    Document.Block,
    Document.BlockTemplate,
    Document.Comment,
    Document.Pipeline,
    Document.Pipeline.Stage,
    Document.Pipeline.TriggerHistory
  }

  alias WraftDocWeb.AssetUploader

  @doc """
  Create a layout.
  """
  # TODO - improve tests
  @spec create_layout(User.t(), Engine.t(), map) :: Layout.t() | {:error, Ecto.Changeset.t()}
  def create_layout(%{organisation_id: org_id} = current_user, engine, params) do
    params = params |> Map.merge(%{"organisation_id" => org_id})

    current_user
    |> build_assoc(:layouts, engine: engine)
    |> Layout.changeset(params)
    |> Spur.insert()
    |> case do
      {:ok, layout} ->
        layout = layout |> layout_files_upload(params)
        layout |> fetch_and_associcate_assets(current_user, params)
        layout |> Repo.preload([:engine, :creator, :assets])

      changeset = {:error, _} ->
        changeset
    end
  end

  @doc """
  Upload layout slug file.
  """
  # TODO - write test
  @spec layout_files_upload(Layout.t(), map) :: Layout.t() | {:error, Ecto.Changeset.t()}
  def layout_files_upload(layout, %{"slug_file" => _} = params) do
    layout_update_files(layout, params)
  end

  def layout_files_upload(layout, %{"screenshot" => _} = params) do
    layout_update_files(layout, params)
  end

  def layout_files_upload(layout, _params) do
    layout |> Repo.preload([:engine, :creator])
  end

  # Update the layout on fileupload.
  @spec layout_update_files(Layout.t(), map) :: Layout.t() | {:error, Ecto.Changeset.t()}
  defp layout_update_files(layout, params) do
    layout
    |> Layout.file_changeset(params)
    |> Repo.update()
    |> case do
      {:ok, layout} ->
        layout

      {:error, _} = changeset ->
        changeset
    end
  end

  # Get all the assets from their UUIDs and associate them with the given layout.
  defp fetch_and_associcate_assets(layout, current_user, %{"assets" => assets}) do
    (assets || "")
    |> String.split(",")
    |> Stream.map(fn x -> get_asset(x, current_user) end)
    |> Stream.map(fn x -> associate_layout_and_asset(layout, current_user, x) end)
    |> Enum.to_list()
  end

  defp fetch_and_associcate_assets(_layout, _current_user, _params), do: nil

  # Associate the asset with the given layout, ie; insert a LayoutAsset entry.
  defp associate_layout_and_asset(_layout, _current_user, nil), do: nil

  defp associate_layout_and_asset(layout, current_user, asset) do
    layout
    |> build_assoc(:layout_assets, asset: asset, creator: current_user)
    |> LayoutAsset.changeset()
    |> Repo.insert()
  end

  @doc """
  Create a content type.
  """
  # TODO - improve tests
  @spec create_content_type(User.t(), Layout.t(), Flow.t(), map) ::
          ContentType.t() | {:error, Ecto.Changeset.t()}
  def create_content_type(%{organisation_id: org_id} = current_user, layout, flow, params) do
    params = params |> Map.merge(%{"organisation_id" => org_id})

    current_user
    |> build_assoc(:content_types, layout: layout, flow: flow)
    |> ContentType.changeset(params)
    |> Spur.insert()
    |> case do
      {:ok, %ContentType{} = content_type} ->
        content_type |> fetch_and_associate_fields(params, current_user)
        content_type |> Repo.preload([:layout, :flow, {:fields, :field_type}])

      changeset = {:error, _} ->
        changeset
    end
  end

  @spec fetch_and_associate_fields(ContentType.t(), map, User.t()) :: list
  # Iterate throught the list of field types and associate with the content type
  defp fetch_and_associate_fields(content_type, %{"fields" => fields}, user) do
    fields
    |> Stream.map(fn x -> associate_c_type_and_fields(content_type, x, user) end)
    |> Enum.to_list()
  end

  defp fetch_and_associate_fields(_content_type, _params, _user), do: nil

  @spec associate_c_type_and_fields(ContentType.t(), map, User.t()) ::
          {:ok, ContentTypeField.t()} | {:error, Ecto.Changeset.t()} | nil
  # Fetch and associate field types with the content type
  defp associate_c_type_and_fields(
         c_type,
         %{"key" => key, "field_type_id" => field_type_id},
         user
       ) do
    field_type_id
    |> get_field_type(user)
    |> case do
      %FieldType{} = field_type ->
        field_type
        |> build_assoc(:fields, content_type: c_type)
        |> ContentTypeField.changeset(%{name: key})
        |> Repo.insert()

      nil ->
        nil
    end
  end

  defp associate_c_type_and_fields(_c_type, _field, _user), do: nil

  @doc """
  List all engines.
  """
  # TODO - write tests
  @spec engines_list(map) :: map
  def engines_list(params) do
    Repo.paginate(Engine, params)
  end

  @doc """
  List all layouts.
  """
  # TODO - improve tests
  @spec layout_index(User.t(), map) :: map
  def layout_index(%{organisation_id: org_id}, params) do
    from(l in Layout,
      where: l.organisation_id == ^org_id,
      order_by: [desc: l.id],
      preload: [:engine, :assets]
    )
    |> Repo.paginate(params)
  end

  @doc """
  Show a layout.
  """
  @spec show_layout(binary, User.t()) :: %Layout{engine: Engine.t(), creator: User.t()}
  def show_layout(uuid, user) do
    get_layout(uuid, user)
    |> Repo.preload([:engine, :creator, :assets])
  end

  @doc """
  Get a layout from its UUID.
  """
  @spec get_layout(binary, User.t()) :: Layout.t()
  def get_layout(<<_::288>> = uuid, %{organisation_id: org_id}) do
    Repo.get_by(Layout, uuid: uuid, organisation_id: org_id)
  end

  def get_layout(_, _), do: nil

  @doc """
  Get a layout asset from its layout's and asset's UUIDs.
  """
  # TODO - improve tests
  @spec get_layout_asset(binary, binary) :: LayoutAsset.t()
  def get_layout_asset(l_uuid, a_uuid) do
    from(la in LayoutAsset,
      join: l in Layout,
      where: l.uuid == ^l_uuid,
      join: a in Asset,
      where: a.uuid == ^a_uuid,
      where: la.layout_id == l.id and la.asset_id == a.id
    )
    |> Repo.one()
  end

  @doc """
  Update a layout.
  """
  # TODO - improve tests
  @spec update_layout(Layout.t(), User.t(), map) :: %Layout{engine: Engine.t(), creator: User.t()}
  def update_layout(layout, current_user, %{"engine_uuid" => engine_uuid} = params) do
    %Engine{id: id} = get_engine(engine_uuid)
    {_, params} = Map.pop(params, "engine_uuid")
    params = params |> Map.merge(%{"engine_id" => id})
    update_layout(layout, current_user, params)
  end

  def update_layout(layout, %{id: user_id} = current_user, params) do
    layout
    |> Layout.update_changeset(params)
    |> Spur.update(%{actor: "#{user_id}"})
    |> case do
      {:error, _} = changeset ->
        changeset

      {:ok, layout} ->
        layout |> fetch_and_associcate_assets(current_user, params)
        layout |> Repo.preload([:engine, :creator, :assets])
    end
  end

  @doc """
  Delete a layout.
  """
  # TODO - improve tests
  @spec delete_layout(Layout.t(), User.t()) :: {:ok, Layout.t()} | {:error, Ecto.Changeset.t()}
  def delete_layout(layout, %User{id: id}) do
    layout
    |> Ecto.Changeset.change()
    |> Ecto.Changeset.no_assoc_constraint(
      :content_types,
      message:
        "Cannot delete the layout. Some Content types depend on this layout. Update those content types and then try again.!"
    )
    |> Spur.delete(%{actor: "#{id}", meta: layout})
  end

  @doc """
  Delete a layout asset.
  """
  # TODO - improve tests
  @spec delete_layout_asset(LayoutAsset.t(), User.t()) ::
          {:ok, LayoutAsset.t()} | {:error, Ecto.Changeset.t()}
  def delete_layout_asset(layout_asset, %User{id: id}) do
    %{asset: asset} = layout_asset |> Repo.preload([:asset])

    layout_asset
    |> Spur.delete(%{actor: "#{id}", meta: asset})
  end

  @doc """
  List all content types.
  """
  # TODO - improve tests
  @spec content_type_index(User.t(), map) :: map
  def content_type_index(%{organisation_id: org_id}, params) do
    from(ct in ContentType,
      where: ct.organisation_id == ^org_id,
      order_by: [desc: ct.id],
      preload: [:layout, :flow, {:fields, :field_type}]
    )
    |> Repo.paginate(params)
  end

  @doc """
  Show a content type.
  """
  # TODO - improve tests
  @spec show_content_type(User.t(), Ecto.UUID.t()) ::
          %ContentType{layout: Layout.t(), creator: User.t()} | nil
  def show_content_type(user, uuid) do
    user
    |> get_content_type(uuid)
    |> Repo.preload([:layout, :creator, [{:flow, :states}, {:fields, :field_type}]])
  end

  @doc """
  Get a content type from its UUID and user's organisation ID.
  """
  # TODO - improve tests
  @spec get_content_type(User.t(), Ecto.UUID.t()) :: ContentType.t() | nil
  def get_content_type(%User{organisation_id: org_id}, <<_::288>> = uuid) do
    Repo.get_by(ContentType, uuid: uuid, organisation_id: org_id)
  end

  def get_content_type(_, _), do: nil

  @doc """
  Get a content type from its ID. Also fetches all its related datas.
  """
  # TODO - write tests
  @spec get_content_type_from_id(integer()) :: %ContentType{layout: %Layout{}, creator: %User{}}
  def get_content_type_from_id(id) do
    Repo.get(ContentType, id)
    |> Repo.preload([:layout, :creator, [{:flow, :states}, {:fields, :field_type}]])
  end

  @doc """
  Get a content type field from its UUID.
  """
  # TODO - write tests
  @spec get_content_type_field(binary, User.t()) :: ContentTypeField.t()
  def get_content_type_field(uuid, %{organisation_id: org_id}) do
    from(cf in ContentTypeField,
      where: cf.uuid == ^uuid,
      join: c in ContentType,
      where: c.id == cf.content_type_id and c.organisation_id == ^org_id
    )
    |> Repo.one()
  end

  @doc """
  Update a content type.
  """
  # TODO - write tests
  @spec update_content_type(ContentType.t(), User.t(), map) ::
          %ContentType{
            layout: Layout.t(),
            creator: User.t()
          }
          | {:error, Ecto.Changeset.t()}
  def update_content_type(
        content_type,
        user,
        %{"layout_uuid" => layout_uuid, "flow_uuid" => f_uuid} = params
      ) do
    %Layout{id: id} = get_layout(layout_uuid, user)
    %Flow{id: f_id} = Enterprise.get_flow(f_uuid, user)
    {_, params} = Map.pop(params, "layout_uuid")
    {_, params} = Map.pop(params, "flow_uuid")
    params = params |> Map.merge(%{"layout_id" => id, "flow_id" => f_id})
    update_content_type(content_type, user, params)
  end

  def update_content_type(content_type, %User{id: id} = user, params) do
    content_type
    |> ContentType.update_changeset(params)
    |> Spur.update(%{actor: "#{id}"})
    |> case do
      {:error, _} = changeset ->
        changeset

      {:ok, content_type} ->
        content_type |> fetch_and_associate_fields(params, user)

        content_type
        |> Repo.preload([:layout, :creator, [{:flow, :states}, {:fields, :field_type}]])
    end
  end

  @doc """
  Delete a content type.
  """
  # TODO - write tests
  @spec delete_content_type(ContentType.t(), User.t()) ::
          {:ok, ContentType.t()} | {:error, Ecto.Changeset.t()}
  def delete_content_type(content_type, %User{id: id}) do
    content_type
    |> Ecto.Changeset.change()
    |> Ecto.Changeset.no_assoc_constraint(
      :instances,
      message:
        "Cannot delete the content type. There are many contents under this content type. Delete those contents and try again.!"
    )
    |> Spur.delete(%{actor: "#{id}", meta: content_type})
  end

  @doc """
  Delete a content type field.
  """
  # TODO - improve tests
  @spec delete_content_type_field(ContentTypeField.t(), User.t()) ::
          {:ok, ContentTypeField.t()} | {:error, Ecto.Changeset.t()}
  def delete_content_type_field(content_type_field, %User{id: id}) do
    content_type_field
    |> Spur.delete(%{actor: "#{id}", meta: content_type_field})
  end

  @doc """
  Create a new instance.
  """
  # TODO - improve tests
  @spec create_instance(User.t(), ContentType.t(), State.t(), map) ::
          %Instance{content_type: ContentType.t(), state: State.t()}
          | {:error, Ecto.Changeset.t()}
  def create_instance(current_user, %{id: c_id, prefix: prefix} = c_type, state, params) do
    instance_id = c_id |> create_instance_id(prefix)
    params = params |> Map.merge(%{"instance_id" => instance_id})

    c_type
    |> build_assoc(:instances, state: state, creator: current_user)
    |> Instance.changeset(params)
    |> Spur.insert()
    |> case do
      {:ok, content} ->
        Task.start_link(fn -> create_or_update_counter(c_type) end)
        content |> Repo.preload([:content_type, :state])

      changeset = {:error, _} ->
        changeset
    end
  end

  @doc """
  Same as create_instance/4, but does not add the insert activity to activity stream.
  """
  # TODO write tests
  @spec create_instance(ContentType.t(), State.t(), map) ::
          %Instance{content_type: ContentType.t(), state: State.t()}
          | {:error, Ecto.Changeset.t()}
  def create_instance(%{id: c_id, prefix: prefix} = c_type, state, params) do
    instance_id = c_id |> create_instance_id(prefix)
    params = params |> Map.merge(%{"instance_id" => instance_id})

    c_type
    |> build_assoc(:instances, state: state)
    |> Instance.changeset(params)
    |> Repo.insert()
    |> case do
      {:ok, content} ->
        Task.start_link(fn -> create_or_update_counter(c_type) end)
        content |> Repo.preload([:content_type, :state])

      changeset = {:error, _} ->
        changeset
    end
  end

  # Create Instance ID from the prefix of the content type
  @spec create_instance_id(integer, binary) :: binary
  defp create_instance_id(c_id, prefix) do
    instance_count =
      c_id
      |> get_counter_count_from_content_type_id
      |> add(1)
      |> to_string
      |> String.pad_leading(4, "0")

    concat_strings(prefix, instance_count)
  end

  # Create count of instances created for a content type from its ID
  @spec get_counter_count_from_content_type_id(integer) :: integer
  defp get_counter_count_from_content_type_id(c_type_id) do
    c_type_id
    |> get_counter_from_content_type_id
    |> case do
      nil ->
        0

      %Counter{count: count} ->
        count
    end
  end

  defp get_counter_from_content_type_id(c_type_id) do
    from(c in Counter, where: c.subject == ^"ContentType:#{c_type_id}")
    |> Repo.one()
  end

  @doc """
  Create or update the counter of a content type.integer()
  """
  # TODO - improve tests
  @spec create_or_update_counter(ContentType.t()) :: {:ok, Counter} | {:error, Ecto.Changeset.t()}
  def create_or_update_counter(%ContentType{id: id}) do
    id
    |> get_counter_from_content_type_id
    |> case do
      nil ->
        Counter.changeset(%Counter{}, %{subject: "ContentType:#{id}", count: 1})

      %Counter{count: count} = counter ->
        count = count |> add(1)
        counter |> Counter.changeset(%{count: count})
    end
    |> Repo.insert_or_update()
  end

  # Add two integers
  @spec add(integer, integer) :: integer
  defp add(num1, num2) do
    num1 + num2
  end

  @doc """
  List all instances under an organisation.
  """
  # TODO - improve tests
  @spec instance_index_of_an_organisation(User.t(), map) :: map
  def instance_index_of_an_organisation(%{organisation_id: org_id}, params) do
    from(i in Instance,
      join: u in User,
      where: u.organisation_id == ^org_id and i.creator_id == u.id,
      order_by: [desc: i.id],
      preload: [:content_type, :state]
    )
    |> Repo.paginate(params)
  end

  @doc """
  List all instances under a content types.
  """
  # TODO - improve tests
  @spec instance_index(binary, map) :: map
  def instance_index(c_type_uuid, params) do
    from(i in Instance,
      join: ct in ContentType,
      where: ct.uuid == ^c_type_uuid and i.content_type_id == ct.id,
      order_by: [desc: i.id],
      preload: [:content_type, :state]
    )
    |> Repo.paginate(params)
  end

  @doc """
  Get an instance from its UUID.
  """
  # TODO - improve tests
  @spec get_instance(binary, User.t()) :: Instance.t()
  def get_instance(uuid, %{organisation_id: org_id}) do
    from(i in Instance,
      where: i.uuid == ^uuid,
      join: c in ContentType,
      where: c.id == i.content_type_id and c.organisation_id == ^org_id
    )
    |> Repo.one()
    |> Repo.preload([:state])

    # Repo.get_by(Instance, uuid: uuid) |> Repo.preload([:state])
  end

  @doc """
  Show an instance.
  """
  # TODO - improve tests
  @spec show_instance(binary, User.t()) ::
          %Instance{creator: User.t(), content_type: ContentType.t(), state: State.t()} | nil
  def show_instance(instance_uuid, user) do
    instance_uuid
    |> get_instance(user)
    |> Repo.preload([:creator, [{:content_type, :layout}], :state])
    |> get_built_document()
  end

  @doc """
  Get the build document of the given instance.
  """
  # TODO - write tests
  @spec get_built_document(Instance.t()) :: Instance.t() | nil
  def get_built_document(%{id: id, instance_id: instance_id} = instance) do
    from(h in History,
      where: h.exit_code == 0,
      where: h.content_id == ^id,
      order_by: [desc: h.inserted_at],
      limit: 1
    )
    |> Repo.one()
    |> case do
      nil ->
        instance

      %History{} ->
        doc_url = "uploads/contents/#{instance_id}/final.pdf"
        instance |> Map.put(:build, doc_url)
    end
  end

  def get_built_document(nil), do: nil

  @doc """
  Update an instance.
  """
  # TODO - improve tests
  @spec update_instance(Instance.t(), User.t(), map) ::
          %Instance{content_type: ContentType.t(), state: State.t(), creator: Creator.t()}
          | {:error, Ecto.Changeset.t()}
  def update_instance(old_instance, %User{id: id} = current_user, params) do
    old_instance
    |> Instance.update_changeset(params)
    |> Spur.update(%{actor: "#{id}"})
    |> case do
      {:ok, instance} ->
        Task.start_link(fn -> create_version(current_user, old_instance, instance) end)

        instance
        |> Repo.preload([:creator, [{:content_type, :layout}], :state])
        |> get_built_document()

      {:error, _} = changeset ->
        changeset
    end
  end

  # Create a new version with old data, when an instance is updated.
  # The previous data will be stored in the versions. Latest one will
  # be in the content.
  # A new version is added only if there is any difference in either the
  # raw or serialized fields of the instances.
  @spec create_version(User.t(), Instance.t(), Instance.t()) ::
          {:ok, Version.t()} | {:error, Ecto.Changeset.t()}
  defp create_version(current_user, old_instance, new_instance) do
    case instance_updated?(old_instance, new_instance) do
      true ->
        params = create_version_params(old_instance)

        current_user
        |> build_assoc(:instance_versions, content: old_instance)
        |> Version.changeset(params)
        |> Repo.insert()

      false ->
        nil
    end
  end

  # Create the params to create a new version.
  @spec create_version_params(Instance.t()) :: map
  defp create_version_params(%Instance{id: id} = instance) do
    version =
      from(v in Version,
        where: v.content_id == ^id,
        order_by: [desc: v.inserted_at],
        limit: 1,
        select: v.version_number
      )
      |> Repo.one()
      |> case do
        nil ->
          1

        version ->
          version + 1
      end

    instance |> Map.from_struct() |> Map.put(:version_number, version)
  end

  # Checks whether the raw and serialzed of old and new instances are same or not.
  # If they are both the same, returns false, else returns true
  @spec instance_updated?(Instance.t(), Instance.t()) :: boolean
  defp instance_updated?(%{raw: raw, serialized: map}, %{raw: raw, serialized: map}), do: false

  defp instance_updated?(_old_instance, _new_instance), do: true

  @doc """
  Update instance's state if the flow IDs of both
  the new state and the instance's content type are same.
  """
  # TODO - impove tests
  @spec update_instance_state(User.t(), Instance.t(), State.t()) ::
          Instance.t() | {:error, Ecto.Changeset.t()} | {:error, :wrong_flow}
  def update_instance_state(%{id: user_id}, instance, %{
        id: state_id,
        state: new_state,
        flow_id: flow_id
      }) do
    %{content_type: %{flow_id: f_id}, state: %{state: state}} =
      instance |> Repo.preload([:content_type, :state])

    cond do
      flow_id == f_id ->
        instance_state_upadate(instance, user_id, state_id, state, new_state)

      true ->
        {:error, :wrong_flow}
    end
  end

  @doc """
  Update instance's state. Also add the from and to state of in the activity meta.
  """
  # TODO - write tests
  @spec instance_state_upadate(Instance.t(), integer, integer, String.t(), String.t()) ::
          Instance.t() | {:error, Ecto.Changeset.t()}
  def instance_state_upadate(instance, user_id, state_id, old_state, new_state) do
    instance
    |> Instance.update_state_changeset(%{state_id: state_id})
    |> Spur.update(%{
      actor: "#{user_id}",
      object: "Instance-State:#{instance.id}",
      meta: %{from: old_state, to: new_state}
    })
    |> case do
      {:ok, instance} ->
        instance
        |> Repo.preload([:creator, [{:content_type, :layout}], :state])
        |> get_built_document()

      {:error, _} = changeset ->
        changeset
    end
  end

  @doc """
  Delete an instance.
  """
  # TODO - write tests
  @spec delete_instance(Instance.t(), User.t()) ::
          {:ok, Instance.t()} | {:error, Ecto.Changeset.t()}
  def delete_instance(instance, %User{id: id}) do
    instance
    |> Spur.delete(%{actor: "#{id}", meta: instance})
  end

  @doc """
  Get an engine from its UUID.
  """
  # TODO - improve tests
  @spec get_engine(binary) :: Engine.t() | nil
  def get_engine(engine_uuid) do
    Repo.get_by(Engine, uuid: engine_uuid)
  end

  @doc """
  Create a theme.
  """
  # TODO Improve tests
  @spec create_theme(User.t(), map) :: {:ok, Theme.t()} | {:error, Ecto.Changeset.t()}
  def create_theme(%{organisation_id: org_id} = current_user, params) do
    params = params |> Map.merge(%{"organisation_id" => org_id})

    current_user
    |> build_assoc(:themes)
    |> Theme.changeset(params)
    |> Spur.insert()
    |> case do
      {:ok, theme} ->
        theme |> theme_file_upload(params)

      {:error, _} = changeset ->
        changeset
    end
  end

  @doc """
  Upload theme file.
  """
  # TODO - write tests
  @spec theme_file_upload(Theme.t(), map) :: {:ok, %Theme{}} | {:error, Ecto.Changeset.t()}
  def theme_file_upload(theme, %{"file" => _} = params) do
    theme |> Theme.file_changeset(params) |> Repo.update()
  end

  def theme_file_upload(theme, _params) do
    {:ok, theme}
  end

  @doc """
  Index of themes inside current user's organisation.
  """
  # TODO - improve tests
  @spec theme_index(User.t(), map) :: map
  def theme_index(%User{organisation_id: org_id}, params) do
    from(t in Theme, where: t.organisation_id == ^org_id, order_by: [desc: t.id])
    |> Repo.paginate(params)
  end

  @doc """
  Get a theme from its UUID.
  """
  # TODO - improve test
  @spec get_theme(binary, User.t()) :: Theme.t() | nil
  def get_theme(theme_uuid, %{organisation_id: org_id}) do
    Repo.get_by(Theme, uuid: theme_uuid, organisation_id: org_id)
  end

  @doc """
  Show a theme.
  """
  # TODO - improve test
  @spec show_theme(binary, User.t()) :: %Theme{creator: User.t()} | nil
  def show_theme(theme_uuid, user) do
    theme_uuid |> get_theme(user) |> Repo.preload([:creator])
  end

  @doc """
  Update a theme.
  """
  # TODO - improve test
  @spec update_theme(Theme.t(), User.t(), map) :: {:ok, Theme.t()} | {:error, Ecto.Changeset.t()}
  def update_theme(theme, %User{id: id}, params) do
    theme |> Theme.update_changeset(params) |> Spur.update(%{actor: "#{id}"})
  end

  @doc """
  Delete a theme.
  """
  # TODO - improve test
  @spec delete_theme(Theme.t(), User.t()) :: {:ok, Theme.t()}
  def delete_theme(theme, %User{id: id}) do
    theme
    |> Spur.delete(%{actor: "#{id}", meta: theme})
  end

  @doc """
  Create a data template.
  """
  @spec create_data_template(User.t(), ContentType.t(), map) ::
          {:ok, DataTemplate.t()} | {:error, Ecto.Changeset.t()}
  # TODO - imprvove tests
  def create_data_template(current_user, c_type, params) do
    current_user
    |> build_assoc(:data_templates, content_type: c_type)
    |> DataTemplate.changeset(params)
    |> Spur.insert()
  end

  @doc """
  List all data templates under a content types.
  """
  # TODO - imprvove tests
  @spec data_template_index(binary, map) :: map
  def data_template_index(c_type_uuid, params) do
    from(dt in DataTemplate,
      join: ct in ContentType,
      where: ct.uuid == ^c_type_uuid and dt.content_type_id == ct.id,
      order_by: [desc: dt.id],
      preload: [:content_type]
    )
    |> Repo.paginate(params)
  end

  @doc """
  List all data templates under current user's organisation.
  """
  # TODO - imprvove tests
  @spec data_templates_index_of_an_organisation(User.t(), map) :: map
  def data_templates_index_of_an_organisation(%{organisation_id: org_id}, params) do
    from(dt in DataTemplate,
      join: u in User,
      where: u.organisation_id == ^org_id and dt.creator_id == u.id,
      order_by: [desc: dt.id],
      preload: [:content_type]
    )
    |> Repo.paginate(params)
  end

  @doc """
  Get a data template from its uuid and organisation ID of user.
  """
  # TODO - imprvove tests
  @spec get_d_template(User.t(), Ecto.UUID.t()) :: DataTemplat.t() | nil
  def get_d_template(%User{organisation_id: org_id}, <<_::288>> = d_temp_uuid) do
    from(d in DataTemplate,
      where: d.uuid == ^d_temp_uuid,
      join: c in ContentType,
      where: c.id == d.content_type_id and c.organisation_id == ^org_id
    )
    |> Repo.one()
  end

  def get_d_template(_, _), do: nil

  @doc """
  Show a data template.
  """
  # TODO - imprvove tests
  @spec show_d_template(User.t(), Ecto.UUID.t()) ::
          %DataTemplate{creator: User.t(), content_type: ContentType.t()} | nil
  def show_d_template(user, d_temp_uuid) do
    user |> get_d_template(d_temp_uuid) |> Repo.preload([:creator, :content_type])
  end

  @doc """
  Update a data template
  """
  # TODO - imprvove tests
  @spec update_data_template(DataTemplate.t(), User.t(), map) ::
          %DataTemplate{creator: User.t(), content_type: ContentType.t()}
          | {:error, Ecto.Changeset.t()}
  def update_data_template(d_temp, %User{id: id}, params) do
    d_temp
    |> DataTemplate.changeset(params)
    |> Spur.update(%{actor: "#{id}"})
    |> case do
      {:ok, d_temp} ->
        d_temp |> Repo.preload([:creator, :content_type])

      {:error, _} = changeset ->
        changeset
    end
  end

  @doc """
  Delete a data template
  """
  # TODO - imprvove tests
  @spec delete_data_template(DataTemplate.t(), User.t()) :: {:ok, DataTemplate.t()}
  def delete_data_template(d_temp, %User{id: id}) do
    d_temp |> Spur.delete(%{actor: "#{id}", meta: d_temp})
  end

  @doc """
  Create an asset.
  """
  # TODO - imprvove tests
  @spec create_asset(User.t(), map) :: {:ok, Asset.t()}
  def create_asset(%{organisation_id: org_id} = current_user, params) do
    params = params |> Map.merge(%{"organisation_id" => org_id})

    current_user
    |> build_assoc(:assets)
    |> Asset.changeset(params)
    |> Spur.insert()
    |> case do
      {:ok, asset} ->
        asset |> asset_file_upload(params)

      {:error, _} = changeset ->
        changeset
    end
  end

  @doc """
  Upload asset file.
  """
  # TODO - write tests
  @spec asset_file_upload(Asset.t(), map) :: {:ok, %Asset{}} | {:error, Ecto.Changeset.t()}
  def asset_file_upload(asset, %{"file" => _} = params) do
    asset |> Asset.file_changeset(params) |> Repo.update()
  end

  def asset_file_upload(asset, _params) do
    {:ok, asset}
  end

  @doc """
  Index of all assets in an organisation.
  """
  # TODO - improve tests
  @spec asset_index(integer, map) :: map
  def asset_index(organisation_id, params) do
    from(a in Asset, where: a.organisation_id == ^organisation_id, order_by: [desc: a.id])
    |> Repo.paginate(params)
  end

  @doc """
  Show an asset.
  """
  # TODO - improve tests
  @spec show_asset(binary, User.t()) :: %Asset{creator: User.t()}
  def show_asset(asset_uuid, user) do
    asset_uuid
    |> get_asset(user)
    |> Repo.preload([:creator])
  end

  @doc """
  Get an asset from its UUID.
  """
  # TODO - improve tests
  @spec get_asset(binary, User.t()) :: Asset.t()
  def get_asset(uuid, %{organisation_id: org_id}) do
    Repo.get_by(Asset, uuid: uuid, organisation_id: org_id)
  end

  @doc """
  Update an asset.
  """
  # TODO - improve tests
  @spec update_asset(Asset.t(), User.t(), map) :: {:ok, Asset.t()}
  def update_asset(asset, %User{id: id}, params) do
    asset |> Asset.update_changeset(params) |> Spur.update(%{actor: "#{id}"})
  end

  @doc """
  Delete an asset.
  """
  @spec delete_asset(Asset.t(), User.t()) :: {:ok, Asset.t()}
  def delete_asset(asset, %User{id: id}) do
    asset |> Spur.delete(%{actor: "#{id}", meta: asset})
  end

  @doc """
  Preload assets of a layout.
  """
  # TODO - write tests
  @spec preload_asset(Layout.t()) :: Layout.t()
  def preload_asset(layout) do
    layout |> Repo.preload([:assets])
  end

  @doc """
  Build a PDF document.
  """
  # TODO - write tests
  @spec build_doc(Instance.t(), Layout.t()) :: {any, integer}
  def build_doc(%Instance{instance_id: u_id, content_type: c_type} = instance, %Layout{
        slug: slug,
        assets: assets
      }) do
    File.mkdir_p("uploads/contents/#{u_id}")
    System.cmd("cp", ["-a", "lib/slugs/#{slug}/.", "uploads/contents/#{u_id}"])
    task = Task.async(fn -> generate_qr(instance) end)
    Task.start(fn -> move_old_builds(u_id) end)
    c_type = c_type |> Repo.preload([:fields])

    header =
      c_type.fields
      |> Enum.reduce("--- \n", fn x, acc ->
        find_header_values(x, instance.serialized, acc)
      end)

    header = assets |> Enum.reduce(header, fn x, acc -> find_header_values(x, acc) end)
    qr_code = Task.await(task)
    page_title = instance.serialized["title"]

    header =
      header
      |> concat_strings("qrcode: #{qr_code} \n")
      |> concat_strings("path: uploads/contents/#{u_id}\n")
      |> concat_strings("title: #{page_title}\n")
      |> concat_strings("id: #{u_id}\n")
      |> concat_strings("--- \n")

    content = """
    #{header}
    #{instance.raw}
    """

    File.write("uploads/contents/#{u_id}/content.md", content)

    pandoc_commands = [
      "uploads/contents/#{u_id}/content.md",
      "--template=uploads/contents/#{u_id}/template.tex",
      "--pdf-engine=xelatex",
      "-o",
      "uploads/contents/#{u_id}/final.pdf"
    ]

    System.cmd("pandoc", pandoc_commands)
  end

  # Find the header values for the content.md file from the serialized data of an instance.
  @spec find_header_values(ContentTypeField.t(), map, String.t()) :: String.t()
  defp find_header_values(%ContentTypeField{name: key}, serialized, acc) do
    serialized
    |> Enum.find(fn {k, _} -> k == key end)
    |> case do
      nil ->
        acc

      {_, value} ->
        concat_strings(acc, "#{key}: #{value} \n")
    end
  end

  # Find the header values for the content.md file from the assets of the layout used.
  @spec find_header_values(Asset.t(), String.t()) :: String.t()
  defp find_header_values(%Asset{name: name, file: file} = asset, acc) do
    <<_first::utf8, rest::binary>> = AssetUploader |> generate_url(file, asset)
    concat_strings(acc, "#{name}: #{rest} \n")
  end

  # Generate url.
  @spec generate_url(any, String.t(), map) :: String.t()
  defp generate_url(uploader, file, scope) do
    uploader.url({file, scope}, signed: true)
  end

  # Generate QR code with the UUID of the given Instance.
  @spec generate_qr(Instance.t()) :: String.t()
  defp generate_qr(%Instance{uuid: uuid, instance_id: i_id}) do
    qr_code_png =
      uuid
      |> EQRCode.encode()
      |> EQRCode.png()

    destination = "uploads/contents/#{i_id}/qr.png"
    File.write(destination, qr_code_png, [:binary])
    destination
  end

  # Concat two strings.
  @spec concat_strings(String.t(), String.t()) :: String.t()
  defp concat_strings(string1, string2) do
    string1 <> string2
  end

  # Move old builds to the history folder
  @spec move_old_builds(String.t()) :: {:ok, non_neg_integer()}
  defp move_old_builds(u_id) do
    path = "uploads/contents/#{u_id}/"
    history_path = concat_strings(path, "history/")
    old_file = concat_strings(path, "final.pdf")
    File.mkdir_p(history_path)

    history_file =
      history_path
      |> File.ls!()
      |> Enum.sort(:desc)
      |> case do
        ["final-" <> version | _] ->
          ["v" <> version | _] = version |> String.split(".pdf")
          version = version |> String.to_integer() |> add(1)
          concat_strings(history_path, "final-v#{version}.pdf")

        [] ->
          concat_strings(history_path, "final-v1.pdf")
      end

    File.copy(old_file, history_file)
  end

  @doc """
  Insert the build history of the given instance.
  """
  # TODO - write tests
  @spec add_build_history(User.t(), Instance.t(), map) :: History.t()
  def add_build_history(current_user, instance, params) do
    params = create_build_history_params(params)

    current_user
    |> build_assoc(:build_histories, content: instance)
    |> History.changeset(params)
    |> Repo.insert!()
  end

  @doc """
  Same as add_build_history/3, but creator will not be stored.
  """
  # TODO - write tests
  @spec add_build_history(Instance.t(), map) :: History.t()
  def add_build_history(instance, params) do
    params = create_build_history_params(params)

    instance
    |> build_assoc(:build_histories)
    |> History.changeset(params)
    |> Repo.insert!()
  end

  # Create params to insert build history
  # Build history Status will be "success" when exit code is 0
  @spec create_build_history_params(map) :: map
  defp create_build_history_params(%{exit_code: exit_code} = params) when exit_code == 0 do
    %{status: "success"} |> Map.merge(params) |> calculate_build_delay
  end

  # Build history Status will be "failed" when exit code is not 0
  defp create_build_history_params(params) do
    %{status: "failed"} |> Map.merge(params) |> calculate_build_delay
  end

  # Calculate the delay in the build process from the start and end time in the params.
  @spec calculate_build_delay(map) :: map
  defp calculate_build_delay(%{start_time: start_time, end_time: end_time} = params) do
    delay = Timex.diff(end_time, start_time, :millisecond)
    params |> Map.merge(%{delay: delay})
  end

  @doc """
  Create a Block
  """
  # TODO - write tests
  @spec create_block(User.t(), map) :: Block.t()
  def create_block(%{organisation_id: org_id} = current_user, params) do
    params = params |> Map.merge(%{"organisation_id" => org_id})

    current_user
    |> build_assoc(:blocks)
    |> Block.changeset(params)
    |> Repo.insert()
    |> case do
      {:ok, block} ->
        block

      {:error, _} = changeset ->
        changeset
    end
  end

  @doc """
  Get a block by id
  """
  # TODO - write tests
  @spec get_block(Ecto.UUID.t(), User.t()) :: Block.t()
  def get_block(uuid, %{organisation_id: org_id}) do
    Block |> Repo.get_by(uuid: uuid, organisation_id: org_id)
  end

  @doc """
  Update a block
  """
  # TODO - write tests
  def update_block(%Block{} = block, params) do
    block
    |> Block.changeset(params)
    |> Repo.update()
    |> case do
      {:ok, block} ->
        block

      {:error, _} = changeset ->
        changeset
    end
  end

  @doc """
  Delete a block
  """
  # TODO - write tests
  def delete_block(%Block{} = block) do
    block
    |> Repo.delete()
  end

  @doc """
  Function to generate charts from diffrent endpoints as per input example api: https://quickchart.io/chart/create
  """
  # TODO - write tests
  @spec generate_chart(map) :: map
  def generate_chart(%{"btype" => "gantt"}) do
    %{"url" => "gant_chart_url"}
  end

  def generate_chart(%{
        "dataset" => dataset,
        "api_route" => api_route,
        "endpoint" => "quick_chart"
      }) do
    %HTTPoison.Response{body: response_body} =
      HTTPoison.post!(api_route,
        body: Poison.encode!(dataset),
        headers: [{"Accept", "application/json"}, {"Content-Type", "application/json"}]
      )

    Poison.decode!(response_body)
  end

  def generate_chart(%{"dataset" => dataset, "api_route" => api_route, "endpoint" => "blocks_api"}) do
    %HTTPoison.Response{body: response_body} =
      HTTPoison.post!(
        api_route,
        Poison.encode!(dataset),
        [{"Accept", "application./json"}, {"Content-Type", "application/json"}]
      )

    Poison.decode!(response_body)
  end

  def generate_chart(_params) do
    %{"status" => false, "error" => "invalid endpoint"}
  end

  @spec generate_tex_chart(map) :: <<_::64, _::_*8>>
  @doc """
  Generate tex code for the chart
  """
<<<<<<< HEAD
  # TODO - write tests
=======
  def generate_tex_chart(%{"dataset" => dataset, "btype" => "gantt"}) do
    generate_tex_gantt_chart(dataset)
  end

>>>>>>> 5be0fe2e
  def generate_tex_chart(%{"dataset" => %{"data" => data}}) do
    "\\pie [rotate = 180 ]{#{tex_chart(data, "")}}"
  end

  defp tex_chart([%{"value" => value, "label" => label} | []], tex_chart) do
    "#{tex_chart}#{value}/#{label}"
  end

  defp tex_chart([%{"value" => value, "label" => label} | datas], tex_chart) do
    tex_chart = "#{tex_chart}#{value}/#{label}, "
    tex_chart(datas, tex_chart)
  end

  @doc """
  Generate latex of ganttchart
  """
  def generate_tex_gantt_chart(%{
        "caption" => caption,
        "title_list" => %{"start" => tl_start, "end" => tl_end},
        "data" => data
      }) do
    "\\documentclass[a4paper, 12pt,fleqn]{article}
      \\usepackage{pgfgantt}

        \\begin{document}
        \\begin{figure}
        \\centering
        \\begin{ganttchart}[%inline,bar inline label anchor=west,bar inline label node/.append style={anchor=west, text=white},bar/.append style={fill=cyan!90!black,},bar height=.8,]
        {#{tl_start}}{#{tl_end}}
        \\gantttitlelist{#{tl_start},...,#{tl_end}}{1}\\
        #{gant_bar(data, "", tl_end)}
        \\end{ganttchart}
        \\caption{#{caption}}
        \\end{figure}
        \\end{document}
        "
  end

  # Generate bar for gant chart
  defp gant_bar(
         [%{"label" => label, "start" => b_start, "end" => b_end, "bar" => bar} | data],
         g_bar,
         tl_end
       ) do
    gant_bar(data, "#{g_bar}\\ganttbar[inline=false]{#{label}}{#{b_start}}{#{b_end}}
     #{inline_gant_bar(bar, "", "", tl_end)}
    ", tl_end)
  end

  defp gant_bar([], g_bar, _tl_end) do
    g_bar
  end

  # Generate inline bar for gant chart
  defp inline_gant_bar(
         [%{"label" => label, "start" => b_start, "end" => b_end} | data],
         ig_bar,
         _b_end,
         tl_end
       ) do
    inline_gant_bar(data, "#{ig_bar}\\ganttbar{#{label}}{#{b_start}}{#{b_end}}", b_end, tl_end)
  end

  defp inline_gant_bar([], ig_bar, b_end, tl_end) do
    "#{ig_bar}
    \\ganttbar{}{#{b_end}}{#{tl_end}}\\"
  end

  # defp tex_chart([], tex_chart) do
  #   tex_chart
  # end

  @doc """
  Create a field type
  """
  # TODO - write tests
  @spec create_field_type(User.t(), map) :: {:ok, FieldType.t()}
  def create_field_type(current_user, params) do
    current_user
    |> build_assoc(:field_types)
    |> FieldType.changeset(params)
    |> Repo.insert()
  end

  @doc """
  Index of all field types.
  """
  # TODO - write tests
  @spec field_type_index(map) :: map
  def field_type_index(params) do
    from(ft in FieldType, order_by: [desc: ft.id])
    |> Repo.paginate(params)
  end

  @doc """
  Get a field type from its UUID.
  """
  # TODO - write tests
  @spec get_field_type(binary, User.t()) :: FieldType.t()
  def get_field_type(field_type_uuid, %{organisation_id: org_id}) do
    from(ft in FieldType,
      where: ft.uuid == ^field_type_uuid,
      join: u in User,
      where: u.id == ft.creator_id and u.organisation_id == ^org_id
    )
    |> Repo.one()

    # Repo.get_by(FieldType, uuid: field_type_uuid, organisation_id: org_id)
  end

  @doc """
  Update a field type
  """
  # TODO - write tests
  @spec update_field_type(FieldType.t(), map) :: FieldType.t() | {:error, Ecto.Changeset.t()}
  def update_field_type(field_type, params) do
    field_type
    |> FieldType.changeset(params)
    |> Repo.update()
  end

  @doc """
  Deleta a field type
  """
  # TODO - write tests
  @spec delete_field_type(FieldType.t()) :: {:ok, FieldType.t()} | {:error, Ecto.Changeset.t()}
  def delete_field_type(field_type) do
    field_type
    |> Ecto.Changeset.change()
    |> Ecto.Changeset.no_assoc_constraint(
      :fields,
      message:
        "Cannot delete the field type. Some Content types depend on this field type. Update those content types and then try again.!"
    )
    |> Repo.delete()
  end

  @doc """
  Create a background job for Bulk build.
  """
  @spec insert_bulk_build_work(User.t(), binary(), binary(), binary(), map, Plug.Upload.t()) ::
          {:error, Ecto.Changeset.t()} | {:ok, Oban.Job.t()}
  def insert_bulk_build_work(
        %User{} = current_user,
        <<_::288>> = c_type_uuid,
        <<_::288>> = state_uuid,
        <<_::288>> = d_temp_uuid,
        mapping,
        %{
          filename: filename,
          path: path
        }
      ) do
    File.mkdir_p("temp/bulk_build_source/")
    dest_path = "temp/bulk_build_source/#{filename}"
    System.cmd("cp", [path, dest_path])

    %{
      user_uuid: current_user.uuid,
      c_type_uuid: c_type_uuid,
      state_uuid: state_uuid,
      d_temp_uuid: d_temp_uuid,
      mapping: mapping,
      file: dest_path
    }
    |> create_bulk_job()
  end

  def insert_bulk_build_work(_, _, _, _, _, _), do: nil

  @doc """
  Create a background job for data template bulk import.
  """
  @spec insert_data_template_bulk_import_work(binary, binary, map, Plug.Uploap.t()) ::
          {:error, Ecto.Changeset.t()} | {:ok, Oban.Job.t()}
  def insert_data_template_bulk_import_work(
        <<_::288>> = user_uuid,
        <<_::288>> = c_type_uuid,
        mapping,
        %Plug.Upload{
          filename: filename,
          path: path
        }
      ) do
    File.mkdir_p("temp/bulk_import_source/d_template")
    dest_path = "temp/bulk_import_source/d_template/#{filename}"
    System.cmd("cp", [path, dest_path])

    %{
      user_uuid: user_uuid,
      c_type_uuid: c_type_uuid,
      mapping: mapping,
      file: dest_path
    }
    |> create_bulk_job(["data template"])
  end

  def insert_data_template_bulk_import_work(_, _, _, _), do: nil

  @doc """
  Creates a background job for block template bulk import.
  """
  @spec insert_block_template_bulk_import_work(binary, map, Plug.Uploap.t()) ::
          {:error, Ecto.Changeset.t()} | {:ok, Oban.Job.t()}
  def insert_block_template_bulk_import_work(<<_::288>> = user_uuid, mapping, %Plug.Upload{
        filename: filename,
        path: path
      }) do
    File.mkdir_p("temp/bulk_import_source/b_template")
    dest_path = "temp/bulk_import_source/b_template/#{filename}"
    System.cmd("cp", [path, dest_path])

    %{
      user_uuid: user_uuid,
      mapping: mapping,
      file: dest_path
    }
    |> create_bulk_job(["block template"])
  end

  def insert_block_template_bulk_import_work(_, _, _), do: nil

  @doc """
  Creates a background job to run a pipeline.
  """
  # TODO - write tests
  @spec create_pipeline_job(TriggerHistory.t()) ::
          {:error, Ecto.Changeset.t()} | {:ok, Oban.Job.t()}
  def create_pipeline_job(%TriggerHistory{} = trigger_history) do
    trigger_history |> create_bulk_job(["pipeline_job"])
  end

  def create_pipeline_job(_, _), do: nil

  defp create_bulk_job(args, tags \\ []) do
    args
    |> WraftDocWeb.Worker.BulkWorker.new(tags: tags)
    |> Oban.insert()
  end

  @doc """
  Bulk build function.
  """
  # TODO - write tests
  @spec bulk_doc_build(User.t(), ContentType.t(), State.t(), DataTemplate.t(), map, String.t()) ::
          list | {:error, :not_found}
  def bulk_doc_build(
        %User{} = current_user,
        %ContentType{} = c_type,
        %State{} = state,
        %DataTemplate{} = d_temp,
        mapping,
        path
      ) do
    # TODO Map will be arranged in the ascending order
    # of keys. This causes unexpected changes in decoded CSV
    mapping_keys = mapping |> Map.keys()

    c_type = c_type |> Repo.preload([{:layout, :assets}])

    path
    |> decode_csv(mapping_keys)
    |> Enum.map(fn x ->
      create_instance_params_for_bulk_build(x, d_temp, current_user, c_type, state, mapping)
    end)
    |> Stream.map(fn x -> bulk_build(current_user, x, c_type.layout) end)
    |> Enum.to_list()
  end

  def bulk_doc_build(_user, _c_type, _state, _d_temp, _mapping, _path) do
    {:error, :not_found}
  end

  @spec create_instance_params_for_bulk_build(
          map,
          DataTemplate.t(),
          User.t(),
          ContentType.t(),
          State.t(),
          map
        ) :: Instance.t()
  defp create_instance_params_for_bulk_build(
         serialized,
         %DataTemplate{} = d_temp,
         current_user,
         c_type,
         state,
         mapping
       ) do
    # The serialzed map's keys are changed to the values in the mapping. These
    # values are actually the fields of the content type.
    # This updated serialzed is then reduced to get the raw data
    # by replacing the variables in the data template.
    serialized = serialized |> update_keys(mapping)
    params = do_create_instance_params(serialized, d_temp)
    type = Instance.types()[:bulk_build]
    params = params |> Map.put("type", type)
    create_instance_for_bulk_build(current_user, c_type, state, params)
  end

  @doc """
  Generate params to create instance.
  """
  # TODO - write tests
  @spec do_create_instance_params(map, DataTemplate.t()) :: map
  def do_create_instance_params(serialized, %{title_template: title_temp, data: template}) do
    title =
      serialized
      |> Enum.reduce(title_temp, fn {k, v}, acc ->
        WraftDoc.DocConversion.replace_content(k, v, acc)
      end)

    serialized = serialized |> Map.put("title", title)

    raw =
      serialized
      |> Enum.reduce(template, fn {k, v}, acc ->
        WraftDoc.DocConversion.replace_content(k, v, acc)
      end)

    %{"raw" => raw, "serialized" => serialized}
  end

  # Create instance for bulk build. Uses the `create_instance/4` function
  # to create the instances. But the functions is run until the instance is created successfully.
  # Since we are iterating over list of params to create instances, there is a high chance of
  # unique ID of instances to repeat and hence for instance creation failures. This is why
  # we loop the fucntion until instance is successfully created.
  @spec create_instance_for_bulk_build(User.t(), ContentType.t(), State.t(), map) :: Instance.t()
  defp create_instance_for_bulk_build(current_user, c_type, state, params) do
    create_instance(current_user, c_type, state, params)
    |> case do
      %Instance{} = instance ->
        instance

      _ ->
        create_instance_for_bulk_build(current_user, c_type, state, params)
    end
  end

  @doc """
  Builds the doc using `build_doc/2`.
  Here we also records the build history using `add_build_history/3`.
  """
  # TODO - write tests
  @spec bulk_build(User.t(), Instance.t(), Layout.t()) :: tuple
  def bulk_build(current_user, instance, layout) do
    start_time = Timex.now()
    {result, exit_code} = build_doc(instance, layout)
    end_time = Timex.now()

    add_build_history(current_user, instance, %{
      start_time: start_time,
      end_time: end_time,
      exit_code: exit_code
    })

    {result, exit_code}
  end

  @doc """
  Same as bulk_buil/3, but does not store the creator in build history.
  """
  # TODO - write tests
  @spec bulk_build(Instance.t(), Layout.t()) :: {Collectable.t(), non_neg_integer()}
  def bulk_build(instance, layout) do
    start_time = Timex.now()
    {result, exit_code} = build_doc(instance, layout)
    end_time = Timex.now()

    add_build_history(instance, %{
      start_time: start_time,
      end_time: end_time,
      exit_code: exit_code
    })

    {result, exit_code}
  end

  # Change the Keys of the CSV decoded map to the values of the mapping.
  @spec update_keys(map, map) :: map
  defp update_keys(map, mapping) do
    # new_map =
    Enum.reduce(mapping, %{}, fn {k, v}, acc ->
      value = Map.get(map, k)
      acc |> Map.put(v, value)
    end)

    # keys = mapping |> Map.keys()
    # map |> Map.drop(keys) |> Map.merge(new_map)
  end

  @doc """
  Creates data templates in bulk from the file given.
  """
  ## TODO - improve tests
  @spec data_template_bulk_insert(User.t(), ContentType.t(), map, String.t()) ::
          [{:ok, DataTemplate.t()}] | {:error, :not_found}
  def data_template_bulk_insert(%User{} = current_user, %ContentType{} = c_type, mapping, path) do
    # TODO Map will be arranged in the ascending order
    # of keys. This causes unexpected changes in decoded CSV
    mapping_keys = mapping |> Map.keys()

    path
    |> decode_csv(mapping_keys)
    |> Stream.map(fn x -> bulk_d_temp_creation(x, current_user, c_type, mapping) end)
    |> Enum.to_list()
  end

  def data_template_bulk_insert(_, _, _, _), do: {:error, :not_found}

  @spec bulk_d_temp_creation(map, User.t(), ContentType.t(), map) :: {:ok, DataTemplate.t()}
  defp bulk_d_temp_creation(data, user, c_type, mapping) do
    params = data |> update_keys(mapping)
    create_data_template(user, c_type, params)
  end

  @doc """
  Creates block templates in bulk from the file given.
  """
  @spec block_template_bulk_insert(User.t(), map, String.t()) ::
          [{:ok, BlockTemplate.t()}] | {:error, :not_found}
  ## TODO - improve tests
  def block_template_bulk_insert(%User{} = current_user, mapping, path) do
    # TODO Map will be arranged in the ascending order
    # of keys. This causes unexpected changes in decoded CSV
    mapping_keys = mapping |> Map.keys()

    path
    |> decode_csv(mapping_keys)
    |> Stream.map(fn x -> bulk_b_temp_creation(x, current_user, mapping) end)
    |> Enum.to_list()
  end

  def block_template_bulk_insert(_, _, _), do: {:error, :not_found}

  # Decode the given CSV file using the headers values
  # First argument is the path of the file
  # Second argument is the headers.
  @spec decode_csv(String.t(), list) :: list
  defp decode_csv(path, mapping_keys) do
    File.stream!(path)
    |> Stream.drop(1)
    |> CSV.decode!(headers: mapping_keys)
    |> Enum.to_list()
  end

  @spec bulk_b_temp_creation(map, User.t(), map) :: BlockTemplate.t()
  defp bulk_b_temp_creation(data, user, mapping) do
    params = data |> update_keys(mapping)
    create_block_template(user, params)
  end

  @doc """
  Create a block template
  """
  # TODO - improve tests
  @spec create_block_template(User.t(), map) :: BlockTemplate.t()
  def create_block_template(%{organisation_id: org_id} = current_user, params) do
    current_user
    |> build_assoc(:block_templates, organisation_id: org_id)
    |> BlockTemplate.changeset(params)
    |> Spur.insert()
    |> case do
      {:ok, block_template} ->
        block_template

      {:error, _} = changeset ->
        changeset
    end
  end

  @doc """
  Get a block template by its uuid
  """
  # TODO - write tests
  @spec get_block_template(Ecto.UUID.t(), User.t()) :: BlockTemplate.t()
  def get_block_template(uuid, %{organisation_id: org_id}) do
    BlockTemplate
    |> Repo.get_by(uuid: uuid, organisation_id: org_id)
  end

  @doc """
  Updates a block template
  """
  # TODO - write tests
  @spec update_block_template(User.t(), BlockTemplate.t(), map) :: BlockTemplate.t()
  def update_block_template(%User{id: id}, block_template, params) do
    block_template
    |> BlockTemplate.update_changeset(params)
    |> Spur.update(%{actor: "#{id}"})
    |> case do
      {:error, _} = changeset ->
        changeset

      {:ok, block_template} ->
        block_template
    end
  end

  @doc """
  Delete a block template by uuid
  """
  # TODO - write tests
  @spec delete_block_template(User.t(), BlockTemplate.t()) :: BlockTemplate.t()
  def delete_block_template(%User{id: id}, %BlockTemplate{} = block_template) do
    block_template
    |> Spur.delete(%{actor: "#{id}", meta: block_template})
  end

  @doc """
  Index of a block template by organisation
  """
  # TODO - write tests
  @spec block_template_index(User.t(), map) :: List.t()
  def block_template_index(%{organisation_id: org_id}, params) do
    from(bt in BlockTemplate, where: bt.organisation_id == ^org_id, order_by: [desc: bt.id])
    |> Repo.paginate(params)
  end

  @doc """
  Create a comment
  """
  # TODO - improve tests
  def create_comment(%{organisation_id: org_id} = current_user, params \\ %{}) do
    params = Map.put(params, "organisation_id", org_id)

    current_user
    |> build_assoc(:comments)
    |> Comment.changeset(params)
    |> Repo.insert()
    |> case do
      {:ok, comment} ->
        comment |> Repo.preload([{:user, :profile}])

      {:error, _} = changeset ->
        changeset
    end
  end

  @doc """
  Get a comment by uuid.
  """
  # TODO - improve tests
  @spec get_comment(Ecto.UUID.t(), User.t()) :: Comment.t() | nil
  def get_comment(<<_::288>> = uuid, %{organisation_id: org_id}) do
    Comment
    |> Repo.get_by(uuid: uuid, organisation_id: org_id)
  end

  @doc """
  Fetch a comment and all its details.
  """
  # TODO - improve tests
  @spec show_comment(Ecto.UUID.t(), User.t()) :: Comment.t() | nil
  def show_comment(<<_::288>> = uuid, user) do
    uuid |> get_comment(user) |> Repo.preload([{:user, :profile}])
  end

  @spec show_comment(any) :: nil
  def show_comment(_), do: nil

  @doc """
  Updates a comment
  """
  @spec update_comment(Comment.t(), map) :: Comment.t()
  def update_comment(comment, params) do
    comment
    |> Comment.changeset(params)
    |> Repo.update()
    |> case do
      {:error, _} = changeset ->
        changeset

      {:ok, comment} ->
        comment |> Repo.preload([{:user, :profile}])
    end
  end

  @doc """
  Deletes a coment
  """
  def delete_comment(%Comment{} = comment) do
    comment
    |> Repo.delete()
  end

  @doc """
  Comments under a master
  """
  # TODO - improve tests
  def comment_index(%{organisation_id: org_id}, %{"master_id" => master_id} = params) do
    from(c in Comment,
      where: c.organisation_id == ^org_id,
      where: c.master_id == ^master_id,
      where: c.is_parent == true,
      order_by: [desc: c.inserted_at],
      preload: [{:user, :profile}]
    )
    |> Repo.paginate(params)
  end

  @doc """
   Replies under a comment
  """
  # TODO - improve tests
  @spec comment_replies(%{organisation_id: any}, map) :: Scrivener.Page.t()
  def comment_replies(
        %{organisation_id: org_id} = user,
        %{"master_id" => master_id, "comment_id" => comment_id} = params
      ) do
    with %Comment{id: parent_id} <- get_comment(comment_id, user) do
      from(c in Comment,
        where: c.organisation_id == ^org_id,
        where: c.master_id == ^master_id,
        where: c.is_parent == false,
        where: c.parent_id == ^parent_id,
        order_by: [desc: c.inserted_at],
        preload: [{:user, :profile}]
      )
      |> Repo.paginate(params)
    end
  end

  @doc """
  Create a pipeline.
  """
  @spec create_pipeline(User.t(), map) :: Pipeline.t() | {:error, Ecto.Changeset.t()}
  def create_pipeline(%{organisation_id: org_id} = current_user, params) do
    params = params |> Map.put("organisation_id", org_id)

    current_user
    |> build_assoc(:pipelines)
    |> Pipeline.changeset(params)
    |> Spur.insert()
    |> case do
      {:ok, pipeline} ->
        create_pipe_stages(current_user, pipeline, params)
        pipeline |> Repo.preload(stages: [:content_type, :data_template, :state])

      {:error, _} = changeset ->
        changeset
    end
  end

  # Create pipe stages by iterating over the list of content type UUIDs
  # given among the params.
  @spec create_pipe_stages(User.t(), Pipeline.t(), map) :: list
  defp create_pipe_stages(user, pipeline, %{"stages" => stage_data}) when is_list(stage_data) do
    stage_data
    |> Enum.map(fn stage_params -> create_pipe_stage(user, pipeline, stage_params) end)
  end

  defp create_pipe_stages(_, _, _), do: []

  @doc """
  Create a pipe stage.
  """
  @spec create_pipe_stage(User.t(), Pipeline.t(), map) ::
          nil | {:error, Ecto.Changeset.t()} | {:ok, any}
  def create_pipe_stage(
        user,
        pipeline,
        %{
          "content_type_id" => <<_::288>>,
          "data_template_id" => <<_::288>>,
          "state_id" => <<_::288>>
        } = params
      ) do
    get_pipe_stage_params(params, user) |> do_create_pipe_stages(pipeline)
  end

  def create_pipe_stage(_, _, _), do: nil

  # Get the values for pipe stage creation to create a pipe stage.
  @spec get_pipe_stage_params(map, User.t()) ::
          {ContentType.t(), DataTemplate.t(), State.t(), User.t()}
  defp get_pipe_stage_params(
         %{
           "content_type_id" => c_type_uuid,
           "data_template_id" => d_temp_uuid,
           "state_id" => state_uuid
         },
         user
       ) do
    c_type = get_content_type(user, c_type_uuid)
    d_temp = get_d_template(user, d_temp_uuid)
    state = Enterprise.get_state(user, state_uuid)
    {c_type, d_temp, state, user}
  end

  defp get_pipe_stage_params(_, _), do: nil

  # Create pipe stages
  @spec do_create_pipe_stages(
          {ContentType.t(), DataTemplate.t(), State.t(), User.t()} | nil,
          Pipeline.t()
        ) ::
          {:ok, Stage.t()} | {:error, Ecto.Changeset.t()} | nil
  defp do_create_pipe_stages(
         {%ContentType{id: c_id}, %DataTemplate{id: d_id}, %State{id: s_id}, %User{id: u_id}},
         pipeline
       ) do
    pipeline
    |> build_assoc(:stages,
      content_type_id: c_id,
      data_template_id: d_id,
      state_id: s_id,
      creator_id: u_id
    )
    |> Stage.changeset()
    |> Repo.insert()
  end

  defp do_create_pipe_stages(_, _), do: nil

  @doc """
  List of all pipelines in the user's organisation.
  """
  @spec pipeline_index(User.t(), map) :: map | nil
  def pipeline_index(%User{organisation_id: org_id}, params) do
    from(p in Pipeline, where: p.organisation_id == ^org_id)
    |> Repo.paginate(params)
  end

  def pipeline_index(_, _), do: nil

  @doc """
  Get a pipeline from its UUID and user's organisation.
  """
  @spec get_pipeline(User.t(), Ecto.UUID.t()) :: Pipeline.t() | nil
  def get_pipeline(%User{organisation_id: org_id}, <<_::288>> = p_uuid) do
    from(p in Pipeline, where: p.uuid == ^p_uuid, where: p.organisation_id == ^org_id)
    |> Repo.one()
  end

  def get_pipeline(_, _), do: nil

  @doc """
  Get a pipeline and its details.
  """
  @spec show_pipeline(User.t(), Ecto.UUID.t()) :: Pipeline.t() | nil
  def show_pipeline(current_user, p_uuid) do
    current_user
    |> get_pipeline(p_uuid)
    |> Repo.preload([:creator, stages: [:content_type, :data_template, :state]])
  end

  @doc """
  Updates a pipeline.
  """
  @spec pipeline_update(Pipeline.t(), User.t(), map) :: Pipeline.t()
  def pipeline_update(%Pipeline{} = pipeline, %User{id: user_id} = user, params) do
    pipeline
    |> Pipeline.update_changeset(params)
    |> Spur.update(%{actor: "#{user_id}"})
    |> case do
      {:ok, pipeline} ->
        user |> create_pipe_stages(pipeline, params)
        pipeline |> Repo.preload([:creator, stages: [:content_type, :data_template, :state]])

      {:error, _} = changeset ->
        changeset
    end
  end

  def pipeline_update(_, _, _), do: nil

  @doc """
  Delete a pipeline.
  """
  @spec delete_pipeline(Pipeline.t(), User.t()) ::
          {:ok, Pipeline.t()} | {:error, Ecto.Changeset.t()}
  def delete_pipeline(%Pipeline{} = pipeline, %User{id: id}) do
    pipeline
    |> Spur.delete(%{actor: "#{id}", meta: pipeline})
  end

  def delete_pipeline(_, _), do: nil

  @doc """
  Get a pipeline stage from its UUID and user's organisation.
  """
  @spec get_pipe_stage(User.t(), Ecto.UUID.t()) :: Stage.t() | nil
  def get_pipe_stage(%User{organisation_id: org_id}, <<_::288>> = s_uuid) do
    from(s in Stage,
      join: p in Pipeline,
      where: p.organisation_id == ^org_id and s.pipeline_id == p.id,
      where: s.uuid == ^s_uuid
    )
    |> Repo.one()
  end

  def get_pipe_stage(_, _), do: nil

  @doc """
  Get all required fields and then update a stage.
  """
  @spec update_pipe_stage(User.t(), Stage.t(), map) ::
          {:ok, Stage.t()} | {:error, Ecto.Changeset.t()} | nil
  def update_pipe_stage(%User{} = current_user, %Stage{} = stage, %{
        "content_type_id" => c_uuid,
        "data_template_id" => d_uuid,
        "state_id" => s_uuid
      }) do
    c_type = get_content_type(current_user, c_uuid)
    d_temp = get_d_template(current_user, d_uuid)
    state = Enterprise.get_state(current_user, s_uuid)

    do_update_pipe_stage(current_user, stage, c_type, d_temp, state)
  end

  def update_pipe_stage(_, _, _), do: nil

  # Update a stage.
  @spec do_update_pipe_stage(User.t(), Stage.t(), ContentType.t(), DataTemplate.t(), State.t()) ::
          {:ok, Stage.t()} | {:error, Ecto.Changeset.t()} | nil
  defp do_update_pipe_stage(user, stage, %ContentType{id: c_id}, %DataTemplate{id: d_id}, %State{
         id: s_id
       }) do
    stage
    |> Stage.update_changeset(%{content_type_id: c_id, data_template_id: d_id, state_id: s_id})
    |> Spur.update(%{actor: "#{user.id}"})
  end

  defp do_update_pipe_stage(_, _, _, _, _), do: nil

  @doc """
  Delete a pipe stage.
  """
  @spec delete_pipe_stage(User.t(), Stage.t()) :: {:ok, Stage.t()}
  def delete_pipe_stage(%User{id: id}, %Stage{} = pipe_stage) do
    %{pipeline: pipeline, content_type: c_type, data_template: d_temp, state: state} =
      pipe_stage |> Repo.preload([:pipeline, :content_type, :data_template, :state])

    meta = %{pipeline: pipeline, content_type: c_type, data_template: d_temp, state: state}

    pipe_stage |> Spur.delete(%{actor: "#{id}", meta: meta})
  end

  def delete_pipe_stage(_, _), do: nil

  @doc """
  Preload all datas of a pipe stage excluding pipeline.
  """
  @spec preload_stage_details(Stage.t()) :: Stage.t()
  def preload_stage_details(stage) do
    stage |> Repo.preload([:content_type, :data_template, :state])
  end

  @doc """
  Creates a pipeline trigger history with a user association.

  ## Example
  iex> create_trigger_history(%User{}, %Pipeline{}, %{name: "John Doe"})
  {:ok, %TriggerHistory{}}

  iex> create_trigger_history(%User{}, %Pipeline{}, "meta")
  {:error, Ecto.Changeset}

  iex> create_trigger_history("user", "pipeline", "meta")
  nil
  """
  @spec create_trigger_history(User.t(), Pipeline.t(), map) ::
          {:ok, TriggerHistory.t()} | {:error, Ecto.Changeset.t()} | nil
  def create_trigger_history(%User{id: u_id}, %Pipeline{} = pipeline, data) do
    state = TriggerHistory.states()[:enqued]

    pipeline
    |> build_assoc(:trigger_histories, creator_id: u_id)
    |> TriggerHistory.changeset(%{data: data, state: state})
    |> Repo.insert()
  end

  def create_trigger_history(_, _, _), do: nil
end<|MERGE_RESOLUTION|>--- conflicted
+++ resolved
@@ -1280,14 +1280,11 @@
   @doc """
   Generate tex code for the chart
   """
-<<<<<<< HEAD
-  # TODO - write tests
-=======
+  # TODO - write tests
   def generate_tex_chart(%{"dataset" => dataset, "btype" => "gantt"}) do
     generate_tex_gantt_chart(dataset)
   end
 
->>>>>>> 5be0fe2e
   def generate_tex_chart(%{"dataset" => %{"data" => data}}) do
     "\\pie [rotate = 180 ]{#{tex_chart(data, "")}}"
   end
