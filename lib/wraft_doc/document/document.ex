defmodule WraftDoc.Document do
  @moduledoc """
  Module that handles the repo connections of the document context.
  """
  import Ecto
  import Ecto.Query
  require Logger

  alias WraftDoc.{
    Account.Role,
    Account.User,
    Document.Asset,
    Document.Block,
    Document.BlockTemplate,
    Document.CollectionForm,
    Document.CollectionFormField,
    Document.Comment,
    Document.ContentType,
    Document.ContentTypeField,
    Document.ContentTypeRole,
    Document.Counter,
    Document.DataTemplate,
    Document.Engine,
    Document.FieldType,
    Document.Instance,
    Document.Instance.History,
    Document.Instance.Version,
    Document.InstanceApprovalSystem,
    Document.Layout,
    Document.LayoutAsset,
    Document.OrganisationField,
    Document.Pipeline,
    Document.Pipeline.Stage,
    Document.Pipeline.TriggerHistory,
    Document.Theme,
    Document.ThemeAsset,
    Enterprise,
    Enterprise.ApprovalSystem,
    Enterprise.Flow,
    Enterprise.Flow.State,
    Repo,
    Workers.BulkWorker
  }

  alias WraftDocWeb.AssetUploader

  @doc """
  Create a layout.
  """
  # TODO - improve tests
  @spec create_layout(User.t(), Engine.t(), map) :: Layout.t() | {:error, Ecto.Changeset.t()}
  def create_layout(%{organisation_id: org_id} = current_user, engine, params) do
    params = Map.merge(params, %{"organisation_id" => org_id})

    current_user
    |> build_assoc(:layouts, engine: engine)
    |> Layout.changeset(params)
    |> Spur.insert()
    |> case do
      {:ok, layout} ->
        layout = layout_files_upload(layout, params)
        fetch_and_associcate_assets(layout, current_user, params)
        Repo.preload(layout, [:engine, :creator, :assets])

      changeset = {:error, _} ->
        changeset
    end
  end

  def create_layout(_, _, _), do: {:error, :fake}

  @doc """
  Upload layout slug file.
  """
  @spec layout_files_upload(Layout.t(), map) :: Layout.t() | {:error, Ecto.Changeset.t()}
  def layout_files_upload(layout, %{"slug_file" => _} = params) do
    layout_update_files(layout, params)
  end

  def layout_files_upload(layout, %{"screenshot" => _} = params) do
    layout_update_files(layout, params)
  end

  def layout_files_upload(layout, _params) do
    Repo.preload(layout, [:engine, :creator])
  end

  # Update the layout on fileupload.
  @spec layout_update_files(Layout.t(), map) :: Layout.t() | {:error, Ecto.Changeset.t()}
  defp layout_update_files(layout, params) do
    layout
    |> Layout.file_changeset(params)
    |> Repo.update()
    |> case do
      {:ok, layout} ->
        layout

      {:error, _} = changeset ->
        changeset
    end
  end

  # Get all the assets from their UUIDs and associate them with the given layout.
  defp fetch_and_associcate_assets(layout, current_user, %{"assets" => assets}) do
    (assets || "")
    |> String.split(",")
    |> Stream.map(fn x -> get_asset(x, current_user) end)
    |> Stream.map(fn x -> associate_layout_and_asset(layout, current_user, x) end)
    |> Enum.to_list()
  end

  defp fetch_and_associcate_assets(_layout, _current_user, _params), do: nil

  # Associate the asset with the given layout, ie; insert a LayoutAsset entry.
  defp associate_layout_and_asset(_layout, _current_user, nil), do: nil

  defp associate_layout_and_asset(layout, current_user, asset) do
    layout
    |> build_assoc(:layout_assets, asset_id: asset.id, creator: current_user)
    |> LayoutAsset.changeset()
    |> Repo.insert()
  end

  @doc """
  Create a content type.
  """
  # TODO - improve tests
  @spec create_content_type(User.t(), Layout.t(), Flow.t(), map) ::
          ContentType.t() | {:error, Ecto.Changeset.t()}
  def create_content_type(%{organisation_id: org_id} = current_user, layout, flow, params) do
    params = Map.merge(params, %{"organisation_id" => org_id})

    current_user
    |> build_assoc(:content_types, layout: layout, flow: flow)
    |> ContentType.changeset(params)
    |> Spur.insert()
    |> case do
      {:ok, %ContentType{} = content_type} ->
        fetch_and_associate_fields(content_type, params, current_user)
        Repo.preload(content_type, [:layout, :flow, :theme, {:fields, :field_type}])

      changeset = {:error, _} ->
        changeset
    end
  end

  @spec fetch_and_associate_fields(ContentType.t(), map, User.t()) :: list
  # Iterate throught the list of field types and associate with the content type
  defp fetch_and_associate_fields(content_type, %{"fields" => fields}, user) do
    fields
    |> Stream.map(fn x -> associate_c_type_and_fields(content_type, x, user) end)
    |> Enum.to_list()
  end

  defp fetch_and_associate_fields(_content_type, _params, _user), do: nil

  @spec associate_c_type_and_fields(ContentType.t(), map, User.t()) ::
          {:ok, ContentTypeField.t()} | {:error, Ecto.Changeset.t()} | nil
  # Fetch and associate field types with the content type
  defp associate_c_type_and_fields(
         c_type,
         %{"key" => key, "field_type_id" => field_type_id},
         user
       ) do
    field_type_id
    |> get_field_type(user)
    |> case do
      %FieldType{} = field_type ->
        field_type
        |> build_assoc(:fields, content_type: c_type)
        |> ContentTypeField.changeset(%{name: key})
        |> Repo.insert()

      _ ->
        nil
    end
  end

  defp associate_c_type_and_fields(_c_type, _field, _user), do: nil

  @doc """
  List all engines.

  ## Example

    iex> engines_list(%{})
    list of available engines
  """
  @spec engines_list(map) :: map
  def engines_list(params) do
    Repo.paginate(Engine, params)
  end

  @doc """
  List all layouts.
  """
  # TODO - improve tests
  @spec layout_index(User.t(), map) :: map
  def layout_index(%{organisation_id: org_id}, params) do
    query =
      from(l in Layout,
        where: l.organisation_id == ^org_id,
        order_by: [desc: l.inserted_at],
        preload: [:engine, :assets]
      )

    Repo.paginate(query, params)
  end

  @doc """
  Show a layout.
  """
  @spec show_layout(binary, User.t()) :: %Layout{engine: Engine.t(), creator: User.t()}
  def show_layout(id, user) do
    with %Layout{} = layout <-
           get_layout(id, user) do
      Repo.preload(layout, [:engine, :creator, :assets])
    end
  end

  @doc """
  Get a layout from its UUID.
  """
  @spec get_layout(binary, User.t()) :: Layout.t()
  def get_layout(<<_::288>> = id, %{organisation_id: org_id}) do
    case Repo.get_by(Layout, id: id, organisation_id: org_id) do
      %Layout{} = layout ->
        layout

      _ ->
        {:error, :invalid_id, "Layout"}
    end
  end

  def get_layout(_, %{organisation_id: _}), do: {:error, :invalid_id, "Layout"}
  def get_layout(_, _), do: {:error, :fake}

  @doc """
  Get a layout asset from its layout's and asset's UUIDs.
  """
  # TODO - improve tests
  @spec get_layout_asset(binary, binary) :: LayoutAsset.t()
  def get_layout_asset(<<_::288>> = l_id, <<_::288>> = a_id) do
    query =
      from(la in LayoutAsset,
        join: l in Layout,
        where: l.id == ^l_id,
        join: a in Asset,
        where: a.id == ^a_id,
        where: la.layout_id == l.id and la.asset_id == a.id
      )

    case Repo.one(query) do
      %LayoutAsset{} = layout_asset -> layout_asset
      _ -> {:error, :invalid_id}
    end
  end

  def get_layout_asset(<<_::288>>, _), do: {:error, :invalid_id, Layout}
  def get_layout_asset(_, <<_::288>>), do: {:error, :invalid_id, Asset}

  @doc """
  Update a layout.
  """
  # TODO - improve tests
  @spec update_layout(Layout.t(), User.t(), map) :: %Layout{engine: Engine.t(), creator: User.t()}

  def update_layout(layout, %{id: user_id} = current_user, params) do
    layout
    |> Layout.update_changeset(params)
    |> Spur.update(%{actor: user_id})
    |> case do
      {:error, _} = changeset ->
        changeset

      {:ok, layout} ->
        fetch_and_associcate_assets(layout, current_user, params)
        Repo.preload(layout, [:engine, :creator, :assets])
    end
  end

  @doc """
  Delete a layout.
  """
  # TODO - improve tests
  @spec delete_layout(Layout.t(), User.t()) :: {:ok, Layout.t()} | {:error, Ecto.Changeset.t()}
  def delete_layout(layout, %User{id: id}) do
    layout
    |> Ecto.Changeset.change()
    |> Ecto.Changeset.no_assoc_constraint(
      :content_types,
      message:
        "Cannot delete the layout. Some Content types depend on this layout. Update those content types and then try again.!"
    )
    |> Spur.delete(%{actor: "#{id}", meta: layout})
  end

  @doc """
  Delete a layout asset.
  """
  # TODO - improve tests
  @spec delete_layout_asset(LayoutAsset.t(), User.t()) ::
          {:ok, LayoutAsset.t()} | {:error, Ecto.Changeset.t()}
  def delete_layout_asset(layout_asset, %User{id: id}) do
    %{asset: asset} = Repo.preload(layout_asset, [:asset])
    Spur.delete(layout_asset, %{actor: "#{id}", meta: asset})
  end

  @doc """
  List all content types.
  """
  # TODO - improve tests
  @spec content_type_index(User.t(), map) :: map
  def content_type_index(%{organisation_id: org_id}, params) do
    query =
      from(ct in ContentType,
        where: ct.organisation_id == ^org_id,
        order_by: [desc: ct.inserted_at],
        preload: [:layout, :flow, {:fields, :field_type}]
      )

    Repo.paginate(query, params)
  end

  @doc """
  Show a content type.
  """
  # TODO - improve tests
  @spec show_content_type(User.t(), Ecto.UUID.t()) ::
          %ContentType{layout: Layout.t(), creator: User.t()} | nil
  def show_content_type(user, id) do
    with %ContentType{} = content_type <- get_content_type(user, id) do
      Repo.preload(content_type, [:layout, :creator, [{:fields, :field_type}, {:flow, :states}]])
    end
  end

  @doc """
  Get a content type from its UUID and user's organisation ID.
  """
  # TODO - improve tests
  @spec get_content_type(User.t(), Ecto.UUID.t()) :: ContentType.t() | nil
  def get_content_type(%User{organisation_id: org_id}, <<_::288>> = id) do
    query = Repo.get_by(ContentType, id: id, organisation_id: org_id)

    case query do
      %ContentType{} = content_type -> content_type
      _ -> {:error, :invalid_id, "ContentType"}
    end
  end

  def get_content_type(%User{organisation_id: _org_id}, _),
    do: {:error, :invalid_id, "ContentType"}

  def get_content_type(_, _), do: {:error, :fake}

  @doc """
  Get a content type from its ID. Also fetches all its related datas.
  """
  # TODO - improve tests
  @spec get_content_type_from_id(integer()) :: %ContentType{layout: %Layout{}, creator: %User{}}
  def get_content_type_from_id(id) do
    ContentType
    |> Repo.get(id)
    |> Repo.preload([:layout, :creator, [{:flow, :states}, {:fields, :field_type}]])
  end

  @doc """
  Get a content type field from its UUID.
  """
  @spec get_content_type_field(binary, User.t()) :: ContentTypeField.t()
  def get_content_type_field(<<_::288>> = id, %{organisation_id: org_id}) do
    query =
      from(cf in ContentTypeField,
        where: cf.id == ^id,
        join: c in ContentType,
        where: c.id == cf.content_type_id and c.organisation_id == ^org_id
      )

    case Repo.one(query) do
      %ContentTypeField{} = content_type_field -> content_type_field
      _ -> {:error, :invalid_id, "ContentTypeField"}
    end
  end

  def get_content_type_field(<<_::288>>, _), do: {:error, :invalid_id, "ContentTypeField"}
  def get_content_type_field(_, %{organisation_id: _}), do: {:error, :fake}

  @doc """
  Update a content type.
  """
  @spec update_content_type(ContentType.t(), User.t(), map) ::
          %ContentType{
            layout: Layout.t(),
            creator: User.t()
          }
          | {:error, Ecto.Changeset.t()}
  def update_content_type(
        content_type,
        user,
        %{"layout_uuid" => layout_uuid, "flow_uuid" => f_uuid} = params
      ) do
    %Layout{id: id} = get_layout(layout_uuid, user)
    %Flow{id: f_id} = Enterprise.get_flow(f_uuid, user)
    {_, params} = Map.pop(params, "layout_uuid")
    {_, params} = Map.pop(params, "flow_uuid")
    params = Map.merge(params, %{"layout_id" => id, "flow_id" => f_id})
    update_content_type(content_type, user, params)
  end

  def update_content_type(content_type, %User{id: id} = user, params) do
    content_type
    |> ContentType.update_changeset(params)
    |> Spur.update(%{actor: "#{id}"})
    |> case do
      {:error, _} = changeset ->
        changeset

      {:ok, content_type} ->
        fetch_and_associate_fields(content_type, params, user)

        Repo.preload(content_type, [
          :layout,
          :creator,
          :theme,
          [{:flow, :states}, {:fields, :field_type}]
        ])
    end
  end

  @doc """
  Delete a content type.
  """
  @spec delete_content_type(ContentType.t(), User.t()) ::
          {:ok, ContentType.t()} | {:error, Ecto.Changeset.t()}
  def delete_content_type(content_type, %User{id: id}) do
    content_type
    |> Ecto.Changeset.change()
    |> Ecto.Changeset.no_assoc_constraint(
      :instances,
      message:
        "Cannot delete the content type. There are many contents under this content type. Delete those contents and try again.!"
    )
    |> Spur.delete(%{actor: "#{id}", meta: content_type})
  end

  @doc """
  Delete a content type field.
  """
  # TODO - improve tests
  @spec delete_content_type_field(ContentTypeField.t(), User.t()) ::
          {:ok, ContentTypeField.t()} | {:error, Ecto.Changeset.t()}
  def delete_content_type_field(content_type_field, %User{id: id}) do
    Spur.delete(content_type_field, %{actor: id, meta: content_type_field})
  end

  def delete_content_type_field(_, _), do: {:error, :fake}

  defp create_initial_version(%{id: author_id}, instance) do
    params = %{
      "version_number" => 1,
      "naration" => "Initial version",
      "raw" => instance.raw,
      "serialized" => instance.serialized,
      "author_id" => author_id
    }

    IO.puts("Creating initial version...")

    %Version{}
    |> Version.changeset(params)
    |> Repo.insert!()

    IO.puts("Initial version generated")
  end

  defp create_initial_version(_, _), do: nil

  @doc """
  Same as create_instance/4, to create instance and its approval system
  """
  def create_instance(current_user, %{id: c_id, prefix: prefix} = c_type, state, params) do
    instance_id = create_instance_id(c_id, prefix)
    params = Map.merge(params, %{"instance_id" => instance_id})

    c_type
    |> build_assoc(:instances, creator: current_user, state_id: state.id)
    |> Instance.changeset(params)
    |> Spur.insert()
    |> case do
      {:ok, content} ->
        Task.start_link(fn -> create_or_update_counter(c_type) end)

        create_instance_approval_systems(c_type, content)

        Repo.preload(content, [:content_type, :state, :vendor, :instance_approval_systems])

      changeset = {:error, _} ->
        changeset
    end
  end

  # @spec create_instance(ContentType.t(), State.t(), map) ::
  #         %Instance{content_type: ContentType.t(), state: State.t()}
  #         | {:error, Ecto.Changeset.t()}
  def create_instance(%{id: c_id, prefix: prefix} = c_type, state, params) do
    instance_id = create_instance_id(c_id, prefix)
    params = Map.merge(params, %{"instance_id" => instance_id})

    c_type
    |> build_assoc(:instances, state_id: state.id)
    |> Instance.changeset(params)
    |> Repo.insert()
    |> case do
      {:ok, content} ->
        Task.start_link(fn -> create_or_update_counter(c_type) end)
        Task.start_link(fn -> create_instance_approval_systems(c_type, content) end)
        Repo.preload(content, [:content_type, :state])

      changeset = {:error, _} ->
        changeset
    end
  end

  @doc """
  Create a new instance.
  """
  @spec create_instance(User.t(), ContentType.t(), map) ::
          %Instance{content_type: ContentType.t(), state: State.t()}
          | {:error, Ecto.Changeset.t()}
  def create_instance(
        %User{} = current_user,
        %{id: c_id, prefix: prefix, flow: flow} = c_type,
        params
      ) do
    instance_id = create_instance_id(c_id, prefix)
    initial_state = Flow.initial_state(flow)
    params = Map.merge(params, %{"instance_id" => instance_id, "state_id" => initial_state.id})

    c_type
    |> build_assoc(:instances, creator: current_user)
    |> Instance.changeset(params)
    |> Spur.insert()
    |> case do
      {:ok, content} ->
        Task.start_link(fn -> create_or_update_counter(c_type) end)
        Task.start_link(fn -> create_initial_version(current_user, content) end)

        create_instance_approval_systems(c_type, content)

        Repo.preload(content, [
          :content_type,
          :state,
          :vendor,
          {:instance_approval_systems, :approver}
        ])

      changeset = {:error, _} ->
        changeset
    end
  end

  @doc """
  Relate instace with approval system on creation
  ## Params
  * content_type - A content type struct
  * content - a Instance struct
  """
  @spec create_instance_approval_systems(ContentType.t(), Instance.t()) :: :ok
  def create_instance_approval_systems(content_type, content) do
    with %ContentType{flow: %Flow{approval_systems: approval_systems}} <-
           Repo.preload(content_type, [{:flow, :approval_systems}]) do
      Enum.each(approval_systems, fn x ->
        # Task.start_link(fn ->
        #   Notifications.create_notification(
        #    %{"recipient_id" x.approver_id,
        #    "actor_id"=> content.creator_id,
        #     "assigned_as_approver",
        #     x.id,
        #     ApprovalSystem
        #   )
        # end)

        create_instance_approval_system(%{
          instance_id: content.id,
          approval_system_id: x.id
        })
      end)
    end
  end

  @doc """
  Create an approval system from params

  """
  @spec create_instance_approval_system(map) ::
          {:ok, InstanceApprovalSystem.t()} | {:error, Ecto.Changeset.t()}
  def create_instance_approval_system(params) do
    %InstanceApprovalSystem{}
    |> InstanceApprovalSystem.changeset(params)
    |> Repo.insert()
  end

  @doc """
  To approve an instance with associated approval systems
  ## Parameters
  * User - User struct
  * Instance - instance struct
  """
  @spec approve_instance(User.t(), Instance.t()) :: Instance.t() | {:error, :no_permission}
  def approve_instance(
        %User{id: user_id},
        %Instance{
          state: %State{
            approval_system:
              %ApprovalSystem{approver: %User{id: user_id}, post_state: post_state} =
                approval_system
          }
        } = instance
      ) do
    instance
    |> Instance.update_state_changeset(%{state_id: post_state.id})
    |> Repo.update()
    |> case do
      {:ok, instance} ->
        update_instance_approval_system(instance, approval_system, %{
          flag: true,
          approved_at: Timex.now()
        })

        instance =
          instance |> Repo.unpreload(:state) |> Repo.unpreload(:instance_approval_systems)

        Repo.preload(instance, [
          :creator,
          {:content_type, :layout},
          {:versions, :author},
          {:instance_approval_systems, :approver},
          state: [approval_system: [:post_state, :approver]]
        ])

      {:error, _} = changeset ->
        changeset
    end
  end

  def approve_instance(_, _), do: {:error, :no_permission}

  @doc """
  To reject an instance with associated approval systems
  ## Parameters
  * User - User struct
  * Instance - instance struct
  """
  # TODO-  Approval System log
  @spec reject_instance(User.t(), Instance.t()) :: Instance.t() | {:error, :no_permission}
  def reject_instance(
        %User{id: user_id},
        %Instance{
          state: %State{
            rejection_system:
              %ApprovalSystem{approver: %User{id: user_id}, pre_state: pre_state} =
                approval_system
          }
        } = instance
      ) do
    instance
    |> Instance.update_state_changeset(%{state_id: pre_state.id})
    |> Repo.update()
    |> case do
      {:ok, instance} ->
        update_instance_approval_system(instance, approval_system, %{
          flag: false,
          rejected_at: Timex.now()
        })

        instance =
          instance |> Repo.unpreload(:state) |> Repo.unpreload(:instance_approval_systems)

        Repo.preload(instance, [
          :creator,
          {:content_type, :layout},
          {:versions, :author},
          {:instance_approval_systems, :approver},
          state: [approval_system: [:post_state, :approver]]
        ])

      {:error, _} = changeset ->
        changeset
    end
  end

  def reject_instance(_, _), do: {:error, :no_permission}

  def update_instance_approval_system(instance, approval_system, params) do
    with %InstanceApprovalSystem{} = ias <-
           Repo.get_by(InstanceApprovalSystem,
             instance_id: instance.id,
             approval_system_id: approval_system.id
           ) do
      ias
      |> InstanceApprovalSystem.update_changeset(params)
      |> Repo.update()
    end
  end

  # Create Instance ID from the prefix of the content type
  @spec create_instance_id(integer, binary) :: binary
  defp create_instance_id(c_id, prefix) do
    instance_count =
      c_id
      |> get_counter_count_from_content_type_id
      |> add(1)
      |> to_string
      |> String.pad_leading(4, "0")

    concat_strings(prefix, instance_count)
  end

  # Create count of instances created for a content type from its ID
  @spec get_counter_count_from_content_type_id(integer) :: integer
  defp get_counter_count_from_content_type_id(c_type_id) do
    c_type_id
    |> get_counter_from_content_type_id
    |> case do
      nil ->
        0

      %Counter{count: count} ->
        count
    end
  end

  defp get_counter_from_content_type_id(c_type_id) do
    query = from(c in Counter, where: c.subject == ^"ContentType:#{c_type_id}")
    Repo.one(query)
  end

  @doc """
  Create or update the counter of a content type.integer()
  """
  # TODO - improve tests
  @spec create_or_update_counter(ContentType.t()) :: {:ok, Counter} | {:error, Ecto.Changeset.t()}
  def create_or_update_counter(%ContentType{id: id}) do
    id
    |> get_counter_from_content_type_id
    |> case do
      nil ->
        Counter.changeset(%Counter{}, %{subject: "ContentType:#{id}", count: 1})

      %Counter{count: count} = counter ->
        count = add(count, 1)
        Counter.changeset(counter, %{count: count})
    end
    |> Repo.insert_or_update()
  end

  # Add two integers
  @spec add(integer, integer) :: integer
  defp add(num1, num2) do
    num1 + num2
  end

  @doc """
  List all instances under an organisation.
  """
  # TODO - improve tests
  @spec instance_index_of_an_organisation(User.t(), map) :: map
  def instance_index_of_an_organisation(%{organisation_id: org_id}, params) do
    query =
      from(i in Instance,
        join: u in User,
        where: u.organisation_id == ^org_id and i.creator_id == u.id,
        order_by: [desc: i.inserted_at],
        preload: [
          :content_type,
          :state,
          :vendor,
          {:instance_approval_systems, :approver},
          creator: [:profile]
        ]
      )

    Repo.paginate(query, params)
  end

  @doc """
  List all instances under a content types.
  """
  # TODO - improve tests
  # @spec instance_index(binary, map) :: map
  def instance_index(<<_::288>> = c_type_id, params) do
    query =
      from(i in Instance,
        join: ct in ContentType,
        where: ct.id == ^c_type_id and i.content_type_id == ct.id,
        order_by: [desc: i.id],
        preload: [:content_type, :state, :vendor, {:instance_approval_systems, :approver}]
      )

    Repo.paginate(query, params)
  end

  def instance_index(_, _), do: {:error, :invalid_id}

  @doc """
  Get an instance from its UUID.
  """
  # TODO - improve tests
  @spec get_instance(binary, User.t()) :: Instance.t()
  def get_instance(<<_::288>> = id, %{organisation_id: org_id}) do
    query =
      from(i in Instance,
        where: i.id == ^id,
        join: c in ContentType,
        where: c.id == i.content_type_id and c.organisation_id == ^org_id
      )

    case Repo.one(query) do
      %Instance{} = instance -> instance
      _ -> {:error, :invalid_id, "Instance"}
    end
  end

  def get_instance(_, %{organisation_id: _}), do: {:error, :invalid_id}
  def get_instance(_, _), do: {:error, :fake}

  @doc """
  Show an instance.
  """
  # TODO - improve tests
  @spec show_instance(binary, User.t()) ::
          %Instance{creator: User.t(), content_type: ContentType.t(), state: State.t()} | nil
  def show_instance(instance_id, user) do
    with %Instance{} = instance <- get_instance(instance_id, user) do
      instance
      |> Repo.preload([
        :creator,
        {:content_type, :layout},
        {:versions, :author},
        {:instance_approval_systems, :approver},
        state: [
          approval_system: [:post_state, :approver],
          rejection_system: [:pre_state, :approver]
        ]
      ])
      |> get_built_document()
    end
  end

  @doc """
  Get the build document of the given instance.
  """
  # TODO - improve tests
  @spec get_built_document(Instance.t()) :: Instance.t() | nil
  def get_built_document(%{id: id, instance_id: instance_id} = instance) do
    query =
      from(h in History,
        where: h.exit_code == 0,
        where: h.content_id == ^id,
        order_by: [desc: h.inserted_at],
        limit: 1
      )

    query
    |> Repo.one()
    |> case do
      nil ->
        instance

      %History{} ->
        doc_url = "uploads/contents/#{instance_id}/final.pdf"
        Map.put(instance, :build, doc_url)
    end
  end

  def get_built_document(nil), do: nil

  @doc """
  Update an instance and creates updated version
  the instance is only available to edit if its editable field is true
  ## Parameters
  * `old_instance` - Instance struct before updation
  * `current_user` - User struct
  * `params` - Map contains attributes
  """
  # TODO - improve tests
  @spec update_instance(Instance.t(), User.t(), map) ::
          %Instance{content_type: ContentType.t(), state: State.t(), creator: Creator.t()}
          | {:error, Ecto.Changeset.t()}
  def update_instance(
        %Instance{editable: true} = old_instance,
        %User{id: id},
        params
      ) do
    old_instance
    |> Instance.update_changeset(params)
    |> Spur.update(%{actor: "#{id}"})
    |> case do
      {:ok, instance} ->
        instance
        |> Repo.preload([
          :creator,
          {:content_type, :layout},
          {:versions, :author},
          {:instance_approval_systems, :approver},
          state: [approval_system: [:post_state, :approver]]
        ])
        |> get_built_document()

      {:error, _} = changeset ->
        changeset
    end
  end

  def update_instance(
        %Instance{editable: false},
        _current_user,
        _params
      ) do
    {:error, :cant_update}
  end

  def update_instance(_, _, _), do: {:error, :cant_update}

  # Create a new version with old data, when an instance is updated.
  # The previous data will be stored in the versions. Latest one will
  # be in the content.
  # A new version is added only if there is any difference in either the
  # raw or serialized fields of the instances.
  @spec create_version(User.t(), Instance.t(), map()) ::
          {:ok, Version.t()} | {:error, Ecto.Changeset.t()}
  def create_version(current_user, new_instance, params) do
    old_instance = get_last_version(new_instance)

    case instance_updated?(old_instance, new_instance) do
      true ->
        params = create_version_params(new_instance, params)

        current_user
        |> build_assoc(:instance_versions, content: new_instance)
        |> Version.changeset(params)
        |> Spur.insert()

      false ->
        nil
    end
  end

  defp get_last_version(%{id: id}) do
    query = from(v in Version, where: v.content_id == ^id)

    query
    |> last(:inserted_at)
    |> Repo.one()
  end

  defp get_last_version(_), do: nil
  # Create the params to create a new version.
  # @spec create_version_params(Instance.t(), map()) :: map
  defp create_version_params(%Instance{id: id} = instance, params) do
    query =
      from(v in Version,
        where: v.content_id == ^id,
        order_by: [desc: v.inserted_at],
        limit: 1,
        select: v.version_number
      )

    version =
      query
      |> Repo.one()
      |> case do
        nil ->
          1

        version ->
          version + 1
      end

    naration = params["naration"] || "Version-#{version / 10}"
    instance |> Map.from_struct() |> Map.merge(%{version_number: version, naration: naration})
  end

  defp create_version_params(_, params), do: params

  # Checks whether the raw and serialzed of old and new instances are same or not.
  # If they are both the same, returns false, else returns true
  # @spec instance_updated?(Instance.t(), Instance.t()) :: boolean
  defp instance_updated?(%{raw: o_raw, serialized: o_map}, %{raw: n_raw, serialized: n_map}) do
    !(o_raw === n_raw && o_map === n_map)
  end

  defp instance_updated?(_old_instance, _new_instance), do: true

  @doc """
  Update instance's state if the flow IDs of both
  the new state and the instance's content type are same.
  """
  # TODO - impove tests
  @spec update_instance_state(User.t(), Instance.t(), State.t()) ::
          Instance.t() | {:error, Ecto.Changeset.t()} | {:error, :wrong_flow}
  def update_instance_state(%{id: user_id}, instance, %{
        id: state_id,
        state: new_state,
        flow_id: flow_id
      }) do
    case Repo.preload(instance, [:content_type, :state]) do
      %{content_type: %{flow_id: f_id}, state: %{state: state}} ->
        if flow_id == f_id do
          instance_state_upadate(instance, user_id, state_id, state, new_state)
        else
          {:error, :wrong_flow}
        end

      _ ->
        {:error, :not_sufficient}
    end
  end

  def update_instance_state(_, _, _), do: {:error, :not_sufficient}

  @doc """
  Update instance's state. Also add the from and to state of in the activity meta.
  """
  # TODO - improve tests
  @spec instance_state_upadate(Instance.t(), integer, integer, String.t(), String.t()) ::
          Instance.t() | {:error, Ecto.Changeset.t()}
  def instance_state_upadate(instance, user_id, state_id, old_state, new_state) do
    instance
    |> Instance.update_state_changeset(%{state_id: state_id})
    |> Spur.update(%{
      actor: "#{user_id}",
      object: "Instance-State:#{instance.id}",
      meta: %{from: old_state, to: new_state}
    })
    |> case do
      {:ok, instance} ->
        instance
        |> Repo.preload([:creator, [{:content_type, :layout}], :state])
        |> get_built_document()

      {:error, _} = changeset ->
        changeset
    end
  end

  @doc """
  Delete an instance.
  """
  @spec delete_instance(Instance.t(), User.t()) ::
          {:ok, Instance.t()} | {:error, Ecto.Changeset.t()}
  def delete_instance(instance, %User{id: id}) do
    Spur.delete(instance, %{actor: "#{id}", meta: instance})
  end

  def delete_instance(_, _), do: {:error, :fake}

  @doc """
  Get an engine from its UUID.
  """
  # TODO - improve tests
  @spec get_engine(binary) :: Engine.t() | nil
  def get_engine(<<_::288>> = engine_id) do
    case Repo.get(Engine, engine_id) do
      %Engine{} = engine -> engine
      _ -> {:error, :invalid_id, Engine}
    end
  end

  def get_engine(_), do: {:error, :invalid_id, Engine}

  @doc """
  Create a theme.
  """
  # TODO Improve tests
  @spec create_theme(User.t(), map) :: {:ok, Theme.t()} | {:error, Ecto.Changeset.t()}
  def create_theme(%{organisation_id: org_id} = current_user, params) do
    params = Map.merge(params, %{"organisation_id" => org_id})
    update_default_theme(current_user, Theme, params)

    current_user
    |> build_assoc(:themes)
    |> Theme.changeset(params)
    |> Spur.insert()
    |> case do
      {:ok, theme} ->
        theme_file_upload(theme, params)

      {:error, _} = changeset ->
        changeset
    end
  end

  # there must be single %{default_theme: true} per organisation
  defp update_default_theme(%User{id: id}, theme, %{"default_theme" => value})
       when value == true
       when value == "true" do
    case Repo.exists?(theme) do
      true ->
        case Repo.get_by(theme, default_theme: true) do
          nil ->
            theme

          record ->
            update_theme(record, %User{id: id}, %{"default_theme" => "false"})
        end

      false ->
        theme
    end
  end

  defp update_default_theme(_, _, params), do: params

  @doc """
  Upload theme file.
  """
  # TODO - improve tests
  @spec theme_file_upload(Theme.t(), map) :: {:ok, %Theme{}} | {:error, Ecto.Changeset.t()}
  def theme_file_upload(theme, %{"file" => _} = params) do
    theme |> Theme.file_changeset(params) |> Repo.update()
  end

  def theme_file_upload(theme, _params) do
    {:ok, theme}
  end

  @doc """
  Index of themes inside current user's organisation.
  """
  # TODO - improve tests
  @spec theme_index(User.t(), map) :: map
  def theme_index(%User{organisation_id: org_id}, params) do
    query = from(t in Theme, where: t.organisation_id == ^org_id, order_by: [desc: t.id])
    Repo.paginate(query, params)
  end

  @doc """
  Get a theme from its UUID.
  """
  # TODO - improve test
  @spec get_theme(binary, User.t()) :: Theme.t() | nil
  def get_theme(theme_uuid, %{organisation_id: org_id}) do
    Repo.get_by(Theme, id: theme_uuid, organisation_id: org_id)
  end

  def get_theme(theme_id, org_id) do
    Logger.info(
      "Theme not found for theme_id #{inspect(theme_id)} - organisation_id #{inspect(org_id)}"
    )

    nil
  end

  @doc """
  Show a theme.
  """
  # TODO - improve test
  @spec show_theme(binary, User.t()) :: %Theme{creator: User.t()} | nil
  def show_theme(theme_uuid, user) do
    theme_uuid |> get_theme(user) |> Repo.preload([:creator])
  end

  @doc """
  Update a theme.
  """
  # TODO - improve test
  @spec update_theme(Theme.t(), User.t(), map) :: {:ok, Theme.t()} | {:error, Ecto.Changeset.t()}
  def update_theme(theme, %User{id: id}, params) do
    theme |> Theme.update_changeset(params) |> Spur.update(%{actor: "#{id}"})
  end

  @doc """
  Delete a theme.
  """
  # TODO - improve test
  @spec delete_theme(Theme.t(), User.t()) :: {:ok, Theme.t()}
  def delete_theme(theme, %User{id: id}) do
    Spur.delete(theme, %{actor: "#{id}", meta: theme})
  end

  # function not used anywhere yet
  # TODO - it has Spur implementation so waiting for Ex_audit
  def associate_theme_and_asset(theme, asset) do
    theme
    |> build_assoc(:theme_assets, asset_id: asset.id)
    |> ThemeAsset.changeset()
    |> Repo.insert()
  end

  @doc """
  Create a data template.
  """
  @spec create_data_template(User.t(), ContentType.t(), map) ::
          {:ok, DataTemplate.t()} | {:error, Ecto.Changeset.t()}
  # TODO - imprvove tests
  def create_data_template(%User{id: user_id}, %ContentType{id: c_type_id}, params) do
    params = Map.merge(params, %{"creator_id" => user_id, "content_type_id" => c_type_id})

    %DataTemplate{}
    |> DataTemplate.changeset(params)
    |> Spur.insert()
  end

  def create_data_template(%User{}, _, _), do: {:error, :invalid_id, "ContentType"}
  def create_data_template(_, _, _), do: {:error, :fake}

  @doc """
  List all data templates under a content types.
  """
  # TODO - imprvove tests
  @spec data_template_index(binary, map) :: map
  def data_template_index(<<_::288>> = c_type_id, params) do
    query =
      from(dt in DataTemplate,
        join: ct in ContentType,
        where: ct.id == ^c_type_id and dt.content_type_id == ct.id,
        order_by: [desc: dt.id],
        preload: [:content_type]
      )

    Repo.paginate(query, params)
  end

  def data_template_index(_, _), do: {:error, :invalid_id, "ContentType"}

  @doc """
  List all data templates under current user's organisation.
  """
  # TODO - imprvove tests
  @spec data_templates_index_of_an_organisation(User.t(), map) :: map
  def data_templates_index_of_an_organisation(%{organisation_id: org_id}, params) do
    query =
      from(dt in DataTemplate,
        join: u in User,
        where: u.organisation_id == ^org_id and dt.creator_id == u.id,
        order_by: [desc: dt.id],
        preload: [:content_type]
      )

    Repo.paginate(query, params)
  end

  def data_templates_index_of_an_organisation(_, _), do: {:error, :fake}

  @doc """
  Get a data template from its uuid and organisation ID of user.
  """
  # TODO - imprvove tests
  @spec get_d_template(User.t(), Ecto.UUID.t()) :: DataTemplat.t() | nil
  def get_d_template(%User{organisation_id: org_id}, <<_::288>> = d_temp_id) do
    query =
      from(d in DataTemplate,
        where: d.id == ^d_temp_id,
        join: c in ContentType,
        where: c.id == d.content_type_id and c.organisation_id == ^org_id
      )

    case Repo.one(query) do
      %DataTemplate{} = data_template -> data_template
      _ -> {:error, :invalid_id, "DataTemplate"}
    end
  end

  def get_d_template(%{organisation_id: _}, _), do: {:error, :invalid_id, "DataTemplate"}
  def get_d_template(_, <<_::288>>), do: {:error, :fake}
  def get_d_template(_, _), do: {:error, :fake}

  @doc """
  Show a data template.
  """
  # TODO - imprvove tests
  @spec show_d_template(User.t(), Ecto.UUID.t()) ::
          %DataTemplate{creator: User.t(), content_type: ContentType.t()} | nil
  def show_d_template(user, d_temp_id) do
    with %DataTemplate{} = data_template <- get_d_template(user, d_temp_id) do
      Repo.preload(data_template, [:creator, :content_type])
    end
  end

  @doc """
  Update a data template
  """
  # TODO - imprvove tests
  @spec update_data_template(DataTemplate.t(), User.t(), map) ::
          %DataTemplate{creator: User.t(), content_type: ContentType.t()}
          | {:error, Ecto.Changeset.t()}
  def update_data_template(d_temp, %User{id: id}, params) do
    d_temp
    |> DataTemplate.changeset(params)
    |> Spur.update(%{actor: "#{id}"})
    |> case do
      {:ok, d_temp} ->
        Repo.preload(d_temp, [:creator, :content_type])

      {:error, _} = changeset ->
        changeset
    end
  end

  def update_data_template(_, _, _), do: {:error, :fake}

  @doc """
  Delete a data template
  """
  # TODO - imprvove tests
  @spec delete_data_template(DataTemplate.t(), User.t()) :: {:ok, DataTemplate.t()}
  def delete_data_template(d_temp, %User{id: id}) do
    Spur.delete(d_temp, %{actor: "#{id}", meta: d_temp})
  end

  @doc """
  Create an asset.
  """
  # TODO - imprvove tests
  @spec create_asset(User.t(), map) :: {:ok, Asset.t()}
  def create_asset(%{organisation_id: org_id} = current_user, params) do
    params = Map.merge(params, %{"organisation_id" => org_id})

    current_user
    |> build_assoc(:assets)
    |> Asset.changeset(params)
    |> Spur.insert()
    |> case do
      {:ok, asset} ->
        asset_file_upload(asset, params)

      {:error, _} = changeset ->
        changeset
    end
  end

  def create_asset(_, _), do: {:error, :fake}

  @doc """
  Upload asset file.
  """
  @spec asset_file_upload(Asset.t(), map) :: {:ok, %Asset{}} | {:error, Ecto.Changeset.t()}
  def asset_file_upload(asset, %{"file" => _} = params) do
    asset |> Asset.file_changeset(params) |> Repo.update()
  end

  def asset_file_upload(asset, _params) do
    {:ok, asset}
  end

  @doc """
  Index of all assets in an organisation.
  """
  # TODO - improve tests
  @spec asset_index(integer, map) :: map
  def asset_index(%{organisation_id: organisation_id}, params) do
    query =
      from(a in Asset,
        where: a.organisation_id == ^organisation_id,
        order_by: [desc: a.inserted_at]
      )

    Repo.paginate(query, params)
  end

  def asset_index(_, _), do: {:error, :fake}

  @doc """
  Show an asset.
  """
  # TODO - improve tests
  @spec show_asset(binary, User.t()) :: %Asset{creator: User.t()}
  def show_asset(asset_id, user) do
    with %Asset{} = asset <-
           get_asset(asset_id, user) do
      Repo.preload(asset, [:creator])
    end
  end

  @doc """
  Get an asset from its UUID.
  """
  # TODO - improve tests
  @spec get_asset(binary, User.t()) :: Asset.t()
  def get_asset(<<_::288>> = id, %{organisation_id: org_id}) do
    case Repo.get_by(Asset, id: id, organisation_id: org_id) do
      %Asset{} = asset -> asset
      _ -> {:error, :invalid_id}
    end
  end

  def get_asset(<<_::288>>, _), do: {:error, :fake}
  def get_asset(_, %{organisation_id: _}), do: {:error, :invalid_id}

  @doc """
  Update an asset.
  """
  # TODO - improve tests
  # file uploading is throwing errors, in tests
  @spec update_asset(Asset.t(), User.t(), map) :: {:ok, Asset.t()}
  def update_asset(asset, %User{id: id}, params) do
    asset |> Asset.update_changeset(params) |> Spur.update(%{actor: "#{id}"})
  end

  @doc """
  Delete an asset.
  """
  @spec delete_asset(Asset.t(), User.t()) :: {:ok, Asset.t()}
  def delete_asset(asset, %User{id: id}) do
    Spur.delete(asset, %{actor: "#{id}", meta: asset})
  end

  @doc """
  Preload assets of a layout.
  """
  @spec preload_asset(Layout.t()) :: Layout.t()
  def preload_asset(%Layout{} = layout) do
    Repo.preload(layout, [:assets])
  end

  def preload_asset(_), do: {:error, :not_sufficient}

  @doc """
  Build a PDF document.
  """
  # TODO - improve tests
  @spec build_doc(Instance.t(), Layout.t()) :: {any, integer}
  def build_doc(%Instance{instance_id: u_id, content_type: c_type} = instance, %Layout{
        slug: slug,
        assets: assets,
        organisation_id: organisation_id
      }) do
    mkdir = "uploads/contents/#{u_id}"
    File.mkdir_p(mkdir)
    # slug files: there are only two types of templates: contract and pletter
    System.cmd("cp", ["-a", "lib/slugs/#{slug}/.", mkdir])
    task = Task.async(fn -> generate_qr(instance) end)
    Task.start(fn -> move_old_builds(u_id) end)
    c_type = Repo.preload(c_type, [:fields])
    # check if the font path available to latex template
    # TODO - determine default theme
    get_theme = get_theme(c_type.theme_id, %User{organisation_id: organisation_id})
    url = generate_url(WraftDocWeb.ThemeUploader, get_theme.file, get_theme)

    font_path =
      url
      |> Path.dirname()
      |> Path.relative_to("/")

    System.cmd("cp", ["-a", "#{font_path}/.", "#{mkdir}/fonts/"])
    font_name = get_font_name(url)

    header =
      Enum.reduce(c_type.fields, "--- \n", fn x, acc ->
        find_header_values(x, instance.serialized, acc)
      end)

    header = Enum.reduce(assets, header, fn x, acc -> find_header_values(x, acc) end)
    qr_code = Task.await(task)
    page_title = instance.serialized["title"]

    header =
      header
      |> concat_strings("qrcode: #{qr_code} \n")
<<<<<<< HEAD
<<<<<<< HEAD
      |> concat_strings("path: #{mkdir}\n")
      |> concat_strings("title: #{page_title}\n")
      |> concat_strings("id: #{u_id}\n")
<<<<<<< HEAD
      |> concat_strings("mainfont: #{font_name}\n")
<<<<<<< HEAD
=======
      # |> concat_strings("mainfont: #{get_theme.file}\n")
>>>>>>> added theme_id to content_type
=======
      |> concat_strings("path: #{mkdir}/fonts\n")
      |> concat_strings("title: #{page_title}\n")
      |> concat_strings("id: #{u_id}\n")
      |> concat_strings("mainfont: #{font_name}\n")
>>>>>>> theme font can be used in build_doc() now
      # |> concat_strings("body_color: #{get_theme.body_color}\n")
      # |> concat_strings("primary_color: #{get_theme.primary_color}\n")
      # |> concat_strings("secondary_color: #{get_theme.secondary_color}\n")
      # |> concat_strings("typescale: #{get_theme.typescale}\n")
=======
=======
      |> concat_strings("path: #{mkdir}\n")
      |> concat_strings("title: #{page_title}\n")
      |> concat_strings("id: #{u_id}\n")
      |> concat_strings("mainfont: #{font_name}\n")
>>>>>>> 32197642
      |> concat_strings("body_color: #{get_theme.body_color}\n")
      |> concat_strings("primary_color: #{get_theme.primary_color}\n")
      |> concat_strings("secondary_color: #{get_theme.secondary_color}\n")
      |> concat_strings("typescale: #{get_theme.typescale}\n")
<<<<<<< HEAD
>>>>>>> uncommented font-matter keys, changed content order_by to date-time
=======
>>>>>>> 32197642
      |> concat_strings("--- \n")

    content = """
    #{header}
    #{instance.raw}
    """

    File.write("uploads/contents/#{u_id}/content.md", content)

    pandoc_commands = [
      "uploads/contents/#{u_id}/content.md",
      "--template=uploads/contents/#{u_id}/template.tex",
      "--pdf-engine=xelatex",
      "-o",
      "uploads/contents/#{u_id}/final.pdf"
    ]

    System.cmd("pandoc", pandoc_commands)
  end

  # Find the header values for the content.md file from the serialized data of an instance.
  @spec find_header_values(ContentTypeField.t(), map, String.t()) :: String.t()
  defp find_header_values(%ContentTypeField{name: key}, serialized, acc) do
    serialized
    |> Enum.find(fn {k, _} -> k == key end)
    |> case do
      nil ->
        acc

      {_, value} ->
        concat_strings(acc, "#{key}: #{value} \n")
    end
  end

  # Find the header values for the content.md file from the assets of the layout used.
  @spec find_header_values(Asset.t(), String.t()) :: String.t()
  defp find_header_values(%Asset{name: name, file: file} = asset, acc) do
    <<_first::utf8, rest::binary>> = generate_url(AssetUploader, file, asset)
    concat_strings(acc, "#{name}: #{rest} \n")
  end

  @doc """
  Get the font full name out of the path.

  ## Example

  iex()> get_font_name("/uploads/theme/fonts/d17664cb-b6cf-4e39-aec8-5b665f1e75b4/Roboto-BlackItalic.ttf?v=63813346445")\n
  "Roboto-BlackItalic.ttf"
  """
  @spec get_font_name(String.t()) :: String.t()
  def get_font_name(font_file_path) do
    font_file_path
    |> String.split("/")
    |> List.last()
    |> String.split("?")
    |> List.first()
  end

  # Generate url.
  @spec generate_url(any, String.t(), map) :: String.t()
  defp generate_url(uploader, file, scope) do
    uploader.url({file, scope}, signed: true)
  end

  # Generate QR code with the UUID of the given Instance.
  @spec generate_qr(Instance.t()) :: String.t()
  defp generate_qr(%Instance{id: id, instance_id: i_id}) do
    qr_code_png =
      id
      |> EQRCode.encode()
      |> EQRCode.png()

    destination = "uploads/contents/#{i_id}/qr.png"
    File.write(destination, qr_code_png, [:binary])
    destination
  end

  # Concat two strings.
  @spec concat_strings(String.t(), String.t()) :: String.t()
  defp concat_strings(string1, string2) do
    string1 <> string2
  end

  # Move old builds to the history folder
  @spec move_old_builds(String.t()) :: {:ok, non_neg_integer()}
  defp move_old_builds(u_id) do
    path = "uploads/contents/#{u_id}/"
    history_path = concat_strings(path, "history/")
    old_file = concat_strings(path, "final.pdf")
    File.mkdir_p(history_path)

    history_file =
      history_path
      |> File.ls!()
      |> Enum.sort(:desc)
      |> case do
        ["final-" <> version | _] ->
          ["v" <> version | _] = String.split(version, ".pdf")
          version = version |> String.to_integer() |> add(1)
          concat_strings(history_path, "final-v#{version}.pdf")

        [] ->
          concat_strings(history_path, "final-v1.pdf")
      end

    File.copy(old_file, history_file)
  end

  @doc """
  Insert the build history of the given instance.
  """
  @spec add_build_history(User.t(), Instance.t(), map) :: History.t()
  def add_build_history(current_user, instance, params) do
    params = create_build_history_params(params)

    current_user
    |> build_assoc(:build_histories, content: instance)
    |> History.changeset(params)
    |> Repo.insert!()
  end

  @doc """
  Same as add_build_history/3, but creator will not be stored.
  """
  @spec add_build_history(Instance.t(), map) :: History.t()
  def add_build_history(instance, params) do
    params = create_build_history_params(params)

    instance
    |> build_assoc(:build_histories)
    |> History.changeset(params)
    |> Repo.insert!()
  end

  # Create params to insert build history
  # Build history Status will be "success" when exit code is 0
  @spec create_build_history_params(map) :: map
  defp create_build_history_params(%{exit_code: exit_code} = params) when exit_code == 0 do
    %{status: "success"} |> Map.merge(params) |> calculate_build_delay
  end

  # Build history Status will be "failed" when exit code is not 0
  defp create_build_history_params(params) do
    %{status: "failed"} |> Map.merge(params) |> calculate_build_delay
  end

  # Calculate the delay in the build process from the start and end time in the params.
  @spec calculate_build_delay(map) :: map
  defp calculate_build_delay(%{start_time: start_time, end_time: end_time} = params) do
    delay = Timex.diff(end_time, start_time, :millisecond)
    Map.merge(params, %{delay: delay})
  end

  @doc """
  Create a Block
  """
  @spec create_block(User.t(), map) :: Block.t()
  def create_block(%{organisation_id: org_id} = current_user, params) do
    params = Map.merge(params, %{organisation_id: org_id})

    current_user
    |> build_assoc(:blocks)
    |> Block.changeset(params)
    |> Spur.insert()
    |> case do
      {:ok, block} ->
        block

      {:error, _} = changeset ->
        changeset
    end
  end

  def create_block(_, _), do: {:error, :fake}

  @doc """
  Get a block by id
  """
  @spec get_block(Ecto.UUID.t(), User.t()) :: Block.t()
  def get_block(<<_::288>> = id, %{organisation_id: org_id}) do
    case Repo.get_by(Block, id: id, organisation_id: org_id) do
      %Block{} = block -> block
      _ -> {:error, :invalid_id, "Block"}
    end
  end

  def get_block(<<_::288>>, _), do: {:error, :fake}
  def get_block(_, %{organisation_id: _}), do: {:error, :invalid_id, "Block"}

  @doc """
  Update a block
  """
  def update_block(%User{id: id}, %Block{} = block, params) do
    block
    |> Block.changeset(params)
    |> Spur.update(%{actor: "#{id}"})
    |> case do
      {:ok, block} ->
        block

      {:error, _} = changeset ->
        changeset
    end
  end

  def update_block(_, _, _), do: {:error, :fake}

  @doc """
  Delete a block
  """
  def delete_block(%Block{} = block) do
    Repo.delete(block)
  end

  @doc """
  Function to generate charts from diffrent endpoints as per input example api: https://quickchart.io/chart/create
  """
  # TODO - tests being failed with fake data test with real data,
  @spec generate_chart(map) :: map
  def generate_chart(%{"btype" => "gantt"}) do
    %{"url" => "gant_chart_url"}
  end

  def generate_chart(%{
        "dataset" => dataset,
        "api_route" => api_route,
        "endpoint" => "quick_chart"
      }) do
    %HTTPoison.Response{body: response_body} =
      HTTPoison.post!(api_route,
        body: Jason.encode!(dataset),
        headers: [{"Accept", "application/json"}, {"Content-Type", "application/json"}]
      )

    Jason.decode!(response_body)
  end

  def generate_chart(%{"dataset" => dataset, "api_route" => api_route, "endpoint" => "blocks_api"}) do
    %HTTPoison.Response{body: response_body} =
      HTTPoison.post!(
        api_route,
        Jason.encode!(dataset),
        [{"Accept", "application./json"}, {"Content-Type", "application/json"}]
      )

    Jason.decode!(response_body)
  end

  # test results returning this function values
  def generate_chart(_params) do
    %{"status" => false, "error" => "invalid endpoint"}
  end

  @doc """
  Generate tex code for the chart
  """
  # TODO - improve tests, test with more data points
  @spec generate_tex_chart(map) :: <<_::64, _::_*8>>
  def generate_tex_chart(%{"dataset" => dataset, "btype" => "gantt"}) do
    generate_tex_gantt_chart(dataset)
  end

  def generate_tex_chart(%{"input" => input, "btype" => "gantt", "name" => name}) do
    generate_gnu_gantt_chart(input, name)
  end

  # current test giving this function output
  def generate_tex_chart(%{"dataset" => %{"data" => data}}) do
    "\\pie [rotate = 180 ]{#{tex_chart(data, "")}}"
  end

  defp tex_chart([%{"value" => value, "label" => label} | []], tex_chart) do
    "#{tex_chart}#{value}/#{label}"
  end

  defp tex_chart([%{"value" => value, "label" => label} | datas], tex_chart) do
    tex_chart = "#{tex_chart}#{value}/#{label}, "
    tex_chart(datas, tex_chart)
  end

  @doc """
  Generate latex of ganttchart
  """
  # TODO write test
  def generate_tex_gantt_chart(%{
        "caption" => caption,
        "title_list" => %{"start" => tl_start, "end" => tl_end},
        "data" => data
      }) do
    "\\documentclass[a4paper, 12pt,fleqn]{article}
      \\usepackage{pgfgantt}

        \\begin{document}
        \\begin{figure}
        \\centering
        \\begin{ganttchart}[%inline,bar inline label anchor=west,bar inline label node/.append style={anchor=west, text=white},bar/.append style={fill=cyan!90!black,},bar height=.8,]
        {#{tl_start}}{#{tl_end}}
        \\gantttitlelist{#{tl_start},...,#{tl_end}}{1}\\
        #{gant_bar(data, "", tl_end)}
        \\end{ganttchart}
        \\caption{#{caption}}
        \\end{figure}
        \\end{document}
        "
  end

  # Generate a Gantt chart form the given CSV file using Gnuplot CLI.
  defp generate_gnu_gantt_chart(%Plug.Upload{filename: filename, path: path}, title) do
    File.mkdir_p("temp/gantt_chart_input/")
    File.mkdir_p("temp/gantt_chart_output/")
    dest_path = "temp/gantt_chart_input/#{filename}"
    System.cmd("cp", [path, dest_path])

    dest_path = Path.expand(dest_path)
    out_name = Path.expand("temp/gantt_chart_output/gantt_#{title}.svg")

    script =
      File.read!("lib/slugs/gantt_chart/gnuplot_gantt.plt")
      |> String.replace("//input//", dest_path)
      |> String.replace("//out_name//", out_name)
      |> String.replace("//title//", title)

    File.write("temp/gantt_script.plt", script)
    file_path = Path.expand("temp/gantt_script.plt")
    System.cmd("gnuplot", ["-p", file_path])
  end

  # Generate bar for gant chart
  defp gant_bar(
         [%{"label" => label, "start" => b_start, "end" => b_end, "bar" => bar} | data],
         g_bar,
         tl_end
       ) do
    gant_bar(data, "#{g_bar}\\ganttbar[inline=false]{#{label}}{#{b_start}}{#{b_end}}
     #{inline_gant_bar(bar, "", "", tl_end)}
    ", tl_end)
  end

  defp gant_bar([], g_bar, _tl_end) do
    g_bar
  end

  # Generate inline bar for gant chart
  defp inline_gant_bar(
         [%{"label" => label, "start" => b_start, "end" => b_end} | data],
         ig_bar,
         _b_end,
         tl_end
       ) do
    inline_gant_bar(data, "#{ig_bar}\\ganttbar{#{label}}{#{b_start}}{#{b_end}}", b_end, tl_end)
  end

  defp inline_gant_bar([], ig_bar, b_end, tl_end) do
    "#{ig_bar}
    \\ganttbar{}{#{b_end}}{#{tl_end}}\\"
  end

  # defp tex_chart([], tex_chart) do
  #   tex_chart
  # end

  @doc """
  Create a field type
  """
  @spec create_field_type(User.t(), map) :: {:ok, FieldType.t()}
  def create_field_type(%User{} = current_user, params) do
    current_user
    |> build_assoc(:field_types)
    |> FieldType.changeset(params)
    |> Repo.insert()
  end

  def create_field_type(_, _), do: {:error, :fake}

  @doc """
  Index of all field types.
  Creates Scrivener pagination
  """
  @spec field_type_index(map) :: map
  def field_type_index(params) do
    query = from(ft in FieldType, order_by: [desc: ft.id])
    Repo.paginate(query, params)
  end

  @doc """
  Get a field type from its UUID.
  """
  @spec get_field_type(binary, User.t()) :: FieldType.t()
  def get_field_type(<<_::288>> = field_type_id, %{organisation_id: org_id} = _user) do
    query =
      from(ft in FieldType,
        where: ft.id == ^field_type_id,
        join: u in User,
        where: u.id == ft.creator_id and u.organisation_id == ^org_id
      )

    case Repo.one(query) do
      %FieldType{} = field_type -> field_type
      _ -> {:error, :invalid_id, "FieldType"}
    end

    # Repo.get_by(FieldType, uuid: field_type_uuid, organisation_id: org_id)
  end

  def get_field_type(_, %{organisation_id: _}), do: {:error, :invalid_id, "FieldType"}
  def get_field_type(_, _), do: {:error, :fake}

  @doc """
  Update a field type
  """
  @spec update_field_type(FieldType.t(), map) :: FieldType.t() | {:error, Ecto.Changeset.t()}
  def update_field_type(field_type, params) do
    field_type
    |> FieldType.changeset(params)
    |> Repo.update()
  end

  @doc """
  Deleta a field type
  """
  @spec delete_field_type(FieldType.t()) :: {:ok, FieldType.t()} | {:error, Ecto.Changeset.t()}
  def delete_field_type(field_type) do
    field_type
    |> Ecto.Changeset.change()
    |> Ecto.Changeset.no_assoc_constraint(
      :fields,
      message:
        "Cannot delete the field type. Some Content types depend on this field type. Update those content types and then try again.!"
    )
    |> Repo.delete()
  end

  @doc """
  Create a background job for Bulk build.
  """
  @spec insert_bulk_build_work(User.t(), binary(), binary(), binary(), map, Plug.Upload.t()) ::
          {:error, Ecto.Changeset.t()} | {:ok, Oban.Job.t()}
  def insert_bulk_build_work(
        %User{} = current_user,
        <<_::288>> = c_type_uuid,
        <<_::288>> = state_uuid,
        <<_::288>> = d_temp_uuid,
        mapping,
        %{
          filename: filename,
          path: path
        }
      ) do
    File.mkdir_p("temp/bulk_build_source/")
    dest_path = "temp/bulk_build_source/#{filename}"
    System.cmd("cp", [path, dest_path])

    create_bulk_job(%{
      user_uuid: current_user.id,
      c_type_uuid: c_type_uuid,
      state_uuid: state_uuid,
      d_temp_uuid: d_temp_uuid,
      mapping: mapping,
      file: dest_path
    })
  end

  def insert_bulk_build_work(_, _, _, _, _, _), do: nil

  @doc """
  Create a background job for data template bulk import.
  """
  @spec insert_data_template_bulk_import_work(binary, binary, map, Plug.Uploap.t()) ::
          {:error, Ecto.Changeset.t()} | {:ok, Oban.Job.t()}
  def insert_data_template_bulk_import_work(user_id, c_type_id, mapping \\ %{}, file)

  def insert_data_template_bulk_import_work(
        <<_::288>> = user_id,
        <<_::288>> = c_type_id,
        mapping,
        %Plug.Upload{
          filename: filename,
          path: path
        }
      ) do
    File.mkdir_p("temp/bulk_import_source/d_template")
    dest_path = "temp/bulk_import_source/d_template/#{filename}"
    System.cmd("cp", [path, dest_path])

    data = %{
      user_id: user_id,
      c_type_uuid: c_type_id,
      mapping: mapping,
      file: dest_path
    }

    create_bulk_job(data, ["data template"])
  end

  def insert_data_template_bulk_import_work(_, <<_::288>>, _mapping, %Plug.Upload{
        filename: _filename,
        path: _path
      }),
      do: {:error, :fake}

  def insert_data_template_bulk_import_work(<<_::288>>, _, _mapping, %Plug.Upload{
        filename: _filename,
        path: _path
      }),
      do: {:error, :invalid_id, "ContentType"}

  def insert_data_template_bulk_import_work(_, _, _, _), do: {:error, :invalid_data}

  @doc """
  Creates a background job for block template bulk import.
  """
  @spec insert_block_template_bulk_import_work(User.t(), map, Plug.Uploap.t()) ::
          {:error, Ecto.Changeset.t()} | {:ok, Oban.Job.t()}
  def insert_block_template_bulk_import_work(user, mapping \\ %{}, file)

  def insert_block_template_bulk_import_work(%User{id: user_id}, mapping, %Plug.Upload{
        filename: filename,
        path: path
      }) do
    File.mkdir_p("temp/bulk_import_source/b_template")
    dest_path = "temp/bulk_import_source/b_template/#{filename}"
    System.cmd("cp", [path, dest_path])

    data = %{
      user_id: user_id,
      mapping: mapping,
      file: dest_path
    }

    create_bulk_job(data, ["block template"])
  end

  # def insert_block_template_bulk_import_work(_, _, %Plug.Upload{filename: _, path: _}),
  #   do: {:error, :fake}

  def insert_block_template_bulk_import_work(_, _, _), do: {:error, :invalid_data}

  @doc """
  Creates a background job to run a pipeline.
  """
  # TODO - improve tests
  @spec create_pipeline_job(TriggerHistory.t()) ::
          {:error, Ecto.Changeset.t()} | {:ok, Oban.Job.t()}
  def create_pipeline_job(%TriggerHistory{} = trigger_history) do
    create_bulk_job(trigger_history, ["pipeline_job"])
  end

  def create_pipeline_job(_, _), do: nil

  defp create_bulk_job(args, tags \\ []) do
    args
    |> BulkWorker.new(tags: tags)
    |> Oban.insert()
  end

  @doc """
  Bulk build function.
  """
  # TODO - improve tests
  @spec bulk_doc_build(User.t(), ContentType.t(), State.t(), DataTemplate.t(), map, String.t()) ::
          list | {:error, :not_found}
  def bulk_doc_build(
        %User{} = current_user,
        %ContentType{} = c_type,
        %State{} = state,
        %DataTemplate{} = d_temp,
        mapping,
        path
      ) do
    # TODO Map will be arranged in the ascending order
    # of keys. This causes unexpected changes in decoded CSV
    mapping_keys = Map.keys(mapping)

    c_type = Repo.preload(c_type, [{:layout, :assets}])

    path
    |> decode_csv(mapping_keys)
    |> Enum.map(fn x ->
      create_instance_params_for_bulk_build(x, d_temp, current_user, c_type, state, mapping)
    end)
    |> Stream.map(fn x -> bulk_build(current_user, x, c_type.layout) end)
    |> Enum.to_list()
  end

  def bulk_doc_build(_user, _c_type, _state, _d_temp, _mapping, _path) do
    {:error, :not_found}
  end

  @spec create_instance_params_for_bulk_build(
          map,
          DataTemplate.t(),
          User.t(),
          ContentType.t(),
          State.t(),
          map
        ) :: Instance.t()
  defp create_instance_params_for_bulk_build(
         serialized,
         %DataTemplate{} = d_temp,
         current_user,
         c_type,
         state,
         mapping
       ) do
    # The serialzed map's keys are changed to the values in the mapping. These
    # values are actually the fields of the content type.
    # This updated serialzed is then reduced to get the raw data
    # by replacing the variables in the data template.
    serialized = update_keys(serialized, mapping)
    params = do_create_instance_params(serialized, d_temp)
    type = Instance.types()[:bulk_build]
    params = Map.merge(params, %{"type" => type, "state_id" => state.id})
    create_instance_for_bulk_build(current_user, c_type, params)
  end

  @doc """
  Generate params to create instance.
  """
  @spec do_create_instance_params(map, DataTemplate.t()) :: map
  def do_create_instance_params(serialized, %{title_template: title_temp, data: template}) do
    title =
      Enum.reduce(serialized, title_temp, fn {k, v}, acc ->
        WraftDoc.DocConversion.replace_content(k, v, acc)
      end)

    serialized = Map.put(serialized, "title", title)

    raw =
      Enum.reduce(serialized, template, fn {k, v}, acc ->
        WraftDoc.DocConversion.replace_content(k, v, acc)
      end)

    %{"raw" => raw, "serialized" => serialized}
  end

  # Create instance for bulk build. Uses the `create_instance/4` function
  # to create the instances. But the functions is run until the instance is created successfully.
  # Since we are iterating over list of params to create instances, there is a high chance of
  # unique ID of instances to repeat and hence for instance creation failures. This is why
  # we loop the fucntion until instance is successfully created.
  @spec create_instance_for_bulk_build(User.t(), ContentType.t(), map) :: Instance.t()
  defp create_instance_for_bulk_build(current_user, c_type, params) do
    instance = create_instance(current_user, c_type, params)

    case instance do
      %Instance{} = instance ->
        instance

      _ ->
        create_instance_for_bulk_build(current_user, c_type, params)
    end
  end

  @doc """
  Builds the doc using `build_doc/2`.
  Here we also records the build history using `add_build_history/3`.
  """
  # TODO - improve tests
  @spec bulk_build(User.t(), Instance.t(), Layout.t()) :: tuple
  def bulk_build(current_user, instance, layout) do
    start_time = Timex.now()
    {result, exit_code} = build_doc(instance, layout)
    end_time = Timex.now()

    add_build_history(current_user, instance, %{
      start_time: start_time,
      end_time: end_time,
      exit_code: exit_code
    })

    {result, exit_code}
  end

  @doc """
  Same as bulk_buil/3, but does not store the creator in build history.
  """
  @spec bulk_build(Instance.t(), Layout.t()) :: {Collectable.t(), non_neg_integer()}
  def bulk_build(instance, layout) do
    start_time = Timex.now()
    {result, exit_code} = build_doc(instance, layout)

    add_build_history(instance, %{
      start_time: start_time,
      end_time: Timex.now(),
      exit_code: exit_code
    })

    {result, exit_code}
  end

  # Change the Keys of the CSV decoded map to the values of the mapping.
  @spec update_keys(map, map) :: map
  defp update_keys(map, mapping) do
    # new_map =
    Enum.reduce(mapping, %{}, fn {k, v}, acc ->
      value = Map.get(map, k)
      Map.put(acc, v, value)
    end)

    # keys = mapping |> Map.keys()
    # map |> Map.drop(keys) |> Map.merge(new_map)
  end

  @doc """
  Creates data templates in bulk from the file given.
  """
  ## TODO - improve tests
  @spec data_template_bulk_insert(User.t(), ContentType.t(), map, String.t()) ::
          [{:ok, DataTemplate.t()}] | {:error, :not_found}
  def data_template_bulk_insert(%User{} = current_user, %ContentType{} = c_type, mapping, path) do
    # TODO Map will be arranged in the ascending order
    # of keys. This causes unexpected changes in decoded CSV
    mapping_keys = Map.keys(mapping)

    path
    |> decode_csv(mapping_keys)
    |> Stream.map(fn x -> bulk_d_temp_creation(x, current_user, c_type, mapping) end)
    |> Enum.to_list()
  end

  def data_template_bulk_insert(_, _, _, _), do: {:error, :not_found}

  @spec bulk_d_temp_creation(map, User.t(), ContentType.t(), map) :: {:ok, DataTemplate.t()}
  defp bulk_d_temp_creation(data, user, c_type, mapping) do
    params = update_keys(data, mapping)
    create_data_template(user, c_type, params)
  end

  @doc """
  Creates block templates in bulk from the file given.
  """
  @spec block_template_bulk_insert(User.t(), map, String.t()) ::
          [{:ok, BlockTemplate.t()}] | {:error, :not_found}
  ## TODO - improve tests
  def block_template_bulk_insert(%User{} = current_user, mapping, path) do
    # TODO Map will be arranged in the ascending order
    # of keys. This causes unexpected changes in decoded CSV
    mapping_keys = Map.keys(mapping)

    path
    |> decode_csv(mapping_keys)
    |> Stream.map(fn x -> bulk_b_temp_creation(x, current_user, mapping) end)
    |> Enum.to_list()
  end

  def block_template_bulk_insert(_, _, _), do: {:error, :not_found}

  # Decode the given CSV file using the headers values
  # First argument is the path of the file
  # Second argument is the headers.
  @spec decode_csv(String.t(), list) :: list
  defp decode_csv(path, mapping_keys) do
    path
    |> File.stream!()
    |> Stream.drop(1)
    |> CSV.decode!(headers: mapping_keys)
    |> Enum.to_list()
  end

  @spec bulk_b_temp_creation(map, User.t(), map) :: BlockTemplate.t()
  defp bulk_b_temp_creation(data, user, mapping) do
    params = update_keys(data, mapping)
    create_block_template(user, params)
  end

  @doc """
  Create a block template
  """
  # TODO - improve tests
  @spec create_block_template(User.t(), map) :: BlockTemplate.t()
  def create_block_template(%{organisation_id: org_id} = current_user, params) do
    current_user
    |> build_assoc(:block_templates, organisation_id: org_id)
    |> BlockTemplate.changeset(params)
    |> Spur.insert()
    |> case do
      {:ok, block_template} ->
        block_template

      {:error, _} = changeset ->
        changeset
    end
  end

  def create_block_template(_, _), do: {:error, :fake}

  @doc """
  Get a block template by its uuid
  """
  @spec get_block_template(Ecto.UUID.t(), BlockTemplate.t()) :: BlockTemplate.t()
  def get_block_template(<<_::288>> = id, %{organisation_id: org_id}) do
    case Repo.get_by(BlockTemplate, id: id, organisation_id: org_id) do
      %BlockTemplate{} = block_template -> block_template
      _ -> {:error, :invalid_id, "BlockTemplate"}
    end
  end

  def get_block_template(<<_::288>>, _), do: {:error, :invalid_id, "BlockTemplate"}
  def get_block_template(_, %{organisation_id: _org_id}), do: {:error, :fake}
  def get_block_template(_, _), do: {:error, :invalid_id, "BlockTemplate"}

  @doc """
  Updates a block template
  """
  @spec update_block_template(User.t(), BlockTemplate.t(), map) :: BlockTemplate.t()
  def update_block_template(%User{id: id}, block_template, params) do
    block_template
    |> BlockTemplate.update_changeset(params)
    |> Spur.update(%{actor: "#{id}"})
    |> case do
      {:error, _} = changeset ->
        changeset

      {:ok, block_template} ->
        block_template
    end
  end

  def update_block_template(_, _, _), do: {:error, :fake}

  @doc """
  Delete a block template by uuid
  """
  @spec delete_block_template(User.t(), BlockTemplate.t()) :: BlockTemplate.t()
  def delete_block_template(%User{id: id}, %BlockTemplate{} = block_template) do
    Spur.delete(block_template, %{actor: "#{id}", meta: block_template})
  end

  def delete_block_template(_, _), do: {:error, :fake}

  @doc """
  Index of a block template by organisation
  """
  @spec block_template_index(User.t(), map) :: List.t()
  def block_template_index(%{organisation_id: org_id}, params) do
    query =
      from(bt in BlockTemplate, where: bt.organisation_id == ^org_id, order_by: [desc: bt.id])

    Repo.paginate(query, params)
  end

  @doc """
  Create a comment
  """
  # TODO - improve tests
  def create_comment(%{organisation_id: org_id} = current_user, params) do
    params = Map.put(params, "organisation_id", org_id)

    current_user
    |> build_assoc(:comments)
    |> Comment.changeset(params)
    |> Repo.insert()
    |> case do
      {:ok, comment} ->
        Repo.preload(comment, [{:user, :profile}])

      {:error, _} = changeset ->
        changeset
    end
  end

  def create_comment(_, _), do: {:error, :fake}

  @doc """
  Get a comment by uuid.
  """
  # TODO - improve tests
  @spec get_comment(Ecto.UUID.t(), User.t()) :: Comment.t() | nil
  def get_comment(<<_::288>> = id, %{organisation_id: org_id}) do
    case Repo.get_by(Comment, id: id, organisation_id: org_id) do
      %Comment{} = comment -> comment
      _ -> {:error, :invalid_id, "Comment"}
    end
  end

  def get_comment(<<_::288>>, _), do: {:error, :fake}
  def get_comment(_, %{organisation_id: _}), do: {:error, :invalid_id, "Comment"}
  def get_comment(_, _), do: {:error, :invalid_id, "Comment"}

  @doc """
  Fetch a comment and all its details.
  """
  # TODO - improve tests
  @spec show_comment(Ecto.UUID.t(), User.t()) :: Comment.t() | nil
  def show_comment(id, user) do
    with %Comment{} = comment <- get_comment(id, user) do
      Repo.preload(comment, [{:user, :profile}])
    end
  end

  @doc """
  Updates a comment
  """
  @spec update_comment(Comment.t(), map) :: Comment.t()
  def update_comment(comment, params) do
    comment
    |> Comment.changeset(params)
    |> Repo.update()
    |> case do
      {:error, _} = changeset ->
        changeset

      {:ok, comment} ->
        Repo.preload(comment, [{:user, :profile}])
    end
  end

  @doc """
  Deletes a coment
  """
  def delete_comment(%Comment{} = comment) do
    Repo.delete(comment)
  end

  @doc """
  Comments under a master
  """
  # TODO - improve tests
  def comment_index(%{organisation_id: org_id}, %{"master_id" => master_id} = params) do
    query =
      from(c in Comment,
        where: c.organisation_id == ^org_id,
        where: c.master_id == ^master_id,
        where: c.is_parent == true,
        order_by: [desc: c.inserted_at],
        preload: [{:user, :profile}]
      )

    Repo.paginate(query, params)
  end

  def comment_index(%{organisation_id: _}, _), do: {:error, :invalid_data}
  def comment_index(_, %{"master_id" => _}), do: {:error, :fake}
  def comment_index(_, _), do: {:error, :invalid_data}

  @doc """
   Replies under a comment
  """
  # TODO - improve tests
  @spec comment_replies(%{organisation_id: any}, map) :: Scrivener.Page.t()
  def comment_replies(
        %{organisation_id: org_id} = user,
        %{"master_id" => master_id, "comment_id" => comment_id} = params
      ) do
    with %Comment{id: parent_id} <- get_comment(comment_id, user) do
      query =
        from(c in Comment,
          where: c.organisation_id == ^org_id,
          where: c.master_id == ^master_id,
          where: c.is_parent == false,
          where: c.parent_id == ^parent_id,
          order_by: [desc: c.inserted_at],
          preload: [{:user, :profile}]
        )

      Repo.paginate(query, params)
    end
  end

  def comment_replies(_, %{"master_id" => _, "comment_id" => _}), do: {:error, :fake}
  def comment_replies(%{organisation_id: _}, _), do: {:error, :invalid_data}
  def comment_replies(_, _), do: {:error, :invalid_data}

  @doc """
  Create a pipeline.
  """
  @spec create_pipeline(User.t(), map) :: Pipeline.t() | {:error, Ecto.Changeset.t()}
  def create_pipeline(%{organisation_id: org_id} = current_user, params) do
    params = Map.put(params, "organisation_id", org_id)

    current_user
    |> build_assoc(:pipelines)
    |> Pipeline.changeset(params)
    |> Spur.insert()
    |> case do
      {:ok, pipeline} ->
        create_pipe_stages(current_user, pipeline, params)

        Repo.preload(pipeline,
          stages: [[content_type: [{:fields, :field_type}]], :data_template, :state]
        )

      {:error, _} = changeset ->
        changeset
    end
  end

  # Create pipe stages by iterating over the list of content type UUIDs
  # given among the params.
  @spec create_pipe_stages(User.t(), Pipeline.t(), map) :: list
  defp create_pipe_stages(user, pipeline, %{"stages" => stage_data}) when is_list(stage_data) do
    Enum.map(stage_data, fn stage_params -> create_pipe_stage(user, pipeline, stage_params) end)
  end

  defp create_pipe_stages(_, _, _), do: []

  @doc """
  Create a pipe stage.
  """
  @spec create_pipe_stage(User.t(), Pipeline.t(), map) ::
          nil | {:error, Ecto.Changeset.t()} | {:ok, any}
  def create_pipe_stage(
        user,
        pipeline,
        %{
          "content_type_id" => <<_::288>>,
          "data_template_id" => <<_::288>>,
          "state_id" => <<_::288>>
        } = params
      ) do
    params |> get_pipe_stage_params(user) |> do_create_pipe_stages(pipeline)
  end

  def create_pipe_stage(_, _, _), do: nil

  # Get the values for pipe stage creation to create a pipe stage.
  @spec get_pipe_stage_params(map, User.t()) ::
          {ContentType.t(), DataTemplate.t(), State.t(), User.t()}
  defp get_pipe_stage_params(
         %{
           "content_type_id" => c_type_uuid,
           "data_template_id" => d_temp_uuid,
           "state_id" => state_uuid
         },
         user
       ) do
    c_type = get_content_type(user, c_type_uuid)
    d_temp = get_d_template(user, d_temp_uuid)
    state = Enterprise.get_state(user, state_uuid)
    {c_type, d_temp, state, user}
  end

  defp get_pipe_stage_params(_, _), do: nil

  # Create pipe stages
  @spec do_create_pipe_stages(
          {ContentType.t(), DataTemplate.t(), State.t(), User.t()} | nil,
          Pipeline.t()
        ) ::
          {:ok, Stage.t()} | {:error, Ecto.Changeset.t()} | nil
  defp do_create_pipe_stages(
         {%ContentType{id: c_id}, %DataTemplate{id: d_id}, %State{id: s_id}, %User{id: u_id}},
         pipeline
       ) do
    pipeline
    |> build_assoc(:stages,
      content_type_id: c_id,
      data_template_id: d_id,
      state_id: s_id,
      creator_id: u_id
    )
    |> Stage.changeset()
    |> Repo.insert()
  end

  defp do_create_pipe_stages(_, _), do: nil

  @doc """
  List of all pipelines in the user's organisation.
  """
  @spec pipeline_index(User.t(), map) :: map | nil
  def pipeline_index(%User{organisation_id: org_id}, params) do
    query = from(p in Pipeline, where: p.organisation_id == ^org_id)
    Repo.paginate(query, params)
  end

  def pipeline_index(_, _), do: nil

  @doc """
  Get a pipeline from its UUID and user's organisation.
  """
  @spec get_pipeline(User.t(), Ecto.UUID.t()) :: Pipeline.t() | nil
  def get_pipeline(%User{organisation_id: org_id}, <<_::288>> = p_uuid) do
    query = from(p in Pipeline, where: p.id == ^p_uuid, where: p.organisation_id == ^org_id)
    Repo.one(query)
  end

  def get_pipeline(_, _), do: nil

  @doc """
  Get a pipeline and its details.
  """
  @spec show_pipeline(User.t(), Ecto.UUID.t()) :: Pipeline.t() | nil
  def show_pipeline(current_user, p_uuid) do
    current_user
    |> get_pipeline(p_uuid)
    |> Repo.preload([
      :creator,
      stages: [[content_type: [{:fields, :field_type}]], :data_template, :state]
    ])
  end

  @doc """
  Updates a pipeline.
  """
  @spec pipeline_update(Pipeline.t(), User.t(), map) :: Pipeline.t()
  def pipeline_update(%Pipeline{} = pipeline, %User{id: user_id} = user, params) do
    pipeline
    |> Pipeline.update_changeset(params)
    |> Spur.update(%{actor: "#{user_id}"})
    |> case do
      {:ok, pipeline} ->
        create_pipe_stages(user, pipeline, params)

        Repo.preload(pipeline, [
          :creator,
          stages: [[content_type: [{:fields, :field_type}]], :data_template, :state]
        ])

      {:error, _} = changeset ->
        changeset
    end
  end

  def pipeline_update(_, _, _), do: nil

  @doc """
  Delete a pipeline.
  """
  @spec delete_pipeline(Pipeline.t(), User.t()) ::
          {:ok, Pipeline.t()} | {:error, Ecto.Changeset.t()}
  def delete_pipeline(%Pipeline{} = pipeline, %User{id: id}) do
    Spur.delete(pipeline, %{actor: "#{id}", meta: pipeline})
  end

  def delete_pipeline(_, _), do: nil

  @doc """
  Get a pipeline stage from its UUID and user's organisation.
  """
  @spec get_pipe_stage(User.t(), Ecto.UUID.t()) :: Stage.t() | nil
  def get_pipe_stage(%User{organisation_id: org_id}, <<_::288>> = s_uuid) do
    query =
      from(s in Stage,
        join: p in Pipeline,
        where: p.organisation_id == ^org_id and s.pipeline_id == p.id,
        where: s.id == ^s_uuid
      )

    Repo.one(query)
  end

  def get_pipe_stage(_, _), do: nil

  @doc """
  Get all required fields and then update a stage.
  """
  @spec update_pipe_stage(User.t(), Stage.t(), map) ::
          {:ok, Stage.t()} | {:error, Ecto.Changeset.t()} | nil
  def update_pipe_stage(%User{} = current_user, %Stage{} = stage, %{
        "content_type_id" => c_uuid,
        "data_template_id" => d_uuid,
        "state_id" => s_uuid
      }) do
    c_type = get_content_type(current_user, c_uuid)
    d_temp = get_d_template(current_user, d_uuid)
    state = Enterprise.get_state(current_user, s_uuid)

    do_update_pipe_stage(current_user, stage, c_type, d_temp, state)
  end

  def update_pipe_stage(_, _, _), do: nil

  # Update a stage.
  @spec do_update_pipe_stage(User.t(), Stage.t(), ContentType.t(), DataTemplate.t(), State.t()) ::
          {:ok, Stage.t()} | {:error, Ecto.Changeset.t()} | nil
  defp do_update_pipe_stage(user, stage, %ContentType{id: c_id}, %DataTemplate{id: d_id}, %State{
         id: s_id
       }) do
    stage
    |> Stage.update_changeset(%{content_type_id: c_id, data_template_id: d_id, state_id: s_id})
    |> Spur.update(%{actor: "#{user.id}"})
  end

  defp do_update_pipe_stage(_, _, _, _, _), do: nil

  @doc """
  Delete a pipe stage.
  """
  @spec delete_pipe_stage(User.t(), Stage.t()) :: {:ok, Stage.t()}
  def delete_pipe_stage(%User{id: id}, %Stage{} = pipe_stage) do
    %{pipeline: pipeline, content_type: c_type, data_template: d_temp, state: state} =
      Repo.preload(pipe_stage, [:pipeline, :content_type, :data_template, :state])

    meta = %{pipeline: pipeline, content_type: c_type, data_template: d_temp, state: state}

    Spur.delete(pipe_stage, %{actor: "#{id}", meta: meta})
  end

  def delete_pipe_stage(_, _), do: nil

  @doc """
  Preload all datas of a pipe stage excluding pipeline.
  """
  @spec preload_stage_details(Stage.t()) :: Stage.t()
  def preload_stage_details(stage) do
    Repo.preload(stage, [{:content_type, :fields}, :data_template, :state])
  end

  @doc """
  Creates a pipeline trigger history with a user association.

  ## Example
  iex> create_trigger_history(%User{}, %Pipeline{}, %{name: "John Doe"})
  {:ok, %TriggerHistory{}}

  iex> create_trigger_history(%User{}, %Pipeline{}, "meta")
  {:error, Ecto.Changeset}

  iex> create_trigger_history("user", "pipeline", "meta")
  nil
  """
  @spec create_trigger_history(User.t(), Pipeline.t(), map) ::
          {:ok, TriggerHistory.t()} | {:error, Ecto.Changeset.t()} | nil
  def create_trigger_history(%User{id: u_id}, %Pipeline{} = pipeline, data) do
    state = TriggerHistory.states()[:enqued]

    pipeline
    |> build_assoc(:trigger_histories, creator_id: u_id)
    |> TriggerHistory.changeset(%{data: data, state: state})
    |> Repo.insert()
  end

  def create_trigger_history(_, _, _), do: nil

  @doc """
  Get all the triggers under a pipeline.
  """
  @spec get_trigger_histories_of_a_pipeline(Pipeline.t(), map) :: map | nil
  def get_trigger_histories_of_a_pipeline(%Pipeline{id: id}, params) do
    query =
      from(t in TriggerHistory,
        where: t.pipeline_id == ^id,
        preload: [:creator],
        order_by: [desc: t.inserted_at]
      )

    Repo.paginate(query, params)
  end

  def get_trigger_histories_of_a_pipeline(_, _), do: nil

  @doc """
   Get the content type by there id with preloading the data roles
  """

  def get_content_type_roles(id) do
    query = from(c in ContentType, where: c.id == ^id)
    query |> Repo.one() |> Repo.preload(:roles)
  end

  @doc """
    Get the role name by there uuid with preloading the content types
  """

  def get_content_type_under_roles(id) do
    query = from(r in Role, where: r.id == ^id)
    query |> Repo.one() |> Repo.preload(:content_types)
  end

  @doc """
  Get the content type with the id
  """

  def get_content_type(id) do
    query = from(c in ContentType, where: c.id == ^id)
    Repo.one(query)
  end

  @doc """
  create content type role function
  """

  def create_content_type_role(params) do
    %ContentTypeRole{}
    |> ContentTypeRole.changeset(params)
    |> Repo.insert()
    |> case do
      {:ok, content_type_role} ->
        Repo.preload(content_type_role, [:role, :content_type])

      {:error, _} = changeset ->
        changeset
    end
  end

  def filter_content_type_title(name, params) do
    query =
      from(ct in ContentType,
        where: ilike(ct.name, ^"%#{name}%"),
        preload: [:fields, :layout, :flow]
      )

    Repo.paginate(query, params)
  end

  # def create_content_type_role(content_id, params) do
  #   content_type = get_content_type(content_id)

  #   Multi.new()
  #   |> Multi.insert(:role, Role.changeset(%Role{}, params))
  #   |> Multi.insert(:content_type_role, fn %{role: role} ->
  #     ContentTypeRole.changeset(%ContentTypeRole{}, %{
  #       content_type_id: content_type.id,
  #       role_id: role.id
  #     })
  #   end)
  #   |> Repo.transaction()
  #   |> case do
  #     {:error, _, changeset, _} ->
  #       {:error, changeset}

  #     {:ok, %{role: _role, content_type_role: content_type_role}} ->
  #       content_type_role
  #   end
  # end

  @doc """
  get role from the respective content type
  """

  def get_role_of_content_type(id, c_id) do
    query = from(r in Role, where: r.id == ^id, join: ct in ContentType, where: ct.id == ^c_id)

    Repo.one(query)
  end

  @doc """
  get the content type from the respective role
  """

  def get_content_type_role(id, role_id) do
    query = from(ct in ContentType, where: ct.id == ^id, join: r in Role, where: r.id == ^role_id)

    Repo.one(query)
  end

  def get_content_type_and_role(id) do
    query = from(ctr in ContentTypeRole, where: ctr.id == ^id)
    Repo.one(query)
  end

  def delete_content_type_role(content_type_role) do
    content_type_role
    |> Repo.delete()
    |> case do
      {:error, _} = changeset ->
        changeset

      {:ok, content_type_role} ->
        content_type_role
    end
  end

  @doc """
  delete the role of the content type
  """
  # TODO improve tests
  def delete_role_of_the_content_type(role) do
    role
    |> Repo.delete()
    |> case do
      {:error, _} = changeset ->
        changeset

      {:ok, role} ->
        role
    end
  end

  @doc """
  Returns the list of organisation_field.

  ## Examples

      iex> list_organisation_field()
      [%OrganisationField{}, ...]

  """
  def list_organisation_fields(%{organisation_id: org_id}, params) do
    query =
      from(of in OrganisationField,
        where: of.organisation_id == ^org_id,
        order_by: [desc: of.id],
        preload: :field_type
      )

    Repo.paginate(query, params)
  end

  def list_organisation_fields(_, _), do: nil

  @doc """
  Gets a single organisation_field.

  Raises `Ecto.NoResultsError` if the Organisation field does not exist.

  ## Examples

      iex> get_organisation_field!(123)
      %OrganisationField{}

      iex> get_organisation_field!(456)
      ** (Ecto.NoResultsError)

  """
  def get_organisation_field(<<_::288>> = id, %{organisation_id: org_id}) do
    case Repo.get_by(OrganisationField, id: id, organisation_id: org_id) do
      %OrganisationField{} = organisation_field -> organisation_field
      _ -> {:error, :invalid_id, "OrganisationField"}
    end
  end

  def organisation_field(_, %{organisation_field: _}),
    do: {:error, :invalid_id, "OrganisationField"}

  def organisation_field(_, _), do: {:error, :fake}
  @spec show_organisation_field(Ecto.UUID.t(), User.t()) :: OrganisationField.t()
  def show_organisation_field(id, user) do
    with %OrganisationField{} = organisation_field <- get_organisation_field(id, user) do
      Repo.preload(organisation_field, :field_type)
    end
  end

  @doc """
  Creates a organisation_field.

  ## Examples

      iex> create_organisation_field(%{field: value})
      {:ok, %OrganisationField{}}

      iex> create_organisation_field(%{field: bad_value})
      {:error, %Ecto.Changeset{}}

  """
  def create_organisation_field(%{organisation_id: org_id} = current_user, attrs) do
    attrs = Map.put(attrs, "organisation_id", org_id)

    current_user
    |> build_assoc(:organisation_fields)
    |> OrganisationField.changeset(attrs)
    |> Spur.insert()
    |> case do
      {:error, _} = changeset -> changeset
      {:ok, organisation_field} -> Repo.preload(organisation_field, :field_type)
    end
  end

  def create_organisation_field(_, _, _), do: {:error, :fake}

  @doc """
  Updates a organisation_field.

  ## Examples

      iex> update_organisation_field(organisation_field, %{field: new_value})
      {:ok, %OrganisationField{}}

      iex> update_organisation_field(organisation_field, %{field: bad_value})
      {:error, %Ecto.Changeset{}}

  """
  def update_organisation_field(
        %{id: u_id, organisation_id: org_id},
        %OrganisationField{} = organisation_field,
        attrs
      ) do
    attrs = Map.put(attrs, "organisation_id", org_id)

    organisation_field
    |> OrganisationField.update_changeset(attrs)
    |> Spur.update(%{actor: u_id})
    |> case do
      {:error, _} = changeset -> changeset
      {:ok, organisation_field} -> Repo.preload(organisation_field, :field_type)
    end
  end

  def update_organisation_field(_, _, _), do: {:error, :fake}

  @doc """
  Deletes a organisation_field.

  ## Examples

      iex> delete_organisation_field(organisation_field)
      {:ok, %OrganisationField{}}

      iex> delete_organisation_field(organisation_field)
      {:error, %Ecto.Changeset{}}

  """
  def delete_organisation_field(%OrganisationField{} = organisation_field) do
    Repo.delete(organisation_field)
  end

  @doc """
  Returns an `%Ecto.Changeset{}` for tracking organisation_field changes.

  ## Examples

      iex> change_organisation_field(organisation_field)
      %Ecto.Changeset{source: %OrganisationField{}}

  """
  def change_organisation_field(%OrganisationField{} = organisation_field) do
    OrganisationField.changeset(organisation_field, %{})
  end

  @doc """
  To disable instance on edit
  ## Params
  * `user` - User struct
  * `instance` - Instance struct
  * `params` - map contains the value of editable
  """
  def lock_unlock_instance(%{id: user_id}, %Instance{} = instance, params) do
    instance
    |> Instance.lock_modify_changeset(params)
    |> Spur.update(%{actor: "#{user_id}"})
    |> case do
      {:error, _} = changeset ->
        changeset

      {:ok, instance} ->
        Repo.preload(instance, [
          :creator,
          {:content_type, :layout},
          {:versions, :author},
          {:instance_approval_systems, :approver},
          state: [approval_system: [:post_state, :approver]]
        ])
    end
  end

  def lock_unloack_instance(_, _, _), do: {:error, :not_sufficient}

  @doc """
  Search and list all by key
  """

  @spec instance_index(binary, map) :: map
  def instance_index(%{organisation_id: org_id}, key, params) do
    query =
      from(i in Instance,
        join: ct in ContentType,
        on: i.content_type_id == ct.id,
        where: ct.organisation_id == ^org_id,
        order_by: [desc: i.id],
        preload: [:content_type, :state, :vendor, {:instance_approval_systems, :approver}]
      )

    key = String.downcase(key)

    query
    |> Repo.all()
    |> Stream.filter(fn
      %{serialized: %{"title" => title}} ->
        title
        |> String.downcase()
        |> String.contains?(key)

      _x ->
        nil
    end)
    |> Enum.filter(fn x -> !is_nil(x) end)
    |> Scrivener.paginate(params)
  end

  def instance_index(_, _, _), do: nil

  @doc """
  Function to list and paginate instance approval system under  an user
  """
  def instance_approval_system_index(<<_::288>> = user_id, params) do
    query =
      from(ias in InstanceApprovalSystem,
        join: as in ApprovalSystem,
        on: as.id == ias.approval_system_id,
        where: ias.flag == false,
        where: as.approver_id == ^user_id,
        preload: [:approval_system, instance: [:state, creator: [:profile]]]
      )

    Repo.paginate(query, params)
  end

  def instance_approval_system_index(%User{} = current_user, params) do
    query =
      from(ias in InstanceApprovalSystem,
        join: as in ApprovalSystem,
        on: as.id == ias.approval_system_id,
        where: ias.flag == false,
        where: as.approver_id == ^current_user.id,
        preload: [:approval_system, instance: [:state, creator: [:profile]]]
      )

    Repo.paginate(query, params)
  end

  @doc """
  Returns list of changes on a single version
  ## Parameters
  * `instnace` - An instance struct
  * `version_uuid` - uuid of version
  """
  @spec version_changes(Instance.t(), <<_::288>>) :: map()
  def version_changes(instance, <<_::288>> = version_id) do
    case get_version(instance, version_id) do
      %Version{raw: current_raw} = version ->
        case get_previous_version(instance, version) do
          %Version{raw: previous_raw} ->
            list_changes(current_raw, previous_raw)

          _ ->
            %{ins: [], del: []}
        end

      _ ->
        {:error, :version_not_found}
    end
  end

  def version_changes(_, _), do: {:error, :invalid_id}

  defp list_changes(current_raw, previous_raw) do
    current_raw = String.split(current_raw, "\n")
    previous_raw = String.split(previous_raw, "\n")

    previous_raw
    |> List.myers_difference(current_raw)
    |> Enum.reduce(%{}, fn x, acc ->
      case x do
        {:ins, v} -> add_ins(v, acc)
        {:del, v} -> add_del(v, acc)
        {_, _} -> acc
      end
    end)
  end

  defp add_ins(v, %{ins: ins} = acc) do
    ins = ins |> List.insert_at(0, v) |> Enum.reverse()
    Map.put(acc, :ins, ins)
  end

  defp add_ins(v, acc) do
    ins = [v]
    Map.put(acc, :ins, ins)
  end

  defp add_del(v, %{del: del} = acc) do
    del = del |> List.insert_at(0, v) |> Enum.reverse()
    Map.put(acc, :del, del)
  end

  defp add_del(v, acc) do
    del = [v]
    Map.put(acc, :del, del)
  end

  defp get_version(%{id: instance_id}, <<_::288>> = version_id) do
    Repo.get_by(Version, content_id: instance_id, id: version_id)
  end

  defp get_version(_, _), do: nil

  defp get_previous_version(%{id: instance_id}, %{version_number: version_number}) do
    version_number = version_number - 1
    Repo.get_by(Version, version_number: version_number, content_id: instance_id)
  end

  defp get_previous_version(_, _), do: nil

  def get_collection_form_field(%{organisation_id: org_id}, id) do
    query =
      from(cff in CollectionFormField,
        join: cf in CollectionForm,
        on: cff.collection_form_id == cf.id,
        where: cff.id == ^id and cf.organisation_id == ^org_id
      )

    case Repo.one(query) do
      %CollectionFormField{} = collection_form_field ->
        collection_form_field

      _ ->
        {:error, :invalid_id, "CollectionFormField"}
    end
  end

  def get_collection_form_field(_, _), do: {:error, :fake}

  def create_collection_form_field(c_form_id, params) do
    params = Map.put(params, "collection_form_id", c_form_id)

    %CollectionFormField{}
    |> CollectionFormField.changeset(params)
    |> Repo.insert()
    |> case do
      {:ok, %CollectionFormField{} = collection_form} ->
        collection_form

      changeset = {:error, _} ->
        changeset
    end
  end

  def update_collection_form_field(collection_form_field, params) do
    collection_form_field
    |> CollectionFormField.update_changeset(params)
    |> Repo.update()
    |> case do
      {:error, _} = changeset ->
        changeset

      {:ok, collection_form} ->
        collection_form
    end
  end

  def delete_collection_form_field(%CollectionFormField{} = collection_form_field) do
    Repo.delete(collection_form_field)
  end

  @doc """
  Return collection form by user and collection form id
  ## Parameters
  * User - user struct
  * id - Collection form field
  """
  def get_collection_form(%{organisation_id: org_id}, <<_::288>> = id) do
    case Repo.get_by(CollectionForm, id: id, organisation_id: org_id) do
      %CollectionForm{} = collection_form ->
        collection_form

      _ ->
        {:error, :invalid_id, "CollectionForm"}
    end
  end

  def get_collection_form(_, _), do: {:error, :invalid_id, "CollectionForm"}

  def create_collection_form(%{id: usr_id, organisation_id: org_id}, params) do
    params = Map.merge(params, %{"creator_id" => usr_id, "organisation_id" => org_id})

    %CollectionForm{}
    |> CollectionForm.changeset(params)
    |> Repo.insert()
    |> case do
      {:ok, %CollectionForm{} = collection_form} ->
        Repo.preload(collection_form, [:fields, :creator])

      changeset = {:error, _} ->
        changeset
    end
  end

  # defp create_form_fields(collection_form, fields) do
  #   Enum.each(fields, fn x -> create_collection_form_field(collection_form.id, x) end)
  # end

  def update_collection_form(collection_form, params) do
    collection_form
    |> Repo.preload(:fields)
    |> CollectionForm.update_changeset(params)
    |> Repo.update()
    |> case do
      {:error, _} = changeset ->
        changeset

      {:ok, collection_form} ->
        Repo.preload(collection_form, [:creator, :fields])
    end
  end

  def delete_collection_form(%CollectionForm{} = collection_form) do
    Repo.delete(collection_form)
  end

  def list_collection_form(%{organisation_di: org_id}, params) do
    query = from(c in CollectionForm, preload: [:fields], where: c.organisation_id == ^org_id)
    Repo.paginate(query, params)
  end
end<|MERGE_RESOLUTION|>--- conflicted
+++ resolved
@@ -1458,42 +1458,14 @@
     header =
       header
       |> concat_strings("qrcode: #{qr_code} \n")
-<<<<<<< HEAD
-<<<<<<< HEAD
-      |> concat_strings("path: #{mkdir}\n")
-      |> concat_strings("title: #{page_title}\n")
-      |> concat_strings("id: #{u_id}\n")
-<<<<<<< HEAD
-      |> concat_strings("mainfont: #{font_name}\n")
-<<<<<<< HEAD
-=======
-      # |> concat_strings("mainfont: #{get_theme.file}\n")
->>>>>>> added theme_id to content_type
-=======
-      |> concat_strings("path: #{mkdir}/fonts\n")
-      |> concat_strings("title: #{page_title}\n")
-      |> concat_strings("id: #{u_id}\n")
-      |> concat_strings("mainfont: #{font_name}\n")
->>>>>>> theme font can be used in build_doc() now
-      # |> concat_strings("body_color: #{get_theme.body_color}\n")
-      # |> concat_strings("primary_color: #{get_theme.primary_color}\n")
-      # |> concat_strings("secondary_color: #{get_theme.secondary_color}\n")
-      # |> concat_strings("typescale: #{get_theme.typescale}\n")
-=======
-=======
       |> concat_strings("path: #{mkdir}\n")
       |> concat_strings("title: #{page_title}\n")
       |> concat_strings("id: #{u_id}\n")
       |> concat_strings("mainfont: #{font_name}\n")
->>>>>>> 32197642
       |> concat_strings("body_color: #{get_theme.body_color}\n")
       |> concat_strings("primary_color: #{get_theme.primary_color}\n")
       |> concat_strings("secondary_color: #{get_theme.secondary_color}\n")
       |> concat_strings("typescale: #{get_theme.typescale}\n")
-<<<<<<< HEAD
->>>>>>> uncommented font-matter keys, changed content order_by to date-time
-=======
->>>>>>> 32197642
       |> concat_strings("--- \n")
 
     content = """
