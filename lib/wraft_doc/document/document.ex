defmodule WraftDoc.Document do
  @moduledoc """
  Module that handles the repo connections of the document context.
  """
  import Ecto
  import Ecto.Query

  alias WraftDoc.{
    Account.Role,
    Account.User,
    Document.Asset,
    Document.Block,
    Document.BlockTemplate,
    Document.Comment,
    Document.ContentType,
    Document.ContentTypeField,
    Document.ContentTypeRole,
    Document.Counter,
    Document.DataTemplate,
    Document.Engine,
    Document.FieldType,
    Document.Instance,
    Document.Instance.History,
    Document.Instance.Version,
    Document.Layout,
    Document.LayoutAsset,
    Document.OrganisationField,
    Document.Pipeline,
    Document.Pipeline.Stage,
    Document.Pipeline.TriggerHistory,
    Document.Theme,
    Enterprise,
    # Enterprise.Flow,
    Enterprise.Flow.State,
    Repo
  }

  alias WraftDocWeb.{AssetUploader, Worker.BulkWorker}

  @doc """
  Create a layout.
  """
  # TODO - improve tests
  @spec create_layout(User.t(), Engine.t(), map) :: Layout.t() | {:error, Ecto.Changeset.t()}
  def create_layout(%{organisation_id: org_id} = current_user, engine, params) do
    params = Map.merge(params, %{"organisation_id" => org_id})

    current_user
    |> build_assoc(:layouts, engine: engine)
    |> Layout.changeset(params)
    |> Spur.insert()
    |> case do
      {:ok, layout} ->
        layout = layout_files_upload(layout, params)
        fetch_and_associcate_assets(layout, current_user, params)
        Repo.preload(layout, [:engine, :creator, :assets])

      changeset = {:error, _} ->
        changeset
    end
  end

  def create_layout(_, _, _), do: {:error, :fake}

  @doc """
  Upload layout slug file.
  """
  # TODO - write test
  @spec layout_files_upload(Layout.t(), map) :: Layout.t() | {:error, Ecto.Changeset.t()}
  def layout_files_upload(layout, %{"slug_file" => _} = params) do
    layout_update_files(layout, params)
  end

  def layout_files_upload(layout, %{"screenshot" => _} = params) do
    layout_update_files(layout, params)
  end

  def layout_files_upload(layout, _params) do
    Repo.preload(layout, [:engine, :creator])
  end

  # Update the layout on fileupload.
  @spec layout_update_files(Layout.t(), map) :: Layout.t() | {:error, Ecto.Changeset.t()}
  defp layout_update_files(layout, params) do
    layout
    |> Layout.file_changeset(params)
    |> Repo.update()
    |> case do
      {:ok, layout} ->
        layout

      {:error, _} = changeset ->
        changeset
    end
  end

  # Get all the assets from their UUIDs and associate them with the given layout.
  defp fetch_and_associcate_assets(layout, current_user, %{"assets" => assets}) do
    (assets || "")
    |> String.split(",")
    |> Stream.map(fn x -> get_asset(x, current_user) end)
    |> Stream.map(fn x -> associate_layout_and_asset(layout, current_user, x) end)
    |> Enum.to_list()
  end

  defp fetch_and_associcate_assets(_layout, _current_user, _params), do: {:error, :invalid_data}

  # Associate the asset with the given layout, ie; insert a LayoutAsset entry.
  defp associate_layout_and_asset(_layout, _current_user, nil), do: {:error, :invalid_data}

  defp associate_layout_and_asset(layout, current_user, asset) do
    layout
    |> build_assoc(:layout_assets, asset_id: asset.id, creator: current_user)
    |> LayoutAsset.changeset()
    |> Repo.insert()
  end

  def create_content_type(%{organisation_id: org_id} = current_user, params) do
    params = Map.merge(params, %{organisation_id: org_id})

    current_user
    |> build_assoc(:content_types)
    |> ContentType.changeset(params)
    |> Spur.insert()
    |> case do
      {:ok, %ContentType{} = content_type} ->
        Repo.preload(content_type, [:layout, :flow, {:fields, :field_type}])

      changeset = {:error, _} ->
        changeset
    end
  end

  def update_content_type(content_type, %{id: user_id}, params) do
    content_type
    |> ContentType.update_changeset(params)
    |> Spur.update(%{actor: "#{user_id}"})
    |> case do
      {:ok, %ContentType{} = content_type} ->
        Repo.preload(content_type, [:layout, :flow, {:fields, :field_type}])

      changeset = {:error, _} ->
        changeset
    end
  end

  # @doc """
  # Create a content type.
  # """
  # # TODO - improve tests
  # @spec create_content_type(User.t(), Layout.t(), Flow.t(), map) ::
  #         ContentType.t() | {:error, Ecto.Changeset.t()}
  # def create_content_type(%{organisation_id: org_id} = current_user, layout, flow, params) do
  #   params = Map.merge(params, %{"organisation_id" => org_id})

  #   current_user
  #   |> build_assoc(:content_types, layout: layout, flow: flow)
  #   |> ContentType.changeset(params)
  #   |> Spur.insert()
  #   |> case do
  #     {:ok, %ContentType{} = content_type} ->
  #       fetch_and_associate_fields(content_type, params, current_user)
  #       Repo.preload(content_type, [:layout, :flow, {:fields, :field_type}])

  #     changeset = {:error, _} ->
  #       changeset
  #   end
  # end

  # @spec fetch_and_associate_fields(ContentType.t(), map, User.t()) :: list
  # # Iterate throught the list of field types and associate with the content type
  # defp fetch_and_associate_fields(content_type, %{"fields" => fields}, user) do
  #   fields
  #   |> Stream.map(fn x -> associate_c_type_and_fields(content_type, x, user) end)
  #   |> Enum.to_list()
  # end

  # defp fetch_and_associate_fields(_content_type, _params, _user), do: nil

  # @spec associate_c_type_and_fields(ContentType.t(), map, User.t()) ::
  #         {:ok, ContentTypeField.t()} | {:error, Ecto.Changeset.t()} | nil
  # # Fetch and associate field types with the content type
  # defp associate_c_type_and_fields(
  #        c_type,
  #        %{"key" => key, "field_type_id" => field_type_id},
  #        user
  #      ) do
  #   field_type_id
  #   |> get_field_type(user)
  #   |> case do
  #     %FieldType{} = field_type ->
  #       field_type
  #       |> build_assoc(:fields, content_type: c_type)
  #       |> ContentTypeField.changeset(%{name: key})
  #       |> Repo.insert()

  #     nil ->
  #       nil
  #   end
  # end

  # defp associate_c_type_and_fields(_c_type, _field, _user), do: nil

  @doc """
  List all engines.
  """
  # TODO - write tests
  @spec engines_list(map) :: map
  def engines_list(params) do
    Repo.paginate(Engine, params)
  end

  @doc """
  List all layouts.
  """
  # TODO - improve tests
  @spec layout_index(User.t(), map) :: map
  def layout_index(%{organisation_id: org_id}, params) do
    query =
      from(l in Layout,
        where: l.organisation_id == ^org_id,
        order_by: [desc: l.id],
        preload: [:engine, :assets]
      )

    Repo.paginate(query, params)
  end

  @doc """
  Show a layout.
  """
  @spec show_layout(binary, User.t()) :: %Layout{engine: Engine.t(), creator: User.t()}
  def show_layout(id, user) do
    with %Layout{} = layout <-
           get_layout(id, user) do
      Repo.preload(layout, [:engine, :creator, :assets])
    end
  end

  @doc """
  Get a layout from its UUID.
  """
  @spec get_layout(binary, User.t()) :: Layout.t()
  def get_layout(<<_::288>> = id, %{organisation_id: org_id}) do
    case Repo.get_by(Layout, id: id, organisation_id: org_id) do
      %Layout{} = layout ->
        layout

      _ ->
        {:error, :invalid_id, Layout}
    end
  end

  def get_layout(_, %{organisation_id: _}), do: {:error, :invalid_id, Layout}
  def get_layout(<<_::288>>, _), do: {:error, :fake}
  def get_layout(_, _), do: {:error, :invalid_id}

  @doc """
  Get a layout asset from its layout's and asset's UUIDs.
  """
  # TODO - improve tests
  @spec get_layout_asset(binary, binary) :: LayoutAsset.t()
  def get_layout_asset(<<_::288>> = l_id, <<_::288>> = a_id) do
    query =
      from(la in LayoutAsset,
        join: l in Layout,
        where: l.id == ^l_id,
        join: a in Asset,
        where: a.id == ^a_id,
        where: la.layout_id == l.id and la.asset_id == a.id
      )

    case Repo.one(query) do
      %LayoutAsset{} = layout_asset -> layout_asset
      _ -> {:error, :invalid_id}
    end
  end

  def get_layout_asset(<<_::288>>, _), do: {:error, :invalid_id, Layout}
  def get_layout_asset(_, <<_::288>>), do: {:error, :invalid_id, Asset}

  @doc """
  Update a layout.
  """
  # TODO - improve tests
  @spec update_layout(Layout.t(), User.t(), map) :: %Layout{engine: Engine.t(), creator: User.t()}

  def update_layout(layout, %{id: user_id} = current_user, params) do
    layout
    |> Layout.update_changeset(params)
    |> Spur.update(%{actor: user_id})
    |> case do
      {:error, _} = changeset ->
        changeset

      {:ok, layout} ->
        fetch_and_associcate_assets(layout, current_user, params)
        Repo.preload(layout, [:engine, :creator, :assets])
    end
  end

  @doc """
  Delete a layout.
  """
  # TODO - improve tests
  @spec delete_layout(Layout.t(), User.t()) :: {:ok, Layout.t()} | {:error, Ecto.Changeset.t()}
  def delete_layout(layout, %User{id: id}) do
    layout
    |> Ecto.Changeset.change()
    |> Ecto.Changeset.no_assoc_constraint(
      :content_types,
      message:
        "Cannot delete the layout. Some Content types depend on this layout. Update those content types and then try again.!"
    )
    |> Spur.delete(%{actor: "#{id}", meta: layout})
  end

  @doc """
  Delete a layout asset.
  """
  # TODO - improve tests
  @spec delete_layout_asset(LayoutAsset.t(), User.t()) ::
          {:ok, LayoutAsset.t()} | {:error, Ecto.Changeset.t()}
  def delete_layout_asset(layout_asset, %User{id: id}) do
    %{asset: asset} = Repo.preload(layout_asset, [:asset])
    Spur.delete(layout_asset, %{actor: "#{id}", meta: asset})
  end

  @doc """
  List all content types.
  """
  # TODO - improve tests
  @spec content_type_index(User.t(), map) :: map
  def content_type_index(%{organisation_id: org_id}, params) do
    query =
      from(ct in ContentType,
        where: ct.organisation_id == ^org_id,
        order_by: [desc: ct.id],
        preload: [:layout, :flow, {:fields, :field_type}]
      )

    Repo.paginate(query, params)
  end

  @doc """
  Show a content type.
  """
  # TODO - improve tests
  @spec show_content_type(User.t(), Ecto.UUID.t()) ::
          %ContentType{layout: Layout.t(), creator: User.t()} | nil
  def show_content_type(user, id) do
    user
    |> get_content_type(id)
    |> Repo.preload([:layout, :creator, [{:fields, :field_type}, {:flow, :states}]])
  end

  @doc """
  Get a content type from its UUID and user's organisation ID.
  """
  # TODO - improve tests
  @spec get_content_type(User.t(), Ecto.UUID.t()) :: ContentType.t() | nil
  def get_content_type(%User{organisation_id: org_id}, <<_::288>> = id) do
<<<<<<< HEAD
    Repo.get_by(ContentType, id: id, organisation_id: org_id)
=======
    case Repo.get_by(ContentType, id: id, organisation_id: org_id) do
      %ContentType{} = content_type -> content_type
      _ -> {:error, :invalid_id}
    end
>>>>>>> 594e45b1
  end

  def get_content_type(%User{organisation_id: _org_id}, _), do: {:error, :invalid_id}
  def get_content_type(_, <<_::288>>), do: {:error, :fake}

  @doc """
  Get a content type from its ID. Also fetches all its related datas.
  """
  # TODO - write tests
  @spec get_content_type_from_id(integer()) :: %ContentType{layout: %Layout{}, creator: %User{}}
  def get_content_type_from_id(id) do
    ContentType
    |> Repo.get(id)
    |> Repo.preload([:layout, :creator, [{:flow, :states}, {:fields, :field_type}]])
  end

  @doc """
  Get a content type field from its UUID.
  """
  # TODO - write tests
  @spec get_content_type_field(binary, User.t()) :: ContentTypeField.t()
  def get_content_type_field(uuid, %{organisation_id: org_id}) do
    query =
      from(cf in ContentTypeField,
        where: cf.uuid == ^uuid,
        join: c in ContentType,
        where: c.id == cf.content_type_id and c.organisation_id == ^org_id
      )

    Repo.one(query)
  end

  # TODO - write tests
  # @spec update_content_type(ContentType.t(), User.t(), map) ::
  #         %ContentType{
  #           layout: Layout.t(),
  #           creator: User.t()
  #         }
  #         | {:error, Ecto.Changeset.t()}
  # def update_content_type(
  #       content_type,
  #       user,
  #       %{"layout_uuid" => layout_uuid, "flow_uuid" => f_uuid} = params
  #     ) do
  #   %Layout{id: id} = get_layout(layout_uuid, user)
  #   %Flow{id: f_id} = Enterprise.get_flow(f_uuid, user)
  #   {_, params} = Map.pop(params, "layout_uuid")
  #   {_, params} = Map.pop(params, "flow_uuid")
  #   params = Map.merge(params, %{"layout_id" => id, "flow_id" => f_id})
  #   update_content_type(content_type, user, params)
  # end

  # def update_content_type(content_type, %User{id: id} = user, params) do
  #   content_type
  #   |> ContentType.update_changeset(params)
  #   |> Spur.update(%{actor: "#{id}"})
  #   |> case do
  #     {:error, _} = changeset ->
  #       changeset

  #     {:ok, content_type} ->
  #       fetch_and_associate_fields(content_type, params, user)

  #       Repo.preload(content_type, [:layout, :creator, [{:flow, :states}, {:fields, :field_type}]])
  #   end
  # end

  @doc """
  Delete a content type.
  """
  # TODO - write tests
  @spec delete_content_type(ContentType.t(), User.t()) ::
          {:ok, ContentType.t()} | {:error, Ecto.Changeset.t()}
  def delete_content_type(content_type, %User{id: id}) do
    content_type
    |> Ecto.Changeset.change()
    |> Ecto.Changeset.no_assoc_constraint(
      :instances,
      message:
        "Cannot delete the content type. There are many contents under this content type. Delete those contents and try again.!"
    )
    |> Spur.delete(%{actor: "#{id}", meta: content_type})
  end

  @doc """
  Delete a content type field.
  """
  # TODO - improve tests
  @spec delete_content_type_field(ContentTypeField.t(), User.t()) ::
          {:ok, ContentTypeField.t()} | {:error, Ecto.Changeset.t()}
  def delete_content_type_field(content_type_field, %User{id: id}) do
    Spur.delete(content_type_field, %{actor: "#{id}", meta: content_type_field})
  end

  defp create_initial_version(%{id: author_id}, instance) do
    params = %{
      "version_number" => 1,
      "naration" => "Initial version",
      "raw" => instance.raw,
      "serialized" => instance.serialized,
      "author_id" => author_id
    }

    IO.puts("Creating initial version...")

    %Version{}
    |> Version.changeset(params)
    |> Repo.insert!()

    IO.puts("Initial version generated")
  end

  defp create_initial_version(_, _), do: nil

  @doc """
  Same as create_instance/4, but does not add the insert activity to activity stream.
  """
  # TODO write tests
  def create_instance(current_user, %{id: c_id, prefix: prefix} = c_type, state, params) do
    instance_id = create_instance_id(c_id, prefix)
    params = Map.merge(params, %{"instance_id" => instance_id})

    c_type
    |> build_assoc(:instances, creator: current_user, state: state)
    |> Instance.changeset(params)
    |> Spur.insert()
    |> case do
      {:ok, content} ->
        Task.start_link(fn -> create_or_update_counter(c_type) end)
        Task.start_link(fn -> create_initial_version(current_user, content) end)
        Repo.preload(content, [:content_type, :state, :vendor])

      changeset = {:error, _} ->
        changeset
    end
  end

  @spec create_instance(ContentType.t(), State.t(), map) ::
          %Instance{content_type: ContentType.t(), state: State.t()}
          | {:error, Ecto.Changeset.t()}
  def create_instance(%{id: c_id, prefix: prefix} = c_type, state, params) do
    instance_id = create_instance_id(c_id, prefix)
    params = Map.merge(params, %{"instance_id" => instance_id})

    c_type
    |> build_assoc(:instances, state: state)
    |> Instance.changeset(params)
    |> Repo.insert()
    |> case do
      {:ok, content} ->
        Task.start_link(fn -> create_or_update_counter(c_type) end)
        Repo.preload(content, [:content_type, :state])

      changeset = {:error, _} ->
        changeset
    end
  end

  @doc """
  Create a new instance.
  """
  # TODO - improve tests
  @spec create_instance(User.t(), ContentType.t(), map) ::
          %Instance{content_type: ContentType.t(), state: State.t()}
          | {:error, Ecto.Changeset.t()}
  def create_instance(current_user, %{id: c_id, prefix: prefix} = c_type, params) do
    instance_id = create_instance_id(c_id, prefix)
    params = Map.merge(params, %{"instance_id" => instance_id})

    c_type
    |> build_assoc(:instances, creator: current_user)
    |> Instance.changeset(params)
    |> Spur.insert()
    |> case do
      {:ok, content} ->
        Task.start_link(fn -> create_or_update_counter(c_type) end)
        Task.start_link(fn -> create_initial_version(current_user, content) end)
        Repo.preload(content, [:content_type, :state, :vendor])

      changeset = {:error, _} ->
        changeset
    end
  end

  # Create Instance ID from the prefix of the content type
  @spec create_instance_id(integer, binary) :: binary
  defp create_instance_id(c_id, prefix) do
    instance_count =
      c_id
      |> get_counter_count_from_content_type_id
      |> add(1)
      |> to_string
      |> String.pad_leading(4, "0")

    concat_strings(prefix, instance_count)
  end

  # Create count of instances created for a content type from its ID
  @spec get_counter_count_from_content_type_id(integer) :: integer
  defp get_counter_count_from_content_type_id(c_type_id) do
    c_type_id
    |> get_counter_from_content_type_id
    |> case do
      nil ->
        0

      %Counter{count: count} ->
        count
    end
  end

  defp get_counter_from_content_type_id(c_type_id) do
    query = from(c in Counter, where: c.subject == ^"ContentType:#{c_type_id}")
    Repo.one(query)
  end

  @doc """
  Create or update the counter of a content type.integer()
  """
  # TODO - improve tests
  @spec create_or_update_counter(ContentType.t()) :: {:ok, Counter} | {:error, Ecto.Changeset.t()}
  def create_or_update_counter(%ContentType{id: id}) do
    id
    |> get_counter_from_content_type_id
    |> case do
      nil ->
        Counter.changeset(%Counter{}, %{subject: "ContentType:#{id}", count: 1})

      %Counter{count: count} = counter ->
        count = add(count, 1)
        Counter.changeset(counter, %{count: count})
    end
    |> Repo.insert_or_update()
  end

  # Add two integers
  @spec add(integer, integer) :: integer
  defp add(num1, num2) do
    num1 + num2
  end

  @doc """
  List all instances under an organisation.
  """
  # TODO - improve tests
  @spec instance_index_of_an_organisation(User.t(), map) :: map
  def instance_index_of_an_organisation(%{organisation_id: org_id}, params) do
    query =
      from(i in Instance,
        join: u in User,
        where: u.organisation_id == ^org_id and i.creator_id == u.id,
        order_by: [desc: i.id],
        preload: [:content_type, :state, :vendor]
      )

    Repo.paginate(query, params)
  end

  @doc """
  List all instances under a content types.
  """
  # TODO - improve tests
  @spec instance_index(binary, map) :: map
  def instance_index(<<_::288>> = c_type_id, params) do
    query =
      from(i in Instance,
        join: ct in ContentType,
        where: ct.id == ^c_type_id and i.content_type_id == ct.id,
        order_by: [desc: i.id],
        preload: [:content_type, :state, :vendor]
      )

    Repo.paginate(query, params)
  end

  def instance_index(_, _), do: {:error, :invalid_id}

  @doc """
  Get an instance from its UUID.
  """
  # TODO - improve tests
  @spec get_instance(binary, User.t()) :: Instance.t()
<<<<<<< HEAD
  def get_instance(id, %{organisation_id: org_id}) do
=======
  def get_instance(<<_::288>> = id, %{organisation_id: org_id}) do
>>>>>>> 594e45b1
    query =
      from(i in Instance,
        where: i.id == ^id,
        join: c in ContentType,
        where: c.id == i.content_type_id and c.organisation_id == ^org_id
      )

    case Repo.one(query) do
      %Instance{} = instance -> instance
      _ -> {:error, :invalid_id}
    end
  end

  def get_instance(_, %{organisation_id: _}), do: {:error, :invalid_id}
  def get_instance(<<_::288>>, _), do: {:error, :fake}

  @doc """
  Show an instance.
  """
  # TODO - improve tests
  @spec show_instance(binary, User.t()) ::
          %Instance{creator: User.t(), content_type: ContentType.t(), state: State.t()} | nil
  def show_instance(instance_id, user) do
    with %Instance{} = instance <- get_instance(instance_id, user) do
      instance
      |> Repo.preload([:creator, [{:content_type, :layout}], :state, [{:versions, :author}]])
      |> get_built_document()
    end
  end

  @doc """
  Get the build document of the given instance.
  """
  # TODO - write tests
  @spec get_built_document(Instance.t()) :: Instance.t() | nil
  def get_built_document(%{id: id, instance_id: instance_id} = instance) do
    query =
      from(h in History,
        where: h.exit_code == 0,
        where: h.content_id == ^id,
        order_by: [desc: h.inserted_at],
        limit: 1
      )

    query
    |> Repo.one()
    |> case do
      nil ->
        instance

      %History{} ->
        doc_url = "uploads/contents/#{instance_id}/final.pdf"
        Map.put(instance, :build, doc_url)
    end
  end

  def get_built_document(nil), do: nil

  @doc """
  Update an instance and creates updated version
  the instance is only available to edit if its editable field is true
  ## Parameters
  * `old_instance` - Instance struct before updation
  * `current_user` - User struct
  * `params` - Map contains attributes
  """
  # TODO - improve tests
  @spec update_instance(Instance.t(), User.t(), map) ::
          %Instance{content_type: ContentType.t(), state: State.t(), creator: Creator.t()}
          | {:error, Ecto.Changeset.t()}
  def update_instance(
        %Instance{editable: true} = old_instance,
        %User{id: id} = current_user,
        params
      ) do
    old_instance
    |> Instance.update_changeset(params)
    |> Spur.update(%{actor: "#{id}"})
    |> case do
      {:ok, instance} ->
        case create_version(current_user, old_instance, instance, params) do
          {:ok, _version} ->
            instance
            |> Repo.preload([:creator, [{:content_type, :layout}], :state, [{:versions, :author}]])
            |> get_built_document()

          {:error, _} = changeset ->
            changeset

          _ ->
            instance
            |> Repo.preload([:creator, [{:content_type, :layout}], :state, [{:versions, :author}]])
            |> get_built_document()
        end

      {:error, _} = changeset ->
        changeset
    end
  end

  def update_instance(
        %Instance{editable: false},
        _current_user,
        _params
      ) do
    {:error, :cant_update}
  end

  def update_instance(_, _, _), do: {:error, :cant_update}

  # Create a new version with old data, when an instance is updated.
  # The previous data will be stored in the versions. Latest one will
  # be in the content.
  # A new version is added only if there is any difference in either the
  # raw or serialized fields of the instances.
  @spec create_version(User.t(), Instance.t(), Instance.t(), map()) ::
          {:ok, Version.t()} | {:error, Ecto.Changeset.t()}
  defp create_version(current_user, old_instance, new_instance, params) do
    case instance_updated?(old_instance, new_instance) do
      true ->
        params = create_version_params(old_instance, params)

        current_user
        |> build_assoc(:instance_versions, content: old_instance)
        |> Version.changeset(params)
        |> Spur.insert()

      false ->
        nil
    end
  end

  # Create the params to create a new version.
  @spec create_version_params(Instance.t(), map()) :: map
  defp create_version_params(%Instance{id: id} = instance, params) do
    query =
      from(v in Version,
        where: v.content_id == ^id,
        order_by: [desc: v.inserted_at],
        limit: 1,
        select: v.version_number
      )

    version =
      query
      |> Repo.one()
      |> case do
        nil ->
          1

        version ->
          version + 1
      end

    naration = params["naration"] || "Version-#{version / 10}"
    instance |> Map.from_struct() |> Map.merge(%{version_number: version, naration: naration})
  end

  # Checks whether the raw and serialzed of old and new instances are same or not.
  # If they are both the same, returns false, else returns true
  @spec instance_updated?(Instance.t(), Instance.t()) :: boolean
  defp instance_updated?(%{raw: o_raw, serialized: o_map}, %{raw: n_raw, serialized: n_map}) do
    !(o_raw === n_raw && o_map === n_map)
  end

  defp instance_updated?(_old_instance, _new_instance), do: true

  @doc """
  Update instance's state if the flow IDs of both
  the new state and the instance's content type are same.
  """
  # TODO - impove tests
  @spec update_instance_state(User.t(), Instance.t(), State.t()) ::
          Instance.t() | {:error, Ecto.Changeset.t()} | {:error, :wrong_flow}
  def update_instance_state(%{id: user_id}, instance, %{
        id: state_id,
        state: new_state,
        flow_id: flow_id
      }) do
    case Repo.preload(instance, [:content_type, :state]) do
      %{content_type: %{flow_id: f_id}, state: %{state: state}} ->
        if flow_id == f_id do
          instance_state_upadate(instance, user_id, state_id, state, new_state)
        else
          {:error, :wrong_flow}
        end

      _ ->
        {:error, :not_sufficient}
    end
  end

  def update_instance_state(_, _, _), do: {:error, :not_sufficient}

  @doc """
  Update instance's state. Also add the from and to state of in the activity meta.
  """
  # TODO - write tests
  @spec instance_state_upadate(Instance.t(), integer, integer, String.t(), String.t()) ::
          Instance.t() | {:error, Ecto.Changeset.t()}
  def instance_state_upadate(instance, user_id, state_id, old_state, new_state) do
    instance
    |> Instance.update_state_changeset(%{state_id: state_id})
    |> Spur.update(%{
      actor: "#{user_id}",
      object: "Instance-State:#{instance.id}",
      meta: %{from: old_state, to: new_state}
    })
    |> case do
      {:ok, instance} ->
        instance
        |> Repo.preload([:creator, [{:content_type, :layout}], :state])
        |> get_built_document()

      {:error, _} = changeset ->
        changeset
    end
  end

  @doc """
  Delete an instance.
  """
  # TODO - write tests
  @spec delete_instance(Instance.t(), User.t()) ::
          {:ok, Instance.t()} | {:error, Ecto.Changeset.t()}
  def delete_instance(instance, %User{id: id}) do
    Spur.delete(instance, %{actor: "#{id}", meta: instance})
  end

  def delete_instance(_, _), do: {:error, :fake}

  @doc """
  Get an engine from its UUID.
  """
  # TODO - improve tests
  @spec get_engine(binary) :: Engine.t() | nil
  def get_engine(<<_::288>> = engine_id) do
    case Repo.get(Engine, engine_id) do
      %Engine{} = engine -> engine
      _ -> {:error, :invalid_id, Engine}
    end
  end

  def get_engine(_), do: {:error, :invalid_id, Engine}

  @doc """
  Create a theme.
  """
  # TODO Improve tests
  @spec create_theme(User.t(), map) :: {:ok, Theme.t()} | {:error, Ecto.Changeset.t()}
  def create_theme(%{organisation_id: org_id} = current_user, params) do
    params = Map.merge(params, %{"organisation_id" => org_id})

    current_user
    |> build_assoc(:themes)
    |> Theme.changeset(params)
    |> Spur.insert()
    |> case do
      {:ok, theme} ->
        theme_file_upload(theme, params)

      {:error, _} = changeset ->
        changeset
    end
  end

  @doc """
  Upload theme file.
  """
  # TODO - write tests
  @spec theme_file_upload(Theme.t(), map) :: {:ok, %Theme{}} | {:error, Ecto.Changeset.t()}
  def theme_file_upload(theme, %{"file" => _} = params) do
    theme |> Theme.file_changeset(params) |> Repo.update()
  end

  def theme_file_upload(theme, _params) do
    {:ok, theme}
  end

  @doc """
  Index of themes inside current user's organisation.
  """
  # TODO - improve tests
  @spec theme_index(User.t(), map) :: map
  def theme_index(%User{organisation_id: org_id}, params) do
    query = from(t in Theme, where: t.organisation_id == ^org_id, order_by: [desc: t.id])
    Repo.paginate(query, params)
  end

  @doc """
  Get a theme from its UUID.
  """
  # TODO - improve test
  @spec get_theme(binary, User.t()) :: Theme.t() | nil
  def get_theme(theme_uuid, %{organisation_id: org_id}) do
    Repo.get_by(Theme, uuid: theme_uuid, organisation_id: org_id)
  end

  @doc """
  Show a theme.
  """
  # TODO - improve test
  @spec show_theme(binary, User.t()) :: %Theme{creator: User.t()} | nil
  def show_theme(theme_uuid, user) do
    theme_uuid |> get_theme(user) |> Repo.preload([:creator])
  end

  @doc """
  Update a theme.
  """
  # TODO - improve test
  @spec update_theme(Theme.t(), User.t(), map) :: {:ok, Theme.t()} | {:error, Ecto.Changeset.t()}
  def update_theme(theme, %User{id: id}, params) do
    theme |> Theme.update_changeset(params) |> Spur.update(%{actor: "#{id}"})
  end

  @doc """
  Delete a theme.
  """
  # TODO - improve test
  @spec delete_theme(Theme.t(), User.t()) :: {:ok, Theme.t()}
  def delete_theme(theme, %User{id: id}) do
    Spur.delete(theme, %{actor: "#{id}", meta: theme})
  end

  @doc """
  Create a data template.
  """
  @spec create_data_template(User.t(), ContentType.t(), map) ::
          {:ok, DataTemplate.t()} | {:error, Ecto.Changeset.t()}
  # TODO - imprvove tests
  def create_data_template(current_user, c_type, params) do
    current_user
    |> build_assoc(:data_templates, content_type: c_type)
    |> DataTemplate.changeset(params)
    |> Spur.insert()
  end

  @doc """
  List all data templates under a content types.
  """
  # TODO - imprvove tests
  @spec data_template_index(binary, map) :: map
  def data_template_index(c_type_uuid, params) do
    query =
      from(dt in DataTemplate,
        join: ct in ContentType,
        where: ct.uuid == ^c_type_uuid and dt.content_type_id == ct.id,
        order_by: [desc: dt.id],
        preload: [:content_type]
      )

    Repo.paginate(query, params)
  end

  @doc """
  List all data templates under current user's organisation.
  """
  # TODO - imprvove tests
  @spec data_templates_index_of_an_organisation(User.t(), map) :: map
  def data_templates_index_of_an_organisation(%{organisation_id: org_id}, params) do
    query =
      from(dt in DataTemplate,
        join: u in User,
        where: u.organisation_id == ^org_id and dt.creator_id == u.id,
        order_by: [desc: dt.id],
        preload: [:content_type]
      )

    Repo.paginate(query, params)
  end

  @doc """
  Get a data template from its uuid and organisation ID of user.
  """
  # TODO - imprvove tests
  @spec get_d_template(User.t(), Ecto.UUID.t()) :: DataTemplat.t() | nil
  def get_d_template(%User{organisation_id: org_id}, <<_::288>> = d_temp_uuid) do
    query =
      from(d in DataTemplate,
        where: d.uuid == ^d_temp_uuid,
        join: c in ContentType,
        where: c.id == d.content_type_id and c.organisation_id == ^org_id
      )

    Repo.one(query)
  end

  def get_d_template(_, _), do: nil

  @doc """
  Show a data template.
  """
  # TODO - imprvove tests
  @spec show_d_template(User.t(), Ecto.UUID.t()) ::
          %DataTemplate{creator: User.t(), content_type: ContentType.t()} | nil
  def show_d_template(user, d_temp_uuid) do
    user |> get_d_template(d_temp_uuid) |> Repo.preload([:creator, :content_type])
  end

  @doc """
  Update a data template
  """
  # TODO - imprvove tests
  @spec update_data_template(DataTemplate.t(), User.t(), map) ::
          %DataTemplate{creator: User.t(), content_type: ContentType.t()}
          | {:error, Ecto.Changeset.t()}
  def update_data_template(d_temp, %User{id: id}, params) do
    d_temp
    |> DataTemplate.changeset(params)
    |> Spur.update(%{actor: "#{id}"})
    |> case do
      {:ok, d_temp} ->
        Repo.preload(d_temp, [:creator, :content_type])

      {:error, _} = changeset ->
        changeset
    end
  end

  @doc """
  Delete a data template
  """
  # TODO - imprvove tests
  @spec delete_data_template(DataTemplate.t(), User.t()) :: {:ok, DataTemplate.t()}
  def delete_data_template(d_temp, %User{id: id}) do
    Spur.delete(d_temp, %{actor: "#{id}", meta: d_temp})
  end

  @doc """
  Create an asset.
  """
  # TODO - imprvove tests
  @spec create_asset(User.t(), map) :: {:ok, Asset.t()}
  def create_asset(%{organisation_id: org_id} = current_user, params) do
    params = Map.merge(params, %{"organisation_id" => org_id})

    current_user
    |> build_assoc(:assets)
    |> Asset.changeset(params)
    |> Spur.insert()
    |> case do
      {:ok, asset} ->
        asset_file_upload(asset, params)

      {:error, _} = changeset ->
        changeset
    end
  end

  def create_asset(_, _), do: {:error, :fake}

  @doc """
  Upload asset file.
  """
  # TODO - write tests
  @spec asset_file_upload(Asset.t(), map) :: {:ok, %Asset{}} | {:error, Ecto.Changeset.t()}
  def asset_file_upload(asset, %{"file" => _} = params) do
    asset |> Asset.file_changeset(params) |> Repo.update()
  end

  def asset_file_upload(asset, _params) do
    {:ok, asset}
  end

  @doc """
  Index of all assets in an organisation.
  """
  # TODO - improve tests
  @spec asset_index(integer, map) :: map
  def asset_index(%{organisation_id: organisation_id}, params) do
    query = from(a in Asset, where: a.organisation_id == ^organisation_id, order_by: [desc: a.id])
    Repo.paginate(query, params)
  end

  def asset_index(_, _), do: {:error, :fake}

  @doc """
  Show an asset.
  """
  # TODO - improve tests
  @spec show_asset(binary, User.t()) :: %Asset{creator: User.t()}
  def show_asset(asset_id, user) do
    with %Asset{} = asset <-
           get_asset(asset_id, user) do
      Repo.preload(asset, [:creator])
    end
  end

  @doc """
  Get an asset from its UUID.
  """
  # TODO - improve tests
  @spec get_asset(binary, User.t()) :: Asset.t()
  def get_asset(<<_::288>> = id, %{organisation_id: org_id}) do
    case Repo.get_by(Asset, id: id, organisation_id: org_id) do
      %Asset{} = asset -> asset
      _ -> {:error, :invalid_id}
    end
  end

  def get_asset(<<_::288>>, _), do: {:error, :fake}
  def get_asset(_, %{organisation_id: _}), do: {:error, :invalid_id}

  @doc """
  Update an asset.
  """
  # TODO - improve tests
  @spec update_asset(Asset.t(), User.t(), map) :: {:ok, Asset.t()}
  def update_asset(asset, %User{id: id}, params) do
    asset |> Asset.update_changeset(params) |> Spur.update(%{actor: "#{id}"})
  end

  @doc """
  Delete an asset.
  """
  @spec delete_asset(Asset.t(), User.t()) :: {:ok, Asset.t()}
  def delete_asset(asset, %User{id: id}) do
    Spur.delete(asset, %{actor: "#{id}", meta: asset})
  end

  @doc """
  Preload assets of a layout.
  """
  # TODO - write tests
  @spec preload_asset(Layout.t()) :: Layout.t()
  def preload_asset(layout) do
    Repo.preload(layout, [:assets])
  end

  @doc """
  Build a PDF document.
  """
  # TODO - write tests
  @spec build_doc(Instance.t(), Layout.t()) :: {any, integer}
  def build_doc(%Instance{instance_id: u_id, content_type: c_type} = instance, %Layout{
        slug: slug,
        assets: assets
      }) do
    File.mkdir_p("uploads/contents/#{u_id}")
    System.cmd("cp", ["-a", "lib/slugs/#{slug}/.", "uploads/contents/#{u_id}"])
    task = Task.async(fn -> generate_qr(instance) end)
    Task.start(fn -> move_old_builds(u_id) end)
    c_type = Repo.preload(c_type, [:fields])

    header =
      Enum.reduce(c_type.fields, "--- \n", fn x, acc ->
        find_header_values(x, instance.serialized, acc)
      end)

    header = Enum.reduce(assets, header, fn x, acc -> find_header_values(x, acc) end)
    qr_code = Task.await(task)
    page_title = instance.serialized["title"]

    header =
      header
      |> concat_strings("qrcode: #{qr_code} \n")
      |> concat_strings("path: uploads/contents/#{u_id}\n")
      |> concat_strings("title: #{page_title}\n")
      |> concat_strings("id: #{u_id}\n")
      |> concat_strings("--- \n")

    content = """
    #{header}
    #{instance.raw}
    """

    File.write("uploads/contents/#{u_id}/content.md", content)

    pandoc_commands = [
      "uploads/contents/#{u_id}/content.md",
      "--template=uploads/contents/#{u_id}/template.tex",
      "--pdf-engine=xelatex",
      "-o",
      "uploads/contents/#{u_id}/final.pdf"
    ]

    System.cmd("pandoc", pandoc_commands)
  end

  # Find the header values for the content.md file from the serialized data of an instance.
  @spec find_header_values(ContentTypeField.t(), map, String.t()) :: String.t()
  defp find_header_values(%ContentTypeField{name: key}, serialized, acc) do
    serialized
    |> Enum.find(fn {k, _} -> k == key end)
    |> case do
      nil ->
        acc

      {_, value} ->
        concat_strings(acc, "#{key}: #{value} \n")
    end
  end

  # Find the header values for the content.md file from the assets of the layout used.
  @spec find_header_values(Asset.t(), String.t()) :: String.t()
  defp find_header_values(%Asset{name: name, file: file} = asset, acc) do
    <<_first::utf8, rest::binary>> = generate_url(AssetUploader, file, asset)
    concat_strings(acc, "#{name}: #{rest} \n")
  end

  # Generate url.
  @spec generate_url(any, String.t(), map) :: String.t()
  defp generate_url(uploader, file, scope) do
    uploader.url({file, scope}, signed: true)
  end

  # Generate QR code with the UUID of the given Instance.
  @spec generate_qr(Instance.t()) :: String.t()
  defp generate_qr(%Instance{id: id, instance_id: i_id}) do
    qr_code_png =
      id
      |> EQRCode.encode()
      |> EQRCode.png()

    destination = "uploads/contents/#{i_id}/qr.png"
    File.write(destination, qr_code_png, [:binary])
    destination
  end

  # Concat two strings.
  @spec concat_strings(String.t(), String.t()) :: String.t()
  defp concat_strings(string1, string2) do
    string1 <> string2
  end

  # Move old builds to the history folder
  @spec move_old_builds(String.t()) :: {:ok, non_neg_integer()}
  defp move_old_builds(u_id) do
    path = "uploads/contents/#{u_id}/"
    history_path = concat_strings(path, "history/")
    old_file = concat_strings(path, "final.pdf")
    File.mkdir_p(history_path)

    history_file =
      history_path
      |> File.ls!()
      |> Enum.sort(:desc)
      |> case do
        ["final-" <> version | _] ->
          ["v" <> version | _] = String.split(version, ".pdf")
          version = version |> String.to_integer() |> add(1)
          concat_strings(history_path, "final-v#{version}.pdf")

        [] ->
          concat_strings(history_path, "final-v1.pdf")
      end

    File.copy(old_file, history_file)
  end

  @doc """
  Insert the build history of the given instance.
  """
  # TODO - write tests
  @spec add_build_history(User.t(), Instance.t(), map) :: History.t()
  def add_build_history(current_user, instance, params) do
    params = create_build_history_params(params)

    current_user
    |> build_assoc(:build_histories, content: instance)
    |> History.changeset(params)
    |> Repo.insert!()
  end

  @doc """
  Same as add_build_history/3, but creator will not be stored.
  """
  # TODO - write tests
  @spec add_build_history(Instance.t(), map) :: History.t()
  def add_build_history(instance, params) do
    params = create_build_history_params(params)

    instance
    |> build_assoc(:build_histories)
    |> History.changeset(params)
    |> Repo.insert!()
  end

  # Create params to insert build history
  # Build history Status will be "success" when exit code is 0
  @spec create_build_history_params(map) :: map
  defp create_build_history_params(%{exit_code: exit_code} = params) when exit_code == 0 do
    %{status: "success"} |> Map.merge(params) |> calculate_build_delay
  end

  # Build history Status will be "failed" when exit code is not 0
  defp create_build_history_params(params) do
    %{status: "failed"} |> Map.merge(params) |> calculate_build_delay
  end

  # Calculate the delay in the build process from the start and end time in the params.
  @spec calculate_build_delay(map) :: map
  defp calculate_build_delay(%{start_time: start_time, end_time: end_time} = params) do
    delay = Timex.diff(end_time, start_time, :millisecond)
    Map.merge(params, %{delay: delay})
  end

  @doc """
  Create a Block
  """
  # TODO - write tests
  @spec create_block(User.t(), map) :: Block.t()
  def create_block(%{organisation_id: org_id} = current_user, params) do
    params = Map.merge(params, %{"organisation_id" => org_id})

    current_user
    |> build_assoc(:blocks)
    |> Block.changeset(params)
    |> Repo.insert()
    |> case do
      {:ok, block} ->
        block

      {:error, _} = changeset ->
        changeset
    end
  end

  @doc """
  Get a block by id
  """
  # TODO - write tests
  @spec get_block(Ecto.UUID.t(), User.t()) :: Block.t()
  def get_block(uuid, %{organisation_id: org_id}) do
    Repo.get_by(Block, uuid: uuid, organisation_id: org_id)
  end

  @doc """
  Update a block
  """
  # TODO - write tests
  def update_block(%Block{} = block, params) do
    block
    |> Block.changeset(params)
    |> Repo.update()
    |> case do
      {:ok, block} ->
        block

      {:error, _} = changeset ->
        changeset
    end
  end

  @doc """
  Delete a block
  """
  # TODO - write tests
  def delete_block(%Block{} = block) do
    Repo.delete(block)
  end

  @doc """
  Function to generate charts from diffrent endpoints as per input example api: https://quickchart.io/chart/create
  """
  # TODO - write tests
  @spec generate_chart(map) :: map
  def generate_chart(%{"btype" => "gantt"}) do
    %{"url" => "gant_chart_url"}
  end

  def generate_chart(%{
        "dataset" => dataset,
        "api_route" => api_route,
        "endpoint" => "quick_chart"
      }) do
    %HTTPoison.Response{body: response_body} =
      HTTPoison.post!(api_route,
        body: Poison.encode!(dataset),
        headers: [{"Accept", "application/json"}, {"Content-Type", "application/json"}]
      )

    Poison.decode!(response_body)
  end

  def generate_chart(%{"dataset" => dataset, "api_route" => api_route, "endpoint" => "blocks_api"}) do
    %HTTPoison.Response{body: response_body} =
      HTTPoison.post!(
        api_route,
        Poison.encode!(dataset),
        [{"Accept", "application./json"}, {"Content-Type", "application/json"}]
      )

    Poison.decode!(response_body)
  end

  def generate_chart(_params) do
    %{"status" => false, "error" => "invalid endpoint"}
  end

  @doc """
  Generate tex code for the chart
  """
  # TODO - write tests
  @spec generate_tex_chart(map) :: <<_::64, _::_*8>>
  def generate_tex_chart(%{"dataset" => dataset, "btype" => "gantt"}) do
    generate_tex_gantt_chart(dataset)
  end

  def generate_tex_chart(%{"input" => input, "btype" => "gantt", "name" => name}) do
    generate_gnu_gantt_chart(input, name)
  end

  def generate_tex_chart(%{"dataset" => %{"data" => data}}) do
    "\\pie [rotate = 180 ]{#{tex_chart(data, "")}}"
  end

  defp tex_chart([%{"value" => value, "label" => label} | []], tex_chart) do
    "#{tex_chart}#{value}/#{label}"
  end

  defp tex_chart([%{"value" => value, "label" => label} | datas], tex_chart) do
    tex_chart = "#{tex_chart}#{value}/#{label}, "
    tex_chart(datas, tex_chart)
  end

  @doc """
  Generate latex of ganttchart
  """
  def generate_tex_gantt_chart(%{
        "caption" => caption,
        "title_list" => %{"start" => tl_start, "end" => tl_end},
        "data" => data
      }) do
    "\\documentclass[a4paper, 12pt,fleqn]{article}
      \\usepackage{pgfgantt}

        \\begin{document}
        \\begin{figure}
        \\centering
        \\begin{ganttchart}[%inline,bar inline label anchor=west,bar inline label node/.append style={anchor=west, text=white},bar/.append style={fill=cyan!90!black,},bar height=.8,]
        {#{tl_start}}{#{tl_end}}
        \\gantttitlelist{#{tl_start},...,#{tl_end}}{1}\\
        #{gant_bar(data, "", tl_end)}
        \\end{ganttchart}
        \\caption{#{caption}}
        \\end{figure}
        \\end{document}
        "
  end

  # Generate a Gantt chart form the given CSV file using Gnuplot CLI.
  defp generate_gnu_gantt_chart(%Plug.Upload{filename: filename, path: path}, title) do
    File.mkdir_p("temp/gantt_chart_input/")
    File.mkdir_p("temp/gantt_chart_output/")
    dest_path = "temp/gantt_chart_input/#{filename}"
    System.cmd("cp", [path, dest_path])

    dest_path = Path.expand(dest_path)
    out_name = Path.expand("temp/gantt_chart_output/gantt_#{title}.svg")

    script =
      File.read!("lib/slugs/gantt_chart/gnuplot_gantt.plt")
      |> String.replace("//input//", dest_path)
      |> String.replace("//out_name//", out_name)
      |> String.replace("//title//", title)

    File.write("temp/gantt_script.plt", script)
    file_path = Path.expand("temp/gantt_script.plt")
    System.cmd("gnuplot", ["-p", file_path])
  end

  # Generate bar for gant chart
  defp gant_bar(
         [%{"label" => label, "start" => b_start, "end" => b_end, "bar" => bar} | data],
         g_bar,
         tl_end
       ) do
    gant_bar(data, "#{g_bar}\\ganttbar[inline=false]{#{label}}{#{b_start}}{#{b_end}}
     #{inline_gant_bar(bar, "", "", tl_end)}
    ", tl_end)
  end

  defp gant_bar([], g_bar, _tl_end) do
    g_bar
  end

  # Generate inline bar for gant chart
  defp inline_gant_bar(
         [%{"label" => label, "start" => b_start, "end" => b_end} | data],
         ig_bar,
         _b_end,
         tl_end
       ) do
    inline_gant_bar(data, "#{ig_bar}\\ganttbar{#{label}}{#{b_start}}{#{b_end}}", b_end, tl_end)
  end

  defp inline_gant_bar([], ig_bar, b_end, tl_end) do
    "#{ig_bar}
    \\ganttbar{}{#{b_end}}{#{tl_end}}\\"
  end

  # defp tex_chart([], tex_chart) do
  #   tex_chart
  # end

  @doc """
  Create a field type
  """
  # TODO - write tests
  @spec create_field_type(User.t(), map) :: {:ok, FieldType.t()}
  def create_field_type(current_user, params) do
    current_user
    |> build_assoc(:field_types)
    |> FieldType.changeset(params)
    |> Repo.insert()
  end

  @doc """
  Index of all field types.
  """
  # TODO - write tests
  @spec field_type_index(map) :: map
  def field_type_index(params) do
    query = from(ft in FieldType, order_by: [desc: ft.id])
    Repo.paginate(query, params)
  end

  @doc """
  Get a field type from its UUID.
  """
  # TODO - write tests
  @spec get_field_type(binary, User.t()) :: FieldType.t()
  def get_field_type(field_type_uuid, %{organisation_id: org_id}) do
    query =
      from(ft in FieldType,
        where: ft.uuid == ^field_type_uuid,
        join: u in User,
        where: u.id == ft.creator_id and u.organisation_id == ^org_id
      )

    Repo.one(query)

    # Repo.get_by(FieldType, uuid: field_type_uuid, organisation_id: org_id)
  end

  @doc """
  Update a field type
  """
  # TODO - write tests
  @spec update_field_type(FieldType.t(), map) :: FieldType.t() | {:error, Ecto.Changeset.t()}
  def update_field_type(field_type, params) do
    field_type
    |> FieldType.changeset(params)
    |> Repo.update()
  end

  @doc """
  Deleta a field type
  """
  # TODO - write tests
  @spec delete_field_type(FieldType.t()) :: {:ok, FieldType.t()} | {:error, Ecto.Changeset.t()}
  def delete_field_type(field_type) do
    field_type
    |> Ecto.Changeset.change()
    |> Ecto.Changeset.no_assoc_constraint(
      :fields,
      message:
        "Cannot delete the field type. Some Content types depend on this field type. Update those content types and then try again.!"
    )
    |> Repo.delete()
  end

  @doc """
  Create a background job for Bulk build.
  """
  @spec insert_bulk_build_work(User.t(), binary(), binary(), binary(), map, Plug.Upload.t()) ::
          {:error, Ecto.Changeset.t()} | {:ok, Oban.Job.t()}
  def insert_bulk_build_work(
        %User{} = current_user,
        <<_::288>> = c_type_uuid,
        <<_::288>> = state_uuid,
        <<_::288>> = d_temp_uuid,
        mapping,
        %{
          filename: filename,
          path: path
        }
      ) do
    File.mkdir_p("temp/bulk_build_source/")
    dest_path = "temp/bulk_build_source/#{filename}"
    System.cmd("cp", [path, dest_path])

    create_bulk_job(%{
      user_uuid: current_user.uuid,
      c_type_uuid: c_type_uuid,
      state_uuid: state_uuid,
      d_temp_uuid: d_temp_uuid,
      mapping: mapping,
      file: dest_path
    })
  end

  def insert_bulk_build_work(_, _, _, _, _, _), do: nil

  @doc """
  Create a background job for data template bulk import.
  """
  @spec insert_data_template_bulk_import_work(binary, binary, map, Plug.Uploap.t()) ::
          {:error, Ecto.Changeset.t()} | {:ok, Oban.Job.t()}
  def insert_data_template_bulk_import_work(
        <<_::288>> = user_uuid,
        <<_::288>> = c_type_uuid,
        mapping,
        %Plug.Upload{
          filename: filename,
          path: path
        }
      ) do
    File.mkdir_p("temp/bulk_import_source/d_template")
    dest_path = "temp/bulk_import_source/d_template/#{filename}"
    System.cmd("cp", [path, dest_path])

    data = %{
      user_uuid: user_uuid,
      c_type_uuid: c_type_uuid,
      mapping: mapping,
      file: dest_path
    }

    create_bulk_job(data, ["data template"])
  end

  def insert_data_template_bulk_import_work(_, _, _, _), do: nil

  @doc """
  Creates a background job for block template bulk import.
  """
  @spec insert_block_template_bulk_import_work(binary, map, Plug.Uploap.t()) ::
          {:error, Ecto.Changeset.t()} | {:ok, Oban.Job.t()}
  def insert_block_template_bulk_import_work(<<_::288>> = user_uuid, mapping, %Plug.Upload{
        filename: filename,
        path: path
      }) do
    File.mkdir_p("temp/bulk_import_source/b_template")
    dest_path = "temp/bulk_import_source/b_template/#{filename}"
    System.cmd("cp", [path, dest_path])

    data = %{
      user_uuid: user_uuid,
      mapping: mapping,
      file: dest_path
    }

    create_bulk_job(data, ["block template"])
  end

  def insert_block_template_bulk_import_work(_, _, _), do: nil

  @doc """
  Creates a background job to run a pipeline.
  """
  # TODO - write tests
  @spec create_pipeline_job(TriggerHistory.t()) ::
          {:error, Ecto.Changeset.t()} | {:ok, Oban.Job.t()}
  def create_pipeline_job(%TriggerHistory{} = trigger_history) do
    create_bulk_job(trigger_history, ["pipeline_job"])
  end

  def create_pipeline_job(_, _), do: nil

  defp create_bulk_job(args, tags \\ []) do
    args
    |> BulkWorker.new(tags: tags)
    |> Oban.insert()
  end

  @doc """
  Bulk build function.
  """
  # TODO - write tests
  @spec bulk_doc_build(User.t(), ContentType.t(), State.t(), DataTemplate.t(), map, String.t()) ::
          list | {:error, :not_found}
  def bulk_doc_build(
        %User{} = current_user,
        %ContentType{} = c_type,
        %State{} = state,
        %DataTemplate{} = d_temp,
        mapping,
        path
      ) do
    # TODO Map will be arranged in the ascending order
    # of keys. This causes unexpected changes in decoded CSV
    mapping_keys = Map.keys(mapping)

    c_type = Repo.preload(c_type, [{:layout, :assets}])

    path
    |> decode_csv(mapping_keys)
    |> Enum.map(fn x ->
      create_instance_params_for_bulk_build(x, d_temp, current_user, c_type, state, mapping)
    end)
    |> Stream.map(fn x -> bulk_build(current_user, x, c_type.layout) end)
    |> Enum.to_list()
  end

  def bulk_doc_build(_user, _c_type, _state, _d_temp, _mapping, _path) do
    {:error, :not_found}
  end

  @spec create_instance_params_for_bulk_build(
          map,
          DataTemplate.t(),
          User.t(),
          ContentType.t(),
          State.t(),
          map
        ) :: Instance.t()
  defp create_instance_params_for_bulk_build(
         serialized,
         %DataTemplate{} = d_temp,
         current_user,
         c_type,
         state,
         mapping
       ) do
    # The serialzed map's keys are changed to the values in the mapping. These
    # values are actually the fields of the content type.
    # This updated serialzed is then reduced to get the raw data
    # by replacing the variables in the data template.
    serialized = update_keys(serialized, mapping)
    params = do_create_instance_params(serialized, d_temp)
    type = Instance.types()[:bulk_build]
    params = Map.merge(params, %{"type" => type, "state_id" => state.id})
    create_instance_for_bulk_build(current_user, c_type, params)
  end

  @doc """
  Generate params to create instance.
  """
  # TODO - write tests
  @spec do_create_instance_params(map, DataTemplate.t()) :: map
  def do_create_instance_params(serialized, %{title_template: title_temp, data: template}) do
    title =
      Enum.reduce(serialized, title_temp, fn {k, v}, acc ->
        WraftDoc.DocConversion.replace_content(k, v, acc)
      end)

    serialized = Map.put(serialized, "title", title)

    raw =
      Enum.reduce(serialized, template, fn {k, v}, acc ->
        WraftDoc.DocConversion.replace_content(k, v, acc)
      end)

    %{"raw" => raw, "serialized" => serialized}
  end

  # Create instance for bulk build. Uses the `create_instance/4` function
  # to create the instances. But the functions is run until the instance is created successfully.
  # Since we are iterating over list of params to create instances, there is a high chance of
  # unique ID of instances to repeat and hence for instance creation failures. This is why
  # we loop the fucntion until instance is successfully created.
  @spec create_instance_for_bulk_build(User.t(), ContentType.t(), map) :: Instance.t()
  defp create_instance_for_bulk_build(current_user, c_type, params) do
    instance = create_instance(current_user, c_type, params)

    case instance do
      %Instance{} = instance ->
        instance

      _ ->
        create_instance_for_bulk_build(current_user, c_type, params)
    end
  end

  @doc """
  Builds the doc using `build_doc/2`.
  Here we also records the build history using `add_build_history/3`.
  """
  # TODO - write tests
  @spec bulk_build(User.t(), Instance.t(), Layout.t()) :: tuple
  def bulk_build(current_user, instance, layout) do
    start_time = Timex.now()
    {result, exit_code} = build_doc(instance, layout)
    end_time = Timex.now()

    add_build_history(current_user, instance, %{
      start_time: start_time,
      end_time: end_time,
      exit_code: exit_code
    })

    {result, exit_code}
  end

  @doc """
  Same as bulk_buil/3, but does not store the creator in build history.
  """
  # TODO - write tests
  @spec bulk_build(Instance.t(), Layout.t()) :: {Collectable.t(), non_neg_integer()}
  def bulk_build(instance, layout) do
    start_time = Timex.now()
    {result, exit_code} = build_doc(instance, layout)

    add_build_history(instance, %{
      start_time: start_time,
      end_time: Timex.now(),
      exit_code: exit_code
    })

    {result, exit_code}
  end

  # Change the Keys of the CSV decoded map to the values of the mapping.
  @spec update_keys(map, map) :: map
  defp update_keys(map, mapping) do
    # new_map =
    Enum.reduce(mapping, %{}, fn {k, v}, acc ->
      value = Map.get(map, k)
      Map.put(acc, v, value)
    end)

    # keys = mapping |> Map.keys()
    # map |> Map.drop(keys) |> Map.merge(new_map)
  end

  @doc """
  Creates data templates in bulk from the file given.
  """
  ## TODO - improve tests
  @spec data_template_bulk_insert(User.t(), ContentType.t(), map, String.t()) ::
          [{:ok, DataTemplate.t()}] | {:error, :not_found}
  def data_template_bulk_insert(%User{} = current_user, %ContentType{} = c_type, mapping, path) do
    # TODO Map will be arranged in the ascending order
    # of keys. This causes unexpected changes in decoded CSV
    mapping_keys = Map.keys(mapping)

    path
    |> decode_csv(mapping_keys)
    |> Stream.map(fn x -> bulk_d_temp_creation(x, current_user, c_type, mapping) end)
    |> Enum.to_list()
  end

  def data_template_bulk_insert(_, _, _, _), do: {:error, :not_found}

  @spec bulk_d_temp_creation(map, User.t(), ContentType.t(), map) :: {:ok, DataTemplate.t()}
  defp bulk_d_temp_creation(data, user, c_type, mapping) do
    params = update_keys(data, mapping)
    create_data_template(user, c_type, params)
  end

  @doc """
  Creates block templates in bulk from the file given.
  """
  @spec block_template_bulk_insert(User.t(), map, String.t()) ::
          [{:ok, BlockTemplate.t()}] | {:error, :not_found}
  ## TODO - improve tests
  def block_template_bulk_insert(%User{} = current_user, mapping, path) do
    # TODO Map will be arranged in the ascending order
    # of keys. This causes unexpected changes in decoded CSV
    mapping_keys = Map.keys(mapping)

    path
    |> decode_csv(mapping_keys)
    |> Stream.map(fn x -> bulk_b_temp_creation(x, current_user, mapping) end)
    |> Enum.to_list()
  end

  def block_template_bulk_insert(_, _, _), do: {:error, :not_found}

  # Decode the given CSV file using the headers values
  # First argument is the path of the file
  # Second argument is the headers.
  @spec decode_csv(String.t(), list) :: list
  defp decode_csv(path, mapping_keys) do
    path
    |> File.stream!()
    |> Stream.drop(1)
    |> CSV.decode!(headers: mapping_keys)
    |> Enum.to_list()
  end

  @spec bulk_b_temp_creation(map, User.t(), map) :: BlockTemplate.t()
  defp bulk_b_temp_creation(data, user, mapping) do
    params = update_keys(data, mapping)
    create_block_template(user, params)
  end

  @doc """
  Create a block template
  """
  # TODO - improve tests
  @spec create_block_template(User.t(), map) :: BlockTemplate.t()
  def create_block_template(%{organisation_id: org_id} = current_user, params) do
    current_user
    |> build_assoc(:block_templates, organisation_id: org_id)
    |> BlockTemplate.changeset(params)
    |> Spur.insert()
    |> case do
      {:ok, block_template} ->
        block_template

      {:error, _} = changeset ->
        changeset
    end
  end

  @doc """
  Get a block template by its uuid
  """
  # TODO - write tests
  @spec get_block_template(Ecto.UUID.t(), User.t()) :: BlockTemplate.t()
  def get_block_template(uuid, %{organisation_id: org_id}) do
    Repo.get_by(BlockTemplate, uuid: uuid, organisation_id: org_id)
  end

  @doc """
  Updates a block template
  """
  # TODO - write tests
  @spec update_block_template(User.t(), BlockTemplate.t(), map) :: BlockTemplate.t()
  def update_block_template(%User{id: id}, block_template, params) do
    block_template
    |> BlockTemplate.update_changeset(params)
    |> Spur.update(%{actor: "#{id}"})
    |> case do
      {:error, _} = changeset ->
        changeset

      {:ok, block_template} ->
        block_template
    end
  end

  @doc """
  Delete a block template by uuid
  """
  # TODO - write tests
  @spec delete_block_template(User.t(), BlockTemplate.t()) :: BlockTemplate.t()
  def delete_block_template(%User{id: id}, %BlockTemplate{} = block_template) do
    Spur.delete(block_template, %{actor: "#{id}", meta: block_template})
  end

  @doc """
  Index of a block template by organisation
  """
  # TODO - write tests
  @spec block_template_index(User.t(), map) :: List.t()
  def block_template_index(%{organisation_id: org_id}, params) do
    query =
      from(bt in BlockTemplate, where: bt.organisation_id == ^org_id, order_by: [desc: bt.id])

    Repo.paginate(query, params)
  end

  @doc """
  Create a comment
  """
  # TODO - improve tests
  def create_comment(%{organisation_id: org_id} = current_user, params \\ %{}) do
    params = Map.put(params, "organisation_id", org_id)

    current_user
    |> build_assoc(:comments)
    |> Comment.changeset(params)
    |> Repo.insert()
    |> case do
      {:ok, comment} ->
        Repo.preload(comment, [{:user, :profile}])

      {:error, _} = changeset ->
        changeset
    end
  end

  @doc """
  Get a comment by uuid.
  """
  # TODO - improve tests
  @spec get_comment(Ecto.UUID.t(), User.t()) :: Comment.t() | nil
  def get_comment(<<_::288>> = uuid, %{organisation_id: org_id}) do
    Repo.get_by(Comment, uuid: uuid, organisation_id: org_id)
  end

  @doc """
  Fetch a comment and all its details.
  """
  # TODO - improve tests
  @spec show_comment(Ecto.UUID.t(), User.t()) :: Comment.t() | nil
  def show_comment(<<_::288>> = uuid, user) do
    uuid |> get_comment(user) |> Repo.preload([{:user, :profile}])
  end

  @spec show_comment(any) :: nil
  def show_comment(_), do: nil

  @doc """
  Updates a comment
  """
  @spec update_comment(Comment.t(), map) :: Comment.t()
  def update_comment(comment, params) do
    comment
    |> Comment.changeset(params)
    |> Repo.update()
    |> case do
      {:error, _} = changeset ->
        changeset

      {:ok, comment} ->
        Repo.preload(comment, [{:user, :profile}])
    end
  end

  @doc """
  Deletes a coment
  """
  def delete_comment(%Comment{} = comment) do
    Repo.delete(comment)
  end

  @doc """
  Comments under a master
  """
  # TODO - improve tests
  def comment_index(%{organisation_id: org_id}, %{"master_id" => master_id} = params) do
    query =
      from(c in Comment,
        where: c.organisation_id == ^org_id,
        where: c.master_id == ^master_id,
        where: c.is_parent == true,
        order_by: [desc: c.inserted_at],
        preload: [{:user, :profile}]
      )

    Repo.paginate(query, params)
  end

  @doc """
   Replies under a comment
  """
  # TODO - improve tests
  @spec comment_replies(%{organisation_id: any}, map) :: Scrivener.Page.t()
  def comment_replies(
        %{organisation_id: org_id} = user,
        %{"master_id" => master_id, "comment_id" => comment_id} = params
      ) do
    with %Comment{id: parent_id} <- get_comment(comment_id, user) do
      query =
        from(c in Comment,
          where: c.organisation_id == ^org_id,
          where: c.master_id == ^master_id,
          where: c.is_parent == false,
          where: c.parent_id == ^parent_id,
          order_by: [desc: c.inserted_at],
          preload: [{:user, :profile}]
        )

      Repo.paginate(query, params)
    end
  end

  @doc """
  Create a pipeline.
  """
  @spec create_pipeline(User.t(), map) :: Pipeline.t() | {:error, Ecto.Changeset.t()}
  def create_pipeline(%{organisation_id: org_id} = current_user, params) do
    params = Map.put(params, "organisation_id", org_id)

    current_user
    |> build_assoc(:pipelines)
    |> Pipeline.changeset(params)
    |> Spur.insert()
    |> case do
      {:ok, pipeline} ->
        create_pipe_stages(current_user, pipeline, params)

        Repo.preload(pipeline,
          stages: [[content_type: [{:fields, :field_type}]], :data_template, :state]
        )

      {:error, _} = changeset ->
        changeset
    end
  end

  # Create pipe stages by iterating over the list of content type UUIDs
  # given among the params.
  @spec create_pipe_stages(User.t(), Pipeline.t(), map) :: list
  defp create_pipe_stages(user, pipeline, %{"stages" => stage_data}) when is_list(stage_data) do
    Enum.map(stage_data, fn stage_params -> create_pipe_stage(user, pipeline, stage_params) end)
  end

  defp create_pipe_stages(_, _, _), do: []

  @doc """
  Create a pipe stage.
  """
  @spec create_pipe_stage(User.t(), Pipeline.t(), map) ::
          nil | {:error, Ecto.Changeset.t()} | {:ok, any}
  def create_pipe_stage(
        user,
        pipeline,
        %{
          "content_type_id" => <<_::288>>,
          "data_template_id" => <<_::288>>,
          "state_id" => <<_::288>>
        } = params
      ) do
    params |> get_pipe_stage_params(user) |> do_create_pipe_stages(pipeline)
  end

  def create_pipe_stage(_, _, _), do: nil

  # Get the values for pipe stage creation to create a pipe stage.
  @spec get_pipe_stage_params(map, User.t()) ::
          {ContentType.t(), DataTemplate.t(), State.t(), User.t()}
  defp get_pipe_stage_params(
         %{
           "content_type_id" => c_type_uuid,
           "data_template_id" => d_temp_uuid,
           "state_id" => state_uuid
         },
         user
       ) do
    c_type = get_content_type(user, c_type_uuid)
    d_temp = get_d_template(user, d_temp_uuid)
    state = Enterprise.get_state(user, state_uuid)
    {c_type, d_temp, state, user}
  end

  defp get_pipe_stage_params(_, _), do: nil

  # Create pipe stages
  @spec do_create_pipe_stages(
          {ContentType.t(), DataTemplate.t(), State.t(), User.t()} | nil,
          Pipeline.t()
        ) ::
          {:ok, Stage.t()} | {:error, Ecto.Changeset.t()} | nil
  defp do_create_pipe_stages(
         {%ContentType{id: c_id}, %DataTemplate{id: d_id}, %State{id: s_id}, %User{id: u_id}},
         pipeline
       ) do
    pipeline
    |> build_assoc(:stages,
      content_type_id: c_id,
      data_template_id: d_id,
      state_id: s_id,
      creator_id: u_id
    )
    |> Stage.changeset()
    |> Repo.insert()
  end

  defp do_create_pipe_stages(_, _), do: nil

  @doc """
  List of all pipelines in the user's organisation.
  """
  @spec pipeline_index(User.t(), map) :: map | nil
  def pipeline_index(%User{organisation_id: org_id}, params) do
    query = from(p in Pipeline, where: p.organisation_id == ^org_id)
    Repo.paginate(query, params)
  end

  def pipeline_index(_, _), do: nil

  @doc """
  Get a pipeline from its UUID and user's organisation.
  """
  @spec get_pipeline(User.t(), Ecto.UUID.t()) :: Pipeline.t() | nil
  def get_pipeline(%User{organisation_id: org_id}, <<_::288>> = p_uuid) do
    query = from(p in Pipeline, where: p.uuid == ^p_uuid, where: p.organisation_id == ^org_id)
    Repo.one(query)
  end

  def get_pipeline(_, _), do: nil

  @doc """
  Get a pipeline and its details.
  """
  @spec show_pipeline(User.t(), Ecto.UUID.t()) :: Pipeline.t() | nil
  def show_pipeline(current_user, p_uuid) do
    current_user
    |> get_pipeline(p_uuid)
    |> Repo.preload([
      :creator,
      stages: [[content_type: [{:fields, :field_type}]], :data_template, :state]
    ])
  end

  @doc """
  Updates a pipeline.
  """
  @spec pipeline_update(Pipeline.t(), User.t(), map) :: Pipeline.t()
  def pipeline_update(%Pipeline{} = pipeline, %User{id: user_id} = user, params) do
    pipeline
    |> Pipeline.update_changeset(params)
    |> Spur.update(%{actor: "#{user_id}"})
    |> case do
      {:ok, pipeline} ->
        create_pipe_stages(user, pipeline, params)

        Repo.preload(pipeline, [
          :creator,
          stages: [[content_type: [{:fields, :field_type}]], :data_template, :state]
        ])

      {:error, _} = changeset ->
        changeset
    end
  end

  def pipeline_update(_, _, _), do: nil

  @doc """
  Delete a pipeline.
  """
  @spec delete_pipeline(Pipeline.t(), User.t()) ::
          {:ok, Pipeline.t()} | {:error, Ecto.Changeset.t()}
  def delete_pipeline(%Pipeline{} = pipeline, %User{id: id}) do
    Spur.delete(pipeline, %{actor: "#{id}", meta: pipeline})
  end

  def delete_pipeline(_, _), do: nil

  @doc """
  Get a pipeline stage from its UUID and user's organisation.
  """
  @spec get_pipe_stage(User.t(), Ecto.UUID.t()) :: Stage.t() | nil
  def get_pipe_stage(%User{organisation_id: org_id}, <<_::288>> = s_uuid) do
    query =
      from(s in Stage,
        join: p in Pipeline,
        where: p.organisation_id == ^org_id and s.pipeline_id == p.id,
        where: s.uuid == ^s_uuid
      )

    Repo.one(query)
  end

  def get_pipe_stage(_, _), do: nil

  @doc """
  Get all required fields and then update a stage.
  """
  @spec update_pipe_stage(User.t(), Stage.t(), map) ::
          {:ok, Stage.t()} | {:error, Ecto.Changeset.t()} | nil
  def update_pipe_stage(%User{} = current_user, %Stage{} = stage, %{
        "content_type_id" => c_uuid,
        "data_template_id" => d_uuid,
        "state_id" => s_uuid
      }) do
    c_type = get_content_type(current_user, c_uuid)
    d_temp = get_d_template(current_user, d_uuid)
    state = Enterprise.get_state(current_user, s_uuid)

    do_update_pipe_stage(current_user, stage, c_type, d_temp, state)
  end

  def update_pipe_stage(_, _, _), do: nil

  # Update a stage.
  @spec do_update_pipe_stage(User.t(), Stage.t(), ContentType.t(), DataTemplate.t(), State.t()) ::
          {:ok, Stage.t()} | {:error, Ecto.Changeset.t()} | nil
  defp do_update_pipe_stage(user, stage, %ContentType{id: c_id}, %DataTemplate{id: d_id}, %State{
         id: s_id
       }) do
    stage
    |> Stage.update_changeset(%{content_type_id: c_id, data_template_id: d_id, state_id: s_id})
    |> Spur.update(%{actor: "#{user.id}"})
  end

  defp do_update_pipe_stage(_, _, _, _, _), do: nil

  @doc """
  Delete a pipe stage.
  """
  @spec delete_pipe_stage(User.t(), Stage.t()) :: {:ok, Stage.t()}
  def delete_pipe_stage(%User{id: id}, %Stage{} = pipe_stage) do
    %{pipeline: pipeline, content_type: c_type, data_template: d_temp, state: state} =
      Repo.preload(pipe_stage, [:pipeline, :content_type, :data_template, :state])

    meta = %{pipeline: pipeline, content_type: c_type, data_template: d_temp, state: state}

    Spur.delete(pipe_stage, %{actor: "#{id}", meta: meta})
  end

  def delete_pipe_stage(_, _), do: nil

  @doc """
  Preload all datas of a pipe stage excluding pipeline.
  """
  @spec preload_stage_details(Stage.t()) :: Stage.t()
  def preload_stage_details(stage) do
    Repo.preload(stage, [{:content_type, :fields}, :data_template, :state])
  end

  @doc """
  Creates a pipeline trigger history with a user association.

  ## Example
  iex> create_trigger_history(%User{}, %Pipeline{}, %{name: "John Doe"})
  {:ok, %TriggerHistory{}}

  iex> create_trigger_history(%User{}, %Pipeline{}, "meta")
  {:error, Ecto.Changeset}

  iex> create_trigger_history("user", "pipeline", "meta")
  nil
  """
  @spec create_trigger_history(User.t(), Pipeline.t(), map) ::
          {:ok, TriggerHistory.t()} | {:error, Ecto.Changeset.t()} | nil
  def create_trigger_history(%User{id: u_id}, %Pipeline{} = pipeline, data) do
    state = TriggerHistory.states()[:enqued]

    pipeline
    |> build_assoc(:trigger_histories, creator_id: u_id)
    |> TriggerHistory.changeset(%{data: data, state: state})
    |> Repo.insert()
  end

  def create_trigger_history(_, _, _), do: nil

  @doc """
  Get all the triggers under a pipeline.
  """
  @spec get_trigger_histories_of_a_pipeline(Pipeline.t(), map) :: map | nil
  def get_trigger_histories_of_a_pipeline(%Pipeline{id: id}, params) do
    query =
      from(t in TriggerHistory,
        where: t.pipeline_id == ^id,
        preload: [:creator],
        order_by: [desc: t.inserted_at]
      )

    Repo.paginate(query, params)
  end

  def get_trigger_histories_of_a_pipeline(_, _), do: nil

  @doc """
   Get the content type by there id with preloading the data roles
  """

  def get_content_type_roles(id) do
    query = from(c in ContentType, where: c.id == ^id)
    query |> Repo.one() |> Repo.preload(:roles)
  end

  @doc """
    Get the role name by there uuid with preloading the content types
  """

  def get_content_type_under_roles(id) do
    query = from(r in Role, where: r.id == ^id)
    query |> Repo.one() |> Repo.preload(:content_types)
  end

  @doc """
  Get the content type with the id
  """

  def get_content_type(id) do
    query = from(c in ContentType, where: c.id == ^id)
    Repo.one(query)
  end

  @doc """
  create content type role function
  """

  def create_content_type_role(params) do
    %ContentTypeRole{}
    |> ContentTypeRole.changeset(params)
    |> Repo.insert()
    |> case do
      {:ok, content_type_role} ->
        Repo.preload(content_type_role, [:role, :content_type])

      {:error, _} = changeset ->
        changeset
    end
  end

  def filter_content_type_title(name, params) do
    query =
      from(ct in ContentType,
        where: ilike(ct.name, ^"%#{name}%"),
        preload: [:fields, :layout, :flow]
      )

    Repo.paginate(query, params)
  end

  def get_role_from_uuid(id) do
    query = from(r in Role, where: r.id == ^id)
    Repo.one(query)
  end

  # def create_content_type_role(content_id, params) do
  #   content_type = get_content_type(content_id)

  #   Multi.new()
  #   |> Multi.insert(:role, Role.changeset(%Role{}, params))
  #   |> Multi.insert(:content_type_role, fn %{role: role} ->
  #     ContentTypeRole.changeset(%ContentTypeRole{}, %{
  #       content_type_id: content_type.id,
  #       role_id: role.id
  #     })
  #   end)
  #   |> Repo.transaction()
  #   |> case do
  #     {:error, _, changeset, _} ->
  #       {:error, changeset}

  #     {:ok, %{role: _role, content_type_role: content_type_role}} ->
  #       content_type_role
  #   end
  # end

  @doc """
  get role from the respective content type
  """

  def get_role_of_content_type(id, c_id) do
    query = from(r in Role, where: r.id == ^id, join: ct in ContentType, where: ct.id == ^c_id)

    Repo.one(query)
  end

  @doc """
  get the content type from the respective role
  """

  def get_content_type_role(id, role_id) do
    query = from(ct in ContentType, where: ct.id == ^id, join: r in Role, where: r.id == ^role_id)

    Repo.one(query)
  end

  def get_content_type_and_role(id) do
    query = from(ctr in ContentTypeRole, where: ctr.id == ^id)
    Repo.one(query)
  end

  def delete_content_type_role(content_type_role) do
    content_type_role
    |> Repo.delete()
    |> case do
      {:error, _} = changeset ->
        changeset

      {:ok, content_type_role} ->
        content_type_role
    end
  end

  @doc """
  delete the role of the content type
  """

  def delete_role_of_the_content_type(role) do
    role
    |> Repo.delete()
    |> case do
      {:error, _} = changeset ->
        changeset

      {:ok, role} ->
        role
    end
  end

  @doc """
  Returns the list of organisation_field.

  ## Examples

      iex> list_organisation_field()
      [%OrganisationField{}, ...]

  """
  def list_organisation_fields(%{organisation_id: org_id}, params) do
    query =
      from(of in OrganisationField,
        where: of.organisation_id == ^org_id,
        order_by: [desc: of.id],
        preload: :field_type
      )

    Repo.paginate(query, params)
  end

  def list_organisation_fields(_, _), do: nil

  @doc """
  Gets a single organisation_field.

  Raises `Ecto.NoResultsError` if the Organisation field does not exist.

  ## Examples

      iex> get_organisation_field!(123)
      %OrganisationField{}

      iex> get_organisation_field!(456)
      ** (Ecto.NoResultsError)

  """
  def get_organisation_field(uuid, %{organisation_id: org_id}) do
    OrganisationField
    |> Repo.get_by(uuid: uuid, organisation_id: org_id)
    |> Repo.preload(:field_type)
  end

  @doc """
  Creates a organisation_field.

  ## Examples

      iex> create_organisation_field(%{field: value})
      {:ok, %OrganisationField{}}

      iex> create_organisation_field(%{field: bad_value})
      {:error, %Ecto.Changeset{}}

  """
  def create_organisation_field(%{id: u_id, organisation_id: org_id}, field_type, attrs \\ %{}) do
    field_type
    |> build_assoc(:organisation_fields, organisation_id: org_id, creator_id: u_id)
    |> OrganisationField.changeset(attrs)
    |> Spur.insert()
    |> case do
      {:error, _} = changeset -> changeset
      {:ok, organisation_field} -> Repo.preload(organisation_field, :field_type)
    end
  end

  @doc """
  Updates a organisation_field.

  ## Examples

      iex> update_organisation_field(organisation_field, %{field: new_value})
      {:ok, %OrganisationField{}}

      iex> update_organisation_field(organisation_field, %{field: bad_value})
      {:error, %Ecto.Changeset{}}

  """
  def update_organisation_field(
        %{id: u_id},
        %OrganisationField{} = organisation_field,
        %{id: ft_id},
        attrs
      ) do
    attrs = Map.merge(attrs, %{"field_type_id" => ft_id, "creator_id" => u_id})

    organisation_field
    |> OrganisationField.update_changeset(attrs)
    |> Spur.update()
    |> case do
      {:error, _} = changeset -> changeset
      {:ok, organisation_field} -> Repo.preload(organisation_field, :field_type)
    end
  end

  def update_organisation_field(_, _, _, _), do: nil

  def update_organisation_field(%{id: u_id}, %OrganisationField{} = organisation_field, attrs) do
    attrs = Map.put(attrs, "creator_id", u_id)

    organisation_field
    |> OrganisationField.update_changeset(attrs)
    |> Spur.update()
    |> case do
      {:error, _} = changeset -> changeset
      {:ok, organisation_field} -> organisation_field
    end
  end

  def update_organisation_field(_, _, _), do: nil

  @doc """
  Deletes a organisation_field.

  ## Examples

      iex> delete_organisation_field(organisation_field)
      {:ok, %OrganisationField{}}

      iex> delete_organisation_field(organisation_field)
      {:error, %Ecto.Changeset{}}

  """
  def delete_organisation_field(%OrganisationField{} = organisation_field) do
    Repo.delete(organisation_field)
  end

  @doc """
  Returns an `%Ecto.Changeset{}` for tracking organisation_field changes.

  ## Examples

      iex> change_organisation_field(organisation_field)
      %Ecto.Changeset{source: %OrganisationField{}}

  """
  def change_organisation_field(%OrganisationField{} = organisation_field) do
    OrganisationField.changeset(organisation_field, %{})
  end

  @doc """
  To disable instance on edit
  ## Params
  * `user` - User struct
  * `instance` - Instance struct
  * `params` - map contains the value of editable
  """
  def lock_unlock_instance(%{id: user_id}, %Instance{} = instance, params) do
    instance
    |> Instance.lock_modify_changeset(params)
    |> Spur.update(%{actor: "#{user_id}"})
    |> case do
      {:error, _} = changeset ->
        changeset

      {:ok, instance} ->
        Repo.preload(instance, [
          :creator,
          [{:content_type, :layout}],
          :state,
          [{:versions, :author}]
        ])
    end
  end

  def lock_unloack_instance(_, _, _), do: {:error, :not_sufficient}

  @doc """
  Search and list all by key
  """

  @spec instance_index(binary, map) :: map
  def instance_index(%{organisation_id: org_id}, key, params) do
    query =
      from(i in Instance,
        join: ct in ContentType,
        on: i.content_type_id == ct.id,
        where: ct.organisation_id == ^org_id,
        order_by: [desc: i.id],
        preload: [:content_type, :state, :vendor]
      )

    key = String.downcase(key)

    query
    |> Repo.all()
    |> Stream.filter(fn
      %{serialized: %{"title" => title}} ->
        title
        |> String.downcase()
        |> String.contains?(key)

      _x ->
        nil
    end)
    |> Enum.filter(fn x -> !is_nil(x) end)
    |> Scrivener.paginate(params)
  end

  def instance_index(_, _, _), do: nil

  @doc """
  Returns list of changes on a single version
  ## Parameters
  * `instnace` - An instance struct
  * `version_uuid` - uuid of version
  """
  @spec version_changes(Instance.t(), <<_::288>>) :: map()
  def version_changes(instance, <<_::288>> = version_id) do
    case get_version(instance, version_id) do
      %Version{raw: current_raw} = version ->
        case get_previous_version(instance, version) do
          %Version{raw: previous_raw} ->
            list_changes(current_raw, previous_raw)

          _ ->
            %{ins: [], del: []}
        end

      _ ->
        {:error, :version_not_found}
    end
  end

  def version_changes(_, _), do: {:error, :invalid_id}

  defp list_changes(current_raw, previous_raw) do
    current_raw = String.split(current_raw, "\n")
    previous_raw = String.split(previous_raw, "\n")

    previous_raw
    |> List.myers_difference(current_raw)
    |> Enum.reduce(%{}, fn x, acc ->
      case x do
        {:ins, v} -> add_ins(v, acc)
        {:del, v} -> add_del(v, acc)
        {_, _} -> acc
      end
    end)
  end

  defp add_ins(v, %{ins: ins} = acc) do
    ins = ins |> List.insert_at(0, v) |> Enum.reverse()
    Map.put(acc, :ins, ins)
  end

  defp add_ins(v, acc) do
    ins = [v]
    Map.put(acc, :ins, ins)
  end

  defp add_del(v, %{del: del} = acc) do
    del = del |> List.insert_at(0, v) |> Enum.reverse()
    Map.put(acc, :del, del)
  end

  defp add_del(v, acc) do
    del = [v]
    Map.put(acc, :del, del)
  end

  defp get_version(%{id: instance_id}, <<_::288>> = version_id) do
    Repo.get_by(Version, content_id: instance_id, id: version_id)
  end

  defp get_version(_, _), do: nil

  defp get_previous_version(%{id: instance_id}, %{version_number: version_number}) do
    version_number = version_number - 1
    Repo.get_by(Version, version_number: version_number, content_id: instance_id)
  end

  defp get_previous_version(_, _), do: nil
end<|MERGE_RESOLUTION|>--- conflicted
+++ resolved
@@ -360,14 +360,10 @@
   # TODO - improve tests
   @spec get_content_type(User.t(), Ecto.UUID.t()) :: ContentType.t() | nil
   def get_content_type(%User{organisation_id: org_id}, <<_::288>> = id) do
-<<<<<<< HEAD
-    Repo.get_by(ContentType, id: id, organisation_id: org_id)
-=======
     case Repo.get_by(ContentType, id: id, organisation_id: org_id) do
       %ContentType{} = content_type -> content_type
       _ -> {:error, :invalid_id}
     end
->>>>>>> 594e45b1
   end
 
   def get_content_type(%User{organisation_id: _org_id}, _), do: {:error, :invalid_id}
@@ -650,11 +646,7 @@
   """
   # TODO - improve tests
   @spec get_instance(binary, User.t()) :: Instance.t()
-<<<<<<< HEAD
-  def get_instance(id, %{organisation_id: org_id}) do
-=======
   def get_instance(<<_::288>> = id, %{organisation_id: org_id}) do
->>>>>>> 594e45b1
     query =
       from(i in Instance,
         where: i.id == ^id,
