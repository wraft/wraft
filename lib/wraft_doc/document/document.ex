--- conflicted
+++ resolved
@@ -12,13 +12,9 @@
   alias WraftDoc.Client.Minio
   alias WraftDoc.ContentTypes
   alias WraftDoc.ContentTypes.ContentType
-<<<<<<< HEAD
-
-=======
   alias WraftDoc.DataTemplates
   alias WraftDoc.DataTemplates.DataTemplate
-  alias WraftDoc.Document.Asset
->>>>>>> a9d8e04e
+
   alias WraftDoc.Document.Block
   alias WraftDoc.Document.CollectionForm
   alias WraftDoc.Document.CollectionFormField
@@ -972,228 +968,6 @@
   def get_engine(_), do: {:error, :invalid_id, Engine}
 
   @doc """
-<<<<<<< HEAD
-  Create a data template.
-  """
-  @spec create_data_template(User.t(), ContentType.t(), map) ::
-          {:ok, DataTemplate.t()} | {:error, Ecto.Changeset.t()}
-  # TODO - imprvove tests
-  def create_data_template(%User{id: user_id}, %ContentType{id: c_type_id}, params) do
-    params = Map.merge(params, %{"creator_id" => user_id, "content_type_id" => c_type_id})
-
-    %DataTemplate{}
-    |> DataTemplate.changeset(params)
-    |> Repo.insert()
-  end
-
-  def create_data_template(%User{}, _, _), do: {:error, :invalid_id, "ContentType"}
-  def create_data_template(_, _, _), do: {:error, :fake}
-
-  @doc """
-  List all data templates under a content types.
-  """
-  @spec data_template_index(binary, map) :: map
-  def data_template_index(<<_::288>> = c_type_id, params) do
-    DataTemplate
-    |> join(:inner, [dt], ct in ContentType,
-      on: ct.id == dt.content_type_id and ct.id == ^c_type_id
-    )
-    |> where(^data_template_filter_by_title(params))
-    |> order_by(^data_template_sort(params))
-    |> preload([:content_type])
-    |> Repo.paginate(params)
-  end
-
-  @doc """
-  List all data templates under current user's organisation.
-  """
-  @spec data_templates_index_of_an_organisation(User.t(), map) :: map
-  def data_templates_index_of_an_organisation(%{current_org_id: org_id}, params) do
-    DataTemplate
-    |> join(:inner, [dt], ct in ContentType, on: ct.id == dt.content_type_id)
-    |> where([dt, ct], ct.organisation_id == ^org_id)
-    |> where(^data_template_filter_by_title(params))
-    |> order_by(^data_template_sort(params))
-    |> preload(:content_type)
-    |> Repo.paginate(params)
-  end
-
-  def data_templates_index_of_an_organisation(_, _), do: {:error, :fake}
-
-  defp data_template_filter_by_title(%{"title" => title} = _params),
-    do: dynamic([dt], ilike(dt.title, ^"%#{title}%"))
-
-  defp data_template_filter_by_title(_), do: true
-
-  defp data_template_sort(%{"sort" => "inserted_at"}), do: [asc: dynamic([dt], dt.inserted_at)]
-
-  defp data_template_sort(%{"sort" => "inserted_at_desc"}),
-    do: [desc: dynamic([dt], dt.inserted_at)]
-
-  defp data_template_sort(%{"sort" => "updated_at"} = _params),
-    do: [asc: dynamic([dt], dt.updated_at)]
-
-  defp data_template_sort(%{"sort" => "updated_at_desc"}),
-    do: [desc: dynamic([dt], dt.updated_at)]
-
-  defp data_template_sort(_), do: []
-
-  @doc """
-  Get a data template from its uuid and organisation ID of user.
-  """
-  # TODO - imprvove tests
-  @spec get_d_template(User.t(), Ecto.UUID.t()) :: DataTemplat.t() | nil
-  def get_d_template(%User{current_org_id: org_id}, <<_::288>> = d_temp_id) do
-    query =
-      from(d in DataTemplate,
-        where: d.id == ^d_temp_id,
-        join: c in ContentType,
-        on: c.id == d.content_type_id and c.organisation_id == ^org_id
-      )
-
-    case Repo.one(query) do
-      %DataTemplate{} = data_template -> data_template
-      _ -> {:error, :invalid_id, "DataTemplate"}
-    end
-  end
-
-  def get_d_template(%{current_org_id: _}, _), do: {:error, :invalid_id, "DataTemplate"}
-  def get_d_template(_, <<_::288>>), do: {:error, :fake}
-  def get_d_template(_, _), do: {:error, :fake}
-
-  @doc """
-  Show a data template.
-  """
-  # TODO - imprvove tests
-  @spec show_d_template(User.t(), Ecto.UUID.t()) ::
-          %DataTemplate{creator: User.t(), content_type: ContentType.t()} | nil
-  def show_d_template(user, d_temp_id) do
-    with %DataTemplate{} = data_template <- get_d_template(user, d_temp_id) do
-      Repo.preload(data_template, [:creator, [content_type: [{:fields, :field_type}]]])
-    end
-  end
-
-  @doc """
-  Update a data template
-  """
-  # TODO - imprvove tests
-  @spec update_data_template(DataTemplate.t(), map) ::
-          %DataTemplate{creator: User.t(), content_type: ContentType.t()}
-          | {:error, Ecto.Changeset.t()}
-  def update_data_template(d_temp, params) do
-    d_temp
-    |> DataTemplate.changeset(params)
-    |> Repo.update()
-    |> case do
-      {:ok, d_temp} ->
-        Repo.preload(d_temp, [:creator, [content_type: [{:fields, :field_type}]]])
-
-      {:error, _} = changeset ->
-        changeset
-    end
-  end
-
-  @doc """
-  Delete a data template
-  """
-  # TODO - imprvove tests
-  @spec delete_data_template(DataTemplate.t()) :: {:ok, DataTemplate.t()}
-  def delete_data_template(d_temp), do: Repo.delete(d_temp)
-=======
-  Create an asset.
-  """
-  # TODO - imprvove tests
-  @spec create_asset(User.t(), map) :: {:ok, Asset.t()}
-  def create_asset(%{current_org_id: org_id} = current_user, params) do
-    params = Map.merge(params, %{"organisation_id" => org_id})
-
-    Multi.new()
-    |> Multi.insert(:asset, current_user |> build_assoc(:assets) |> Asset.changeset(params))
-    |> Multi.update(:asset_file_upload, &Asset.file_changeset(&1.asset, params))
-    |> Repo.transaction()
-    |> case do
-      {:ok, %{asset_file_upload: asset}} -> {:ok, asset}
-      {:error, _, changeset, _} -> {:error, changeset}
-    end
-  end
-
-  def create_asset(_, _), do: {:error, :fake}
-
-  @doc """
-  Index of all assets in an organisation.
-  """
-  # TODO - improve tests
-  @spec asset_index(integer, map) :: map
-  def asset_index(%{current_org_id: organisation_id}, params) do
-    query =
-      from(a in Asset,
-        where: a.organisation_id == ^organisation_id,
-        order_by: [desc: a.inserted_at]
-      )
-
-    Repo.paginate(query, params)
-  end
-
-  def asset_index(_, _), do: {:error, :fake}
-
-  @doc """
-  Show an asset.
-  """
-  # TODO - improve tests
-  @spec show_asset(binary, User.t()) :: %Asset{creator: User.t()}
-  def show_asset(asset_id, user) do
-    with %Asset{} = asset <-
-           get_asset(asset_id, user) do
-      Repo.preload(asset, [:creator])
-    end
-  end
-
-  @doc """
-  Get an asset from its UUID.
-  """
-  # TODO - improve tests
-  @spec get_asset(binary, User.t()) :: Asset.t()
-  def get_asset(<<_::288>> = id, %{current_org_id: org_id}) do
-    case Repo.get_by(Asset, id: id, organisation_id: org_id) do
-      %Asset{} = asset -> asset
-      _ -> {:error, :invalid_id}
-    end
-  end
-
-  def get_asset(<<_::288>>, _), do: {:error, :fake}
-  def get_asset(_, %{current_org_id: _}), do: {:error, :invalid_id}
-
-  @doc """
-  Update an asset.
-  """
-  # TODO - improve tests
-  # file uploading is throwing errors, in tests
-  @spec update_asset(Asset.t(), map) :: {:ok, Asset.t()} | {:error, Ecto.Changset.t()}
-  def update_asset(asset, params) do
-    asset |> Asset.update_changeset(params) |> Repo.update()
-  end
-
-  @doc """
-  Delete an asset.
-  """
-  @spec delete_asset(Asset.t()) :: {:ok, Asset.t()}
-  def delete_asset(asset) do
-    # Delete the uploaded file
-    Repo.delete(asset)
-  end
-
-  @doc """
-  Preload assets of a layout.
-  """
-  @spec preload_asset(Layout.t()) :: Layout.t()
-  def preload_asset(%Layout{} = layout) do
-    Repo.preload(layout, [:assets])
-  end
-
-  def preload_asset(_), do: {:error, :not_sufficient}
->>>>>>> a9d8e04e
-
-  @doc """
   Build a PDF document.
   """
   # TODO  - Write Test
