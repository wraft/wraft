--- conflicted
+++ resolved
@@ -7,12 +7,8 @@
   alias Ecto.Multi
   alias WraftDoc.Account
   alias WraftDoc.Account.User
-<<<<<<< HEAD
-  alias WraftDoc.Document
-  alias WraftDoc.Document.Instance
-=======
   alias WraftDoc.Documents
->>>>>>> 573b14e8
+  alias WraftDoc.Documents.Instance
   alias WraftDoc.Enterprise
   alias WraftDoc.Enterprise.Organisation
   alias WraftDoc.Notifications.Notification
@@ -120,7 +116,7 @@
         %Organisation{name: organisation_name} = _organisation,
         state
       ) do
-    new_state = Document.next_state(state)
+    new_state = Documents.next_state(state)
 
     with {:ok, _} <-
            create_notification(state.approvers, %{
