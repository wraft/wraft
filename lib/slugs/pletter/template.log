<<<<<<< HEAD
This is pdfTeX, Version 3.14159265-2.6-1.40.18 (TeX Live 2017/Debian) (preloaded format=pdflatex 2020.4.1)  2 APR 2020 17:54
=======
This is pdfTeX, Version 3.14159265-2.6-1.40.20 (TeX Live 2019) (preloaded format=pdflatex 2019.12.20)  8 APR 2020 11:19
>>>>>>> 58577d6c
entering extended mode
 restricted \write18 enabled.
 file:line:error style messages enabled.
 %&-line parsing enabled.
**/home/sadique/Documents/org.functionary/elixir/wraft-docs-api/lib/slugs/pletter/template.tex
(/home/sadique/Documents/org.functionary/elixir/wraft-docs-api/lib/slugs/pletter/template.tex
LaTeX2e <2017-04-15>
Babel <3.18> and hyphenation patterns for 84 language(s) loaded.

/home/sadique/Documents/org.functionary/elixir/wraft-docs-api/lib/slugs/pletter/template.tex:3: LaTeX Error: Missing \begin{document}.

See the LaTeX manual or LaTeX Companion for explanation.
Type  H <return>  for immediate help.
 ...                                              
                                                  
l.3 $
     if(colorlinks)$
You're in trouble here.  Try typing  <return>  to proceed.
If that doesn't work, type  X <return>  to quit.

LaTeX Font Info:    External font `cmex10' loaded for size
(Font)              <7> on input line 3.
LaTeX Font Info:    External font `cmex10' loaded for size
(Font)              <5> on input line 3.
(/usr/share/texlive/texmf-dist/tex/latex/base/letter.cls
Document Class: letter 2014/09/29 v1.2z Standard LaTeX document class
(/usr/share/texlive/texmf-dist/tex/latex/base/size10.clo
File: size10.clo 2014/09/29 v1.4h Standard LaTeX file (size option)
)
\longindentation=\dimen102
\indentedwidth=\dimen103
\labelcount=\count79

Overfull \hbox (82.02354pt too wide) in paragraph at lines 3--405
[]$\OML/cmm/m/it/10 if\OT1/cmr/m/n/10 (\OML/cmm/m/it/10 colorlinks\OT1/cmr/m/n/10 )$
 []


Overfull \hbox (25.28087pt too wide) in paragraph at lines 3--405
\OML/cmm/m/it/10 endif$
 []

[1{/var/lib/texmf/fonts/map/pdftex/updmap/pdftex.map}])

/home/sadique/Documents/org.functionary/elixir/wraft-docs-api/lib/slugs/pletter/template.tex:7: LaTeX Error: Missing \begin{document}.

See the LaTeX manual or LaTeX Companion for explanation.
Type  H <return>  for immediate help.
 ...                                              
                                                  
l.7 $
     if(fontfamily)$
You're in trouble here.  Try typing  <return>  to proceed.
If that doesn't work, type  X <return>  to quit.


! LaTeX Error: File `$fontfamily$.sty' not found.

Type X to quit or <RETURN> to proceed,
or enter new name. (Default extension: sty)

Enter file name: 
/home/sadique/Documents/org.functionary/elixir/wraft-docs-api/lib/slugs/pletter/template.tex:9: Emergency stop.
<read *> 
         
l.9 $
     else$^^M
*** (cannot \read from terminal in nonstop modes)

 
Here is how much of TeX's memory you used:
 148 strings out of 492982
 2052 string characters out of 6134897
 54920 words of memory out of 5000000
 3801 multiletter control sequences out of 15000+600000
 3640 words of font info for 14 fonts, out of 8000000 for 9000
 1141 hyphenation exceptions out of 8191
 20i,4n,21p,265b,113s stack positions out of 5000i,500n,10000p,200000b,80000s
/home/sadique/Documents/org.functionary/elixir/wraft-docs-api/lib/slugs/pletter/template.tex:9:  ==> Fatal error occurred, no output PDF file produced!<|MERGE_RESOLUTION|>--- conflicted
+++ resolved
@@ -1,8 +1,4 @@
-<<<<<<< HEAD
-This is pdfTeX, Version 3.14159265-2.6-1.40.18 (TeX Live 2017/Debian) (preloaded format=pdflatex 2020.4.1)  2 APR 2020 17:54
-=======
 This is pdfTeX, Version 3.14159265-2.6-1.40.20 (TeX Live 2019) (preloaded format=pdflatex 2019.12.20)  8 APR 2020 11:19
->>>>>>> 58577d6c
 entering extended mode
  restricted \write18 enabled.
  file:line:error style messages enabled.
