--- conflicted
+++ resolved
@@ -524,15 +524,9 @@
 
   @spec show(Plug.Conn.t(), map) :: Plug.Conn.t()
   def show(conn, %{"id" => uuid}) do
-<<<<<<< HEAD
     current_user = conn.assigns[:current_user]
 
     with %ContentType{} = content_type <- Document.show_content_type(current_user, uuid) do
-=======
-    current_user = conn.assigns.current_user
-
-    with %ContentType{} = content_type <- Document.show_content_type(uuid, current_user) do
->>>>>>> 58b4d4ea
       conn
       |> render("show.json", content_type: content_type)
     end
@@ -561,11 +555,7 @@
   def update(conn, %{"id" => uuid} = params) do
     current_user = conn.assigns[:current_user]
 
-<<<<<<< HEAD
     with %ContentType{} = content_type <- Document.get_content_type(current_user, uuid),
-=======
-    with %ContentType{} = content_type <- Document.get_content_type(uuid, current_user),
->>>>>>> 58b4d4ea
          %ContentType{} = content_type <-
            Document.update_content_type(content_type, current_user, params) do
       conn
@@ -595,11 +585,7 @@
   def delete(conn, %{"id" => uuid}) do
     current_user = conn.assigns[:current_user]
 
-<<<<<<< HEAD
     with %ContentType{} = content_type <- Document.get_content_type(current_user, uuid),
-=======
-    with %ContentType{} = content_type <- Document.get_content_type(uuid, current_user),
->>>>>>> 58b4d4ea
          {:ok, %ContentType{}} <- Document.delete_content_type(content_type, current_user) do
       conn
       |> render("content_type.json", content_type: content_type)
