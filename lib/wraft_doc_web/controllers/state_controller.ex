--- conflicted
+++ resolved
@@ -215,11 +215,7 @@
   def update(conn, %{"id" => uuid} = params) do
     current_user = conn.assigns[:current_user]
 
-<<<<<<< HEAD
     with %State{} = state <- Enterprise.get_state(current_user, uuid),
-=======
-    with %State{} = state <- Enterprise.get_state(uuid, current_user),
->>>>>>> 58b4d4ea
          %State{} = %State{} = state <- Enterprise.update_state(state, current_user, params) do
       conn
       |> render("show.json", state: state)
@@ -248,11 +244,7 @@
   def delete(conn, %{"id" => uuid}) do
     current_user = conn.assigns[:current_user]
 
-<<<<<<< HEAD
     with %State{} = state <- Enterprise.get_state(current_user, uuid),
-=======
-    with %State{} = state <- Enterprise.get_state(uuid, current_user),
->>>>>>> 58b4d4ea
          {:ok, %State{}} <- Enterprise.delete_state(state, current_user) do
       Task.start(fn -> Enterprise.shuffle_order(state, -1) end)
 
