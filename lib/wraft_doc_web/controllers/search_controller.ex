defmodule WraftDocWeb.Api.V1.SearchController do
  @moduledoc """
  Handles search requests using the Typesense integration.
  """

  use WraftDocWeb, :controller
  use PhoenixSwagger

  alias WraftDoc.Account.User
  alias WraftDoc.Search.Presets
  alias WraftDoc.Search.Typesense
  alias WraftDoc.Search.TypesenseServer

  action_fallback(WraftDocWeb.FallbackController)

  def swagger_definitions do
    %{
      SearchResponse:
        swagger_schema do
          title("Search Results")
          description("Results returned from the search operation")

          properties do
            found(:integer, "Total number of results found")
            page(:integer, "Current page number")
            request_params(:object, "Parameters used in the search request")
          end

          example(%{
            hits: [
              %{
                document: %{
                  id: "124",
                  title: "Sample Document"
                },
                highlights: [
                  %{field: "title", snippet: "Sample <mark>Document</mark>"}
                ]
              }
            ],
            found: 1,
            page: 1,
            request_params: %{
              q: "sample",
              collection: "documents"
            }
          })
        end,
      Error:
        swagger_schema do
          title("Error")
          description("Error response")

          properties do
            error(:string, "Error message", required: true)
          end

          example(%{
            error: "Invalid search parameters"
          })
        end
    }
  end

  @doc """
    Search endpoint for querying collections.
  """
  swagger_path :search do
    get("/search")
    summary("Search collections")
    description("Search API for querying collections with various parameters")
    operation_id("search_collections")
    tag("Search")

    parameters do
      query(:query, :string, "Search query string", required: true)
      collection(:query, :string, "Collection name to search in")
      page(:query, :integer, "Page number for pagination", default: 1)
      per_page(:query, :integer, "Number of results per page", default: 10)
      sort_by(:query, :string, "Field to sort results by")
      sort_order(:query, :string, "Sort order (asc or desc)", enum: ["asc", "desc"])
      filter_by(:query, :string, "Filter expression")
      group_by(:query, :string, "Field to group results by")
      include_fields(:query, :string, "Comma-separated list of fields to include")
      exclude_fields(:query, :string, "Comma-separated list of fields to exclude")
    end

    response(200, "OK", Schema.ref(:SearchResponse))
    response(400, "Bad Request", Schema.ref(:Error))
    response(404, "Collection Not Found", Schema.ref(:Error))
  end

  @doc """
  Performs a search based on the provided query and collection, with options
  merged from default presets and request parameters.
  """
  @spec search(conn :: Plug.Conn.t(), params :: map()) :: Plug.Conn.t()
  def search(
        %{assigns: %{current_user: %{id: user_id, current_org_id: org_id}}} = conn,
        %{"query" => query, "collection_name" => collection} = params
      ) do
    org_filter = "organisation_id:=#{org_id}"

    opts =
      Presets.default_search_opts()
      |> Enum.map(fn {key, default} ->
        {key, Map.get(params, Atom.to_string(key), default)}
      end)
      |> Map.new()
      |> Map.put(:filter_by, org_filter)

    case Typesense.search(query, collection, opts) do
      {:ok, results} ->
        render(conn, "search.json",
          results: results,
          current_org_id: org_id,
          current_user_id: user_id,
          role_names: conn.assigns.current_user.role_names
        )

      {:error, reason} ->
        conn
        |> put_status(:bad_request)
        |> json(%{error: reason})
    end
  end

  swagger_path :reindex do
    get("/reindex")
    summary("Typesense Reindex")
    description("Reindexing Data from Typesense")
    operation_id("reindexing")

<<<<<<< HEAD
    response(200, "Ok", Schema.ref(:TypenseSearchResponse))
=======
    response(200, "Ok", Schema.ref(:SearchResponse))
>>>>>>> b80a4233
    response(400, "Bad Request", Schema.ref(:Error))
  end

  @doc """
  Recreate collections and reindex them in Typesense .
  """
  @spec reindex(Plug.Conn.t(), map) :: Plug.Conn.t()
  def reindex(conn, _params) do
<<<<<<< HEAD
    Typesense.initialize()
    json(conn, %{status: "success", message: "Collections initialized and data reindexed"})
=======
    %User{role_names: role_names} = conn.assigns.current_user

    if "superadmin" in role_names do
      TypesenseServer.initialize()
      json(conn, %{status: "success", message: "Collections initialized and data reindexed"})
    else
      conn
      |> put_status(:forbidden)
      |> json(%{error: "Unauthorized access"})
      |> halt()
    end
>>>>>>> b80a4233
  end
end<|MERGE_RESOLUTION|>--- conflicted
+++ resolved
@@ -131,11 +131,7 @@
     description("Reindexing Data from Typesense")
     operation_id("reindexing")
 
-<<<<<<< HEAD
-    response(200, "Ok", Schema.ref(:TypenseSearchResponse))
-=======
     response(200, "Ok", Schema.ref(:SearchResponse))
->>>>>>> b80a4233
     response(400, "Bad Request", Schema.ref(:Error))
   end
 
@@ -144,10 +140,6 @@
   """
   @spec reindex(Plug.Conn.t(), map) :: Plug.Conn.t()
   def reindex(conn, _params) do
-<<<<<<< HEAD
-    Typesense.initialize()
-    json(conn, %{status: "success", message: "Collections initialized and data reindexed"})
-=======
     %User{role_names: role_names} = conn.assigns.current_user
 
     if "superadmin" in role_names do
@@ -159,6 +151,5 @@
       |> json(%{error: "Unauthorized access"})
       |> halt()
     end
->>>>>>> b80a4233
   end
 end