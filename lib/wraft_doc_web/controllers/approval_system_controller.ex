--- conflicted
+++ resolved
@@ -195,16 +195,10 @@
 
   @spec update(Plug.Conn.t(), map) :: Plug.Conn.t()
   def update(conn, %{"id" => uuid} = params) do
-<<<<<<< HEAD
-    current_user = conn.assigns[:current_user]
-
-    with %ApprovalSystem{} = approval_system <- Enterprise.get_approval_system(uuid),
-=======
     current_user = conn.assigns.current_user
 
     with %ApprovalSystem{} = approval_system <-
            Enterprise.get_approval_system(uuid, current_user),
->>>>>>> 58b4d4ea
          %ApprovalSystem{} = approval_system <-
            Enterprise.update_approval_system(current_user, approval_system, params) do
       conn
