--- conflicted
+++ resolved
@@ -266,13 +266,8 @@
     type = Instance.types()[:normal]
     params = Map.put(params, "type", type)
 
-<<<<<<< HEAD
     with %ContentType{} = c_type <- Document.get_content_type(current_user, c_type_uuid),
          %State{} = state <- Enterprise.get_state(current_user, state_uuid),
-=======
-    with %ContentType{} = c_type <- Document.get_content_type(c_type_uuid, current_user),
-         %State{} = state <- Enterprise.get_state(state_uuid, current_user),
->>>>>>> 64f521e7
          %Instance{} = content <- Document.create_instance(current_user, c_type, state, params) do
       conn
       |> render(:create, content: content)
@@ -508,13 +503,8 @@
   def state_update(conn, %{"id" => instance_uuid, "state_uuid" => state_uuid}) do
     current_user = conn.assigns[:current_user]
 
-<<<<<<< HEAD
-    with %Instance{} = instance <- Document.get_instance(instance_uuid),
+    with %Instance{} = instance <- Document.get_instance(instance_uuid, current_user),
          %State{} = state <- Enterprise.get_state(current_user, state_uuid),
-=======
-    with %Instance{} = instance <- Document.get_instance(instance_uuid, current_user),
-         %State{} = state <- Enterprise.get_state(state_uuid, current_user),
->>>>>>> 64f521e7
          %Instance{} = instance <- Document.update_instance_state(current_user, instance, state) do
       conn
       |> render("show.json", instance: instance)
