defmodule WraftDocWeb.Api.V1.InstanceController do
  use WraftDocWeb, :controller
  use PhoenixSwagger

  plug WraftDocWeb.Plug.AddActionLog

  plug WraftDocWeb.Plug.Authorized,
    index: "instance:show",
    all_contents: "instance:show",
    show: "instance:show",
    update: "instance:manage",
    delete: "instance:delete",
    build: "instance:manage",
    state_update: "instance:manage",
    lock_unlock: "instance:lock",
    search: "instance:show",
    change: "instance:show",
    approve: "instance:review",
    reject: "instance:review"

  action_fallback(WraftDocWeb.FallbackController)

  require Logger

  alias WraftDoc.Assets
  alias WraftDoc.Client.Minio.DownloadError
  alias WraftDoc.ContentTypes
  alias WraftDoc.ContentTypes.ContentType
  alias WraftDoc.Documents
  alias WraftDoc.Documents.Instance
  alias WraftDoc.Documents.Instance.Version
  alias WraftDoc.Enterprise
  alias WraftDoc.Enterprise.Flow.State
  alias WraftDoc.Enterprise.Organisation
  alias WraftDoc.Layouts.Layout
<<<<<<< HEAD
  alias WraftDoc.Notifications
=======
  alias WraftDoc.Search.TypesenseServer, as: Typesense
>>>>>>> fa84ecab
  alias WraftDocWeb.Api.V1.InstanceVersionView

  def swagger_definitions do
    %{
      Content:
        swagger_schema do
          title("Content")
          description("A content, which is then used to generate the out files.")

          properties do
            id(:string, "The ID of the content", required: true)
            instance_id(:string, "A unique ID generated for the content")
            raw(:string, "Raw data of the content")
            serialized(:map, "Serialized data of the content")
            build(:string, "URL of the build document")
            inserted_at(:string, "When was the engine inserted", format: "ISO-8601")
            updated_at(:string, "When was the engine last updated", format: "ISO-8601")
          end

          example(%{
            id: "1232148nb3478",
            instance_id: "OFFL01",
            raw: "Content",
            serialized: %{title: "Title of the content", body: "Body of the content"},
            build: "/uploads/OFFL01/OFFL01-v1.pdf",
            updated_at: "2020-01-21T14:00:00Z",
            inserted_at: "2020-02-21T14:00:00Z"
          })
        end,
      InstanceApprovals:
        swagger_schema do
          title("InstanceApprovals")
          description("Get list of pending approvals for current user")

          example(%{
            page_number: 1,
            pending_approvals: [
              %{
                content: %{
                  id: "12b7654e-87bd-4857-9ae1-183584db1a6c",
                  inserted_at: "2024-03-05T10:31:39",
                  instance_id: "ABCD0004",
                  next_state: "Publish",
                  previous_state: "null",
                  raw: "body here\n\nsome document here",
                  serialized: %{
                    body: "body here\n\nsome document here",
                    serialized: "",
                    title: "Raj"
                  },
                  updated_at: "2024-03-05T10:31:39"
                },
                creator: %{
                  id: "b6fb1848-1bd3-4461-a6e6-0d0aeec9c5ef",
                  name: "name",
                  profile_pic: "http://localhost:9000/wraft/uploads/images/avatar.png"
                },
                state: %{
                  id: "31c7d9d5-bbc2-45db-b21a-9a64ad501548",
                  inserted_at: "2024-03-05T10:17:31",
                  order: 1,
                  state: "Draft",
                  updated_at: "2024-03-05T10:17:31"
                }
              }
            ],
            total_entries: 1,
            total_pages: 1
          })
        end,
      ContentRequest:
        swagger_schema do
          title("Content Request")
          description("Content creation request")

          properties do
            raw(:string, "Content raw data", required: true)
            serialized(:string, "Content serialized data")
          end

          example(%{
            raw: "Content data",
            serialized: %{title: "Title of the content", body: "Body of the content"}
          })
        end,
      ContentUpdateRequest:
        swagger_schema do
          title("Content update Request")
          description("Content updation request")

          properties do
            raw(:string, "Content raw data", required: true)
            serialized(:string, "Content serialized data")
            naration(:string, "Naration for updation")
          end

          example(%{
            raw: "Content data",
            serialized: %{title: "Title of the content", body: "Body of the content"},
            naration: "Revision by manager"
          })
        end,
      ContentStateUpdateRequest:
        swagger_schema do
          title("Content state update Request")
          description("Content state update request")

          properties do
            state_id(:string, "state id", required: true)
          end

          example(%{
            state_id: "kjb12389k23eyg"
          })
        end,
      ContentAndContentTypeAndState:
        swagger_schema do
          title("Content and its Content Type")
          description("A content and its content type")

          properties do
            content(Schema.ref(:Content))
            content_type(Schema.ref(:ContentTypeWithoutFields))
            state(Schema.ref(:State))
          end

          example(%{
            content: %{
              id: "1232148nb3478",
              instance_id: "OFFL01",
              raw: "Content",
              serialized: %{title: "Title of the content", body: "Body of the content"},
              updated_at: "2020-01-21T14:00:00Z",
              inserted_at: "2020-02-21T14:00:00Z"
            },
            content_type: %{
              id: "1232148nb3478",
              name: "Offer letter",
              description: "An offer letter",
              updated_at: "2020-01-21T14:00:00Z",
              inserted_at: "2020-02-21T14:00:00Z"
            },
            state: %{
              id: "1232148nb3478",
              state: "published",
              order: 1,
              updated_at: "2020-01-21T14:00:00Z",
              inserted_at: "2020-02-21T14:00:00Z"
            }
          })
        end,
      ShowContent:
        swagger_schema do
          title("Content and its details")
          description("A content and all its details")

          properties do
            content(Schema.ref(:Content))
            content_type(Schema.ref(:ContentTypeAndLayout))
            state(Schema.ref(:State))
            creator(Schema.ref(:User))
          end

          example(%{
            content: %{
              id: "1232148nb3478",
              instance_id: "OFFL01",
              raw: "Content",
              serialized: %{title: "Title of the content", body: "Body of the content"},
              updated_at: "2020-01-21T14:00:00Z",
              inserted_at: "2020-02-21T14:00:00Z"
            },
            content_type: %{
              id: "1232148nb3478",
              name: "Offer letter",
              description: "An offer letter",
              fields: %{
                name: "string",
                position: "string",
                joining_date: "date",
                approved_by: "string"
              },
              layout: %{
                id: "1232148nb3478",
                name: "Official Letter",
                description: "An official letter",
                width: 40.0,
                height: 20.0,
                unit: "cm",
                slug: "Pandoc",
                slug_file: "/letter.zip",
                updated_at: "2020-01-21T14:00:00Z",
                inserted_at: "2020-02-21T14:00:00Z"
              },
              updated_at: "2020-01-21T14:00:00Z",
              inserted_at: "2020-02-21T14:00:00Z"
            },
            state: %{
              id: "1232148nb3478",
              state: "published",
              order: 1,
              updated_at: "2020-01-21T14:00:00Z",
              inserted_at: "2020-02-21T14:00:00Z"
            },
            creator: %{
              id: "1232148nb3478",
              name: "John Doe",
              email: "email@xyz.com",
              email_verify: true,
              updated_at: "2020-01-21T14:00:00Z",
              inserted_at: "2020-02-21T14:00:00Z"
            }
          })
        end,
      ContentsAndContentTypeAndState:
        swagger_schema do
          title("Instances, their content types and states")
          description("IInstances and all its details except creator.")
          type(:array)
          items(Schema.ref(:ContentAndContentTypeAndState))
        end,
      ContentsIndex:
        swagger_schema do
          properties do
            contents(Schema.ref(:ContentsAndContentTypeAndState))
            page_number(:integer, "Page number")
            total_pages(:integer, "Total number of pages")
            total_entries(:integer, "Total number of contents")
          end

          example(%{
            contents: [
              %{
                content: %{
                  id: "1232148nb3478",
                  instance_id: "OFFL01",
                  raw: "Content",
                  serialized: %{title: "Title of the content", body: "Body of the content"},
                  updated_at: "2020-01-21T14:00:00Z",
                  inserted_at: "2020-02-21T14:00:00Z"
                },
                content_type: %{
                  id: "1232148nb3478",
                  name: "Offer letter",
                  description: "An offer letter",
                  fields: %{
                    name: "string",
                    position: "string",
                    joining_date: "date",
                    approved_by: "string"
                  },
                  updated_at: "2020-01-21T14:00:00Z",
                  inserted_at: "2020-02-21T14:00:00Z"
                },
                state: %{
                  id: "1232148nb3478",
                  state: "published",
                  order: 1,
                  updated_at: "2020-01-21T14:00:00Z",
                  inserted_at: "2020-02-21T14:00:00Z"
                },
                vendor: %{
                  name: "Vos Services",
                  email: "serv@vosmail.com",
                  phone: "98565262262",
                  address: "rose boru, hourbures",
                  gstin: "32ADF22SDD2DFS32SDF",
                  reg_no: "ASD21122",
                  contact_person: "vikas abu"
                }
              }
            ],
            page_number: 1,
            total_pages: 2,
            total_entries: 15
          })
        end,
      Vendor:
        swagger_schema do
          title("Vendor")
          description("A Vendor")

          properties do
            name(:string, "Vendors name")
            email(:string, "Vendors email")
            phone(:string, "Phone number")
            address(:string, "The Address of the vendor")
            gstin(:string, "The Gstin of the vendor")
            reg_no(:string, "The RegNo of the vendor")

            contact_person(:string, "The ContactPerson of the vendor")
          end

          example(%{
            name: "Vos Services",
            email: "serv@vosmail.com",
            phone: "98565262262",
            address: "rose boru, hourbures",
            gstin: "32ADF22SDD2DFS32SDF",
            reg_no: "ASD21122",
            contact_person: "vikas abu"
          })
        end,
      LockUnlockRequest:
        swagger_schema do
          title("Lock unlock request")
          description("request to lock or unlock")

          properties do
            editable(:boolean, "Editable", required: true)
          end

          example(%{
            editable: true
          })
        end,
      Change:
        swagger_schema do
          title("List of changes")
          description("Lists the chenges on a version")

          properties do
            ins(:array)
            del(:array)
          end

          example(%{
            ins: ["testing version succesufll"],
            del: ["testing version"]
          })
        end,
      BuildRequest:
        swagger_schema do
          title("Build request")
          description("Request to build a document")

          properties do
            naration(:string, "Naration for this version")
          end

          example(%{
            naration: "New year edition"
          })
        end,
      ContentEmailResponse:
        swagger_schema do
          title("Email sent response")
          description("Response for document instance email sent")

          properties do
            info(:string, "Info")
          end

          example(%{
            info: "Email sent successfully"
          })
        end,
      DocumentInstanceMailer:
        swagger_schema do
          title("Document Instance Email")
          description("Api to send email for a given document instance")

          properties do
            email(:string, "Email", required: true)
            subject(:string, "Subject", required: true)
            message(:string, "Message", required: true)
            cc(Schema.array(:string), "Emails")
          end

          example(%{
            "email" => "example@example.com",
            "subject" => "Subject of the email",
            "message" => "Body of the email",
            "cc" => ["cc1@example.com", "cc2@example.com"]
          })
        end,
      InviteDocumentRequest:
        swagger_schema do
          title("Share document request")
          description("Request to share a document")

          properties do
            email(:string, "Email", required: true)
            role(:string, "Role", required: true, enum: ["suggestor", "viewer"])
          end

          example(%{
            "email" => "example@example.com",
            "role" => "suggestor"
          })
        end,
      VerifyDocumentInviteTokenResponse:
        swagger_schema do
          title("Verify document invite token response")
          description("Response for document invite token verification")

          properties do
            info(:string, "Info")
          end

          example(%{
            info: "Invite token verified successfully"
          })
        end,
      MetaUpdateRequest:
        swagger_schema do
          title("Meta update request")
          description("Meta update request")

          properties do
            meta(:map, "Meta", required: true)
          end

          example(%{
            "meta" => %{
              "type" => "contract",
              "status" => "draft",
              "expiry_date" => "2020-02-21",
              "contract_value" => 100_000.0,
              "counter_parties" => ["Vos Services"],
              "clauses" => [],
              "reminder" => []
            }
          })
        end
    }
  end

  @doc """
  Create an instance.
  """
  swagger_path :create do
    post("/content_types/{c_type_id}/contents")
    summary("Create a content")
    description("Create content API")

    parameters do
      c_type_id(:path, :string, "content type id", required: true)
      content(:body, Schema.ref(:ContentRequest), "Content to be created", required: true)
    end

    response(200, "Ok", Schema.ref(:ContentAndContentTypeAndState))
    response(422, "Unprocessable Entity", Schema.ref(:Error))
    response(401, "Unauthorized", Schema.ref(:Error))
  end

  @spec create(Plug.Conn.t(), map) :: Plug.Conn.t()
  def create(
        conn,
        %{"c_type_id" => c_type_id} = params
      ) do
    current_user = conn.assigns[:current_user]
    type = Instance.types()[:normal]

    params =
      Map.merge(params, %{
        "type" => type,
        "doc_settings" => params["doc_settings"] || %{}
      })

    with %ContentType{} = c_type <- ContentTypes.show_content_type(current_user, c_type_id),
         %Instance{} = content <-
           Documents.create_instance(current_user, c_type, params) do
      Logger.info("Create content success")
      Typesense.create_document(content)
      render(conn, :create, content: content)
    else
      error ->
        Logger.error("Create content failed", error: error)
        error
    end
  end

  @doc """
  Instance index.
  """
  swagger_path :index do
    get("/content_types/{c_type_id}/contents")
    summary("Instance index")
    description("API to get the list of all instances created so far under a content type")

    parameters do
      c_type_id(:path, :string, "ID of the content type", required: true)
      page(:query, :string, "Page number")
      instance_id(:query, :string, "Instance ID")
      creator_id(:query, :string, "Creator ID")

      sort(
        :query,
        :string,
        "sort keys => instance_id, instance_id_desc, inserted_at, inserted_at_desc"
      )
    end

    response(200, "Ok", Schema.ref(:ContentsIndex))
    response(401, "Unauthorized", Schema.ref(:Error))
  end

  @spec index(Plug.Conn.t(), map) :: Plug.Conn.t()
  def index(conn, %{"c_type_id" => c_type_id} = params) do
    with %{
           entries: contents,
           page_number: page_number,
           total_pages: total_pages,
           total_entries: total_entries
         } <- Documents.instance_index(c_type_id, params) do
      render(conn, "index.json",
        contents: contents,
        page_number: page_number,
        total_pages: total_pages,
        total_entries: total_entries
      )
    end
  end

  swagger_path :list_pending_approvals do
    get("/users/list_pending_approvals")
    summary("List pending approvals")
    description("API to get the list of pending approvals for current user")

    response(200, "Ok", Schema.ref(:InstanceApprovals))
    response(401, "Unauthorized", Schema.ref(:Error))
  end

  def list_pending_approvals(conn, params) do
    current_user = conn.assigns.current_user

    with %{
           entries: contents,
           page_number: page_number,
           total_pages: total_pages,
           total_entries: total_entries
         } <- Documents.list_pending_approvals(current_user, params) do
      render(conn, "approvals_index.json",
        contents: contents,
        page_number: page_number,
        total_pages: total_pages,
        total_entries: total_entries
      )
    end
  end

  @doc """
  All instances.
  """
  swagger_path :all_contents do
    get("/contents")
    summary("All instances")
    description("API to get the list of all instances created so far under an organisation")

    parameters do
      page(:query, :string, "Page number")
      instance_id(:query, :string, "Instance ID")
      content_type_name(:query, :string, "Content Type name")
      creator_id(:query, :string, "Creator ID")
      state(:query, :string, "State, eg: published, draft, review")
      document_instance_title(:query, :string, "Document instance title")

      sort(
        :query,
        :string,
        "sort keys => instance_id, instance_id_desc, inserted_at, inserted_at_desc"
      )
    end

    response(200, "Ok", Schema.ref(:ContentsIndex))
    response(401, "Unauthorized", Schema.ref(:Error))
  end

  @spec all_contents(Plug.Conn.t(), map) :: Plug.Conn.t()
  def all_contents(conn, params) do
    current_user = conn.assigns[:current_user]

    with %{
           entries: contents,
           page_number: page_number,
           total_pages: total_pages,
           total_entries: total_entries
         } <- Documents.instance_index_of_an_organisation(current_user, params) do
      render(conn, "index.json",
        contents: contents,
        page_number: page_number,
        total_pages: total_pages,
        total_entries: total_entries
      )
    end
  end

  @doc """
  Show instance.
  """
  swagger_path :show do
    get("/contents/{id}")
    summary("Show an instance")
    description("API to get all details of an instance")

    parameters do
      id(:path, :string, "ID of the instance", required: true)
    end

    response(200, "Ok", Schema.ref(:ShowContent))
    response(401, "Unauthorized", Schema.ref(:Error))
  end

  @spec show(Plug.Conn.t(), map) :: Plug.Conn.t()
  # Guest user
  def show(conn, %{"id" => document_id, "type" => "guest"} = _params) do
    current_user = conn.assigns.current_user

    with true <- Documents.has_access?(current_user, document_id),
         %Instance{} = instance <- Documents.show_instance(document_id, current_user) do
      render(conn, "show.json", instance: instance)
    end
  end

  def show(conn, %{"id" => instance_id}) do
    current_user = conn.assigns.current_user

    with %Instance{} = instance <- Documents.show_instance(instance_id, current_user) do
      render(conn, "show.json", instance: instance)
    end
  end

  @doc """
  Update an instance.
  """
  swagger_path :update do
    put("/contents/{id}")
    summary("Update an instance")
    description("API to update an instance")

    parameters do
      id(:path, :string, "Instance id", required: true)

      content(:body, Schema.ref(:ContentUpdateRequest), "Instance to be updated", required: true)
    end

    response(200, "Ok", Schema.ref(:ShowContent))
    response(422, "Unprocessable Entity", Schema.ref(:Error))
    response(401, "Unauthorized", Schema.ref(:Error))
    response(404, "Not found", Schema.ref(:Error))
  end

  @spec update(Plug.Conn.t(), map) :: Plug.Conn.t()
  # Guest user
  def update(conn, %{"id" => document_id, "type" => "guest"} = params) do
    current_user = conn.assigns.current_user

    with true <- Documents.has_access?(current_user, document_id, :editor),
         %Instance{} = instance <- Documents.get_instance(document_id, current_user),
         %Instance{} = instance <- Documents.update_instance(instance, params),
         {:ok, %Version{}} <- Documents.create_version(current_user, instance, params, :save) do
      render(conn, "show.json", instance: instance)
    end
  end

  def update(conn, %{"id" => id} = params) do
    current_user = conn.assigns[:current_user]

    with %Instance{} = instance <- Documents.get_instance(id, current_user),
         %Instance{} = instance <- Documents.update_instance(instance, params),
         {:ok, %Version{}} <- Documents.create_version(current_user, instance, params, :save) do
      Typesense.update_document(instance)
      render(conn, "show.json", instance: instance)
    end
  end

  @doc """
  Update meta data of an instance.
  """
  swagger_path :update_meta do
    put("/contents/{id}/meta")
    summary("Update meta data of an instance")
    description("API to update meta data of an instance")

    parameters do
      id(:path, :string, "Instance id", required: true)
      content(:body, Schema.ref(:MetaUpdateRequest), "Meta data to be updated", required: true)
    end

    response(200, "Ok", Schema.ref(:ShowContent))
    response(422, "Unprocessable Entity", Schema.ref(:Error))
    response(401, "Unauthorized", Schema.ref(:Error))
    response(404, "Not found", Schema.ref(:Error))
  end

  @spec update_meta(Plug.Conn.t(), map) :: Plug.Conn.t()
  def update_meta(conn, %{"id" => id} = params) do
    current_user = conn.assigns[:current_user]

    with %Instance{} = instance <- Documents.get_instance(id, current_user),
         {:ok, %Instance{} = instance} <- Documents.update_meta(instance, params) do
      render(conn, "instance.json", instance: instance)
    end
  end

  @doc """
  Delete an instance.
  """
  swagger_path :delete do
    PhoenixSwagger.Path.delete("/contents/{id}")
    summary("Delete an instance")
    description("API to delete an instance")

    parameters do
      id(:path, :string, "instance id", required: true)
    end

    response(200, "Ok", Schema.ref(:Content))
    response(422, "Unprocessable Entity", Schema.ref(:Error))
    response(401, "Unauthorized", Schema.ref(:Error))
    response(404, "Not found", Schema.ref(:Error))
  end

  @spec delete(Plug.Conn.t(), map) :: Plug.Conn.t()
  def delete(conn, %{"id" => id}) do
    current_user = conn.assigns[:current_user]

    with %Instance{} = instance <- Documents.get_instance(id, current_user),
         _ <- Documents.delete_uploaded_docs(current_user, instance),
         {:ok, %Instance{}} <- Documents.delete_instance(instance) do
      Typesense.delete_document(instance, "content")
      render(conn, "instance.json", instance: instance)
    end
  end

  @doc """
  Build a document from a content.
  """
  swagger_path :build do
    post("/contents/{id}/build")
    summary("Build a document")
    description("API to build a document from instance")

    parameters do
      id(:path, :string, "instance id", required: true)
      version(:body, Schema.ref(:BuildRequest), "Params for version")
    end

    response(200, "Ok", Schema.ref(:Content))
    response(422, "Unprocessable Entity", Schema.ref(:Error))
    response(401, "Unauthorized", Schema.ref(:Error))
    response(404, "Not found", Schema.ref(:Error))
  end

  @spec build(Plug.Conn.t(), map) :: Plug.Conn.t()
  def build(conn, %{"id" => instance_id} = params) do
    current_user = conn.assigns[:current_user]
    start_time = Timex.now()

    case Documents.show_instance(instance_id, current_user) do
      %Instance{content_type: %{layout: layout}} = instance ->
        with %Layout{} = layout <- Assets.preload_asset(layout),
             {_, exit_code} <- Documents.build_doc(instance, layout) do
          end_time = Timex.now()

          Task.start_link(fn ->
            Documents.add_build_history(current_user, instance, %{
              start_time: start_time,
              end_time: end_time,
              exit_code: exit_code
            })
          end)

          handle_response(conn, exit_code, instance, params)
        end

      _ ->
        {:error, :not_sufficient}
    end
  rescue
    DownloadError ->
      conn
      |> put_status(404)
      |> json(%{error: "File not found"})
  end

  defp handle_response(conn, exit_code, instance, params) do
    case exit_code do
      0 ->
        Task.start_link(fn ->
          Documents.create_version(conn.assigns.current_user, instance, params, :build)
        end)

        render(conn, "instance.json", instance: instance)

      _ ->
        conn
        |> put_status(:unprocessable_entity)
        |> render("build_fail.json", %{exit_code: exit_code})
    end
  end

  @doc """
  Update an instance's state.
  """
  swagger_path :state_update do
    patch("/contents/{id}/states")
    summary("Update an instance's state")
    description("API to update an instance's state")

    parameters do
      id(:path, :string, "Instance id", required: true)

      content(:body, Schema.ref(:ContentStateUpdateRequest), "New state of the instance",
        required: true
      )
    end

    response(200, "Ok", Schema.ref(:ShowContent))
    response(422, "Unprocessable Entity", Schema.ref(:Error))
    response(401, "Unauthorized", Schema.ref(:Error))
    response(404, "Not found", Schema.ref(:Error))
  end

  @spec state_update(Plug.Conn.t(), map) :: Plug.Conn.t()
  def state_update(conn, %{"id" => instance_id, "state_id" => state_id}) do
    current_user = conn.assigns[:current_user]

    with %Instance{} = instance <- Documents.get_instance(instance_id, current_user),
         %State{} = state <- Enterprise.get_state(current_user, state_id),
         %Instance{} = instance <- Documents.update_instance_state(instance, state) do
      render(conn, "show.json", instance: instance)
    end
  end

  @doc """
  Lock or unlock an instance.
  """
  swagger_path :lock_unlock do
    patch("/contents/{id}/lock-unlock")
    summary("Lock or unlock and instance")
    description("API to update an instanc")

    parameters do
      id(:path, :string, "Instance id", required: true)

      content(:body, Schema.ref(:LockUnlockRequest), "Lock or unlock instance", required: true)
    end

    response(200, "Ok", Schema.ref(:ShowContent))
    response(422, "Unprocessable Entity", Schema.ref(:Error))
    response(401, "Unauthorized", Schema.ref(:Error))
    response(404, "Not found", Schema.ref(:Error))
  end

  @spec lock_unlock(Plug.Conn.t(), map) :: Plug.Conn.t()
  def lock_unlock(conn, %{"id" => instance_id} = params) do
    current_user = conn.assigns[:current_user]

    with %Instance{} = instance <- Documents.get_instance(instance_id, current_user),
         %Instance{} = instance <-
           Documents.lock_unlock_instance(instance, params) do
      render(conn, "show.json", instance: instance)
    end
  end

  @doc """
  Search instances.
  """
  swagger_path :search do
    get("/contents/title/search")
    summary("Search instances")

    description(
      "API to search instances by it title on serialized on instnaces under that organisation"
    )

    parameters do
      key(:query, :string, "Search key")
      page(:query, :string, "Page number")
    end

    response(200, "Ok", Schema.ref(:ContentsIndex))
    response(401, "Unauthorized", Schema.ref(:Error))
  end

  @spec search(Plug.Conn.t(), map) :: Plug.Conn.t()
  def search(conn, %{"key" => key} = params) do
    current_user = conn.assigns[:current_user]

    with %{
           entries: contents,
           page_number: page_number,
           total_pages: total_pages,
           total_entries: total_entries
         } <- Documents.instance_index(current_user, key, params) do
      render(conn, "index.json",
        contents: contents,
        page_number: page_number,
        total_pages: total_pages,
        total_entries: total_entries
      )
    end
  end

  @doc """
  List changes.
  """
  swagger_path :change do
    get("/contents/{id}/change/{v_id}")
    summary("List changes")

    description("API to List changes in a particular version")

    parameters do
      id(:path, :string, "Instance id")
      v_id(:path, :string, "version id")
    end

    response(200, "Ok", Schema.ref(:Change))
    response(401, "Unauthorized", Schema.ref(:Error))
  end

  @spec change(Plug.Conn.t(), map) :: Plug.Conn.t()
  def change(conn, %{"id" => instance_id, "v_id" => version_id}) do
    current_user = conn.assigns[:current_user]

    with %Instance{} = instance <- Documents.get_instance(instance_id, current_user) do
      change = Documents.version_changes(instance, version_id)

      conn
      |> put_view(InstanceVersionView)
      |> render("change.json", change: change)
    end
  end

  @doc """
  Approve an instance.
  """
  swagger_path :approve do
    put("/contents/{id}/approve")
    summary("Approve an instance")
    description("Api to approve an instance")

    parameters do
      id(:path, :string, "Instance id")
    end

    response(200, "Ok", Schema.ref(:ShowContent))
    response(422, "Unprocessable Entity", Schema.ref(:Error))
    response(401, "Unauthorized", Schema.ref(:Error))
    response(404, "Not found", Schema.ref(:Error))
  end

  @spec approve(Plug.Conn.t(), map) :: Plug.Conn.t()
  def approve(conn, %{"id" => id}) do
    current_user = conn.assigns.current_user

    with %Instance{
           content_type: %ContentType{
             organisation: %Organisation{} = organisation
           },
           state: state
         } = instance <- Documents.show_instance(id, current_user),
         %Instance{} = instance <- Documents.approve_instance(current_user, instance) do
      Task.start(fn ->
        Notifications.document_notification(
          current_user,
          instance,
          organisation,
          state
        )
      end)

      render(conn, "approve_or_reject.json", %{instance: instance})
    end
  end

  @doc """
  Reject approval of an instance.
  """
  swagger_path :reject do
    put("/contents/{id}/reject")
    summary("Reject approval of an instance")
    description("Api to reject an instance")

    parameters do
      id(:path, :string, "Instance id")
    end

    response(200, "Ok", Schema.ref(:ShowContent))
    response(422, "Unprocessable Entity", Schema.ref(:Error))
    response(401, "Unauthorized", Schema.ref(:Error))
    response(404, "Not found", Schema.ref(:Error))
  end

  @spec reject(Plug.Conn.t(), map) :: Plug.Conn.t()
  def reject(conn, %{"id" => id}) do
    current_user = conn.assigns.current_user

    with %Instance{} = instance <- Documents.show_instance(id, current_user),
         %Instance{} = instance <- Documents.reject_instance(current_user, instance) do
      render(conn, "approve_or_reject.json", %{instance: instance})
    end
  end

  @doc """
  Send email for an instance.
  """
  swagger_path :send_email do
    post("/contents/{id}/email")
    summary("Document Instance Email")
    description("Api to send email for a given document instance")

    parameters do
      id(:path, :string, "Instance id", required: true)
      content(:body, Schema.ref(:DocumentInstanceMailer), "Mailer Body", required: true)
    end

    response(200, "Ok", Schema.ref(:ContentEmailResponse))
    response(422, "Unprocessable Entity", Schema.ref(:Error))
    response(401, "Unauthorized", Schema.ref(:Error))
  end

  @spec send_email(Plug.Conn.t(), map) :: Plug.Conn.t()
  def send_email(conn, %{"id" => id} = params) do
    current_user = conn.assigns.current_user

    with %Instance{} = instance <- Documents.show_instance(id, current_user),
         {:ok, _} <- Documents.send_document_email(instance, params) do
      render(conn, "email.json", %{info: "Email sent successfully"})
    end
  end
end<|MERGE_RESOLUTION|>--- conflicted
+++ resolved
@@ -33,11 +33,8 @@
   alias WraftDoc.Enterprise.Flow.State
   alias WraftDoc.Enterprise.Organisation
   alias WraftDoc.Layouts.Layout
-<<<<<<< HEAD
   alias WraftDoc.Notifications
-=======
   alias WraftDoc.Search.TypesenseServer, as: Typesense
->>>>>>> fa84ecab
   alias WraftDocWeb.Api.V1.InstanceVersionView
 
   def swagger_definitions do
