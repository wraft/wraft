defmodule WraftDocWeb.Api.V1.InstanceController do
  use WraftDocWeb, :controller
  use PhoenixSwagger

  plug WraftDocWeb.Plug.AddActionLog

  plug WraftDocWeb.Plug.Authorized,
    index: "instance:show",
    all_contents: "instance:show",
    show: "instance:show",
    update: "instance:manage",
    delete: "instance:delete",
    build: "instance:manage",
    state_update: "instance:manage",
    lock_unlock: "instance:lock",
    search: "instance:show",
    change: "instance:show",
    approve: "instance:review",
    reject: "instance:review"

  action_fallback(WraftDocWeb.FallbackController)

  require Logger

  alias WraftDoc.Assets
  alias WraftDoc.Client.Minio.DownloadError
  alias WraftDoc.ContentTypes
  alias WraftDoc.ContentTypes.ContentType
  alias WraftDoc.Documents
  alias WraftDoc.Documents.Instance
  alias WraftDoc.Documents.Instance.Version
  alias WraftDoc.Enterprise
  alias WraftDoc.Enterprise.Flow.State
<<<<<<< HEAD
  alias WraftDoc.Enterprise.Organisation
  alias WraftDoc.Notifications
=======
  alias WraftDoc.Layouts.Layout
>>>>>>> 573b14e8
  alias WraftDocWeb.Api.V1.InstanceVersionView

  def swagger_definitions do
    %{
      Content:
        swagger_schema do
          title("Content")
          description("A content, which is then used to generate the out files.")

          properties do
            id(:string, "The ID of the content", required: true)
            instance_id(:string, "A unique ID generated for the content")
            raw(:string, "Raw data of the content")
            serialized(:map, "Serialized data of the content")
            build(:string, "URL of the build document")
            inserted_at(:string, "When was the engine inserted", format: "ISO-8601")
            updated_at(:string, "When was the engine last updated", format: "ISO-8601")
          end

          example(%{
            id: "1232148nb3478",
            instance_id: "OFFL01",
            raw: "Content",
            serialized: %{title: "Title of the content", body: "Body of the content"},
            build: "/uploads/OFFL01/OFFL01-v1.pdf",
            updated_at: "2020-01-21T14:00:00Z",
            inserted_at: "2020-02-21T14:00:00Z"
          })
        end,
      InstanceApprovals:
        swagger_schema do
          title("InstanceApprovals")
          description("Get list of pending approvals for current user")

          example(%{
            page_number: 1,
            pending_approvals: [
              %{
                content: %{
                  id: "12b7654e-87bd-4857-9ae1-183584db1a6c",
                  inserted_at: "2024-03-05T10:31:39",
                  instance_id: "ABCD0004",
                  next_state: "Publish",
                  previous_state: "null",
                  raw: "body here\n\nsome document here",
                  serialized: %{
                    body: "body here\n\nsome document here",
                    serialized: "",
                    title: "Raj"
                  },
                  updated_at: "2024-03-05T10:31:39"
                },
                creator: %{
                  id: "b6fb1848-1bd3-4461-a6e6-0d0aeec9c5ef",
                  name: "name",
                  profile_pic: "http://localhost:9000/wraft/uploads/images/avatar.png"
                },
                state: %{
                  id: "31c7d9d5-bbc2-45db-b21a-9a64ad501548",
                  inserted_at: "2024-03-05T10:17:31",
                  order: 1,
                  state: "Draft",
                  updated_at: "2024-03-05T10:17:31"
                }
              }
            ],
            total_entries: 1,
            total_pages: 1
          })
        end,
      ContentRequest:
        swagger_schema do
          title("Content Request")
          description("Content creation request")

          properties do
            raw(:string, "Content raw data", required: true)
            serialized(:string, "Content serialized data")
          end

          example(%{
            raw: "Content data",
            serialized: %{title: "Title of the content", body: "Body of the content"}
          })
        end,
      ContentUpdateRequest:
        swagger_schema do
          title("Content update Request")
          description("Content updation request")

          properties do
            raw(:string, "Content raw data", required: true)
            serialized(:string, "Content serialized data")
            naration(:string, "Naration for updation")
          end

          example(%{
            raw: "Content data",
            serialized: %{title: "Title of the content", body: "Body of the content"},
            naration: "Revision by manager"
          })
        end,
      ContentStateUpdateRequest:
        swagger_schema do
          title("Content state update Request")
          description("Content state update request")

          properties do
            state_id(:string, "state id", required: true)
          end

          example(%{
            state_id: "kjb12389k23eyg"
          })
        end,
      ContentAndContentTypeAndState:
        swagger_schema do
          title("Content and its Content Type")
          description("A content and its content type")

          properties do
            content(Schema.ref(:Content))
            content_type(Schema.ref(:ContentTypeWithoutFields))
            state(Schema.ref(:State))
          end

          example(%{
            content: %{
              id: "1232148nb3478",
              instance_id: "OFFL01",
              raw: "Content",
              serialized: %{title: "Title of the content", body: "Body of the content"},
              updated_at: "2020-01-21T14:00:00Z",
              inserted_at: "2020-02-21T14:00:00Z"
            },
            content_type: %{
              id: "1232148nb3478",
              name: "Offer letter",
              description: "An offer letter",
              updated_at: "2020-01-21T14:00:00Z",
              inserted_at: "2020-02-21T14:00:00Z"
            },
            state: %{
              id: "1232148nb3478",
              state: "published",
              order: 1,
              updated_at: "2020-01-21T14:00:00Z",
              inserted_at: "2020-02-21T14:00:00Z"
            }
          })
        end,
      ShowContent:
        swagger_schema do
          title("Content and its details")
          description("A content and all its details")

          properties do
            content(Schema.ref(:Content))
            content_type(Schema.ref(:ContentTypeAndLayout))
            state(Schema.ref(:State))
            creator(Schema.ref(:User))
          end

          example(%{
            content: %{
              id: "1232148nb3478",
              instance_id: "OFFL01",
              raw: "Content",
              serialized: %{title: "Title of the content", body: "Body of the content"},
              updated_at: "2020-01-21T14:00:00Z",
              inserted_at: "2020-02-21T14:00:00Z"
            },
            content_type: %{
              id: "1232148nb3478",
              name: "Offer letter",
              description: "An offer letter",
              fields: %{
                name: "string",
                position: "string",
                joining_date: "date",
                approved_by: "string"
              },
              layout: %{
                id: "1232148nb3478",
                name: "Official Letter",
                description: "An official letter",
                width: 40.0,
                height: 20.0,
                unit: "cm",
                slug: "Pandoc",
                slug_file: "/letter.zip",
                updated_at: "2020-01-21T14:00:00Z",
                inserted_at: "2020-02-21T14:00:00Z"
              },
              updated_at: "2020-01-21T14:00:00Z",
              inserted_at: "2020-02-21T14:00:00Z"
            },
            state: %{
              id: "1232148nb3478",
              state: "published",
              order: 1,
              updated_at: "2020-01-21T14:00:00Z",
              inserted_at: "2020-02-21T14:00:00Z"
            },
            creator: %{
              id: "1232148nb3478",
              name: "John Doe",
              email: "email@xyz.com",
              email_verify: true,
              updated_at: "2020-01-21T14:00:00Z",
              inserted_at: "2020-02-21T14:00:00Z"
            }
          })
        end,
      ContentsAndContentTypeAndState:
        swagger_schema do
          title("Instances, their content types and states")
          description("IInstances and all its details except creator.")
          type(:array)
          items(Schema.ref(:ContentAndContentTypeAndState))
        end,
      ContentsIndex:
        swagger_schema do
          properties do
            contents(Schema.ref(:ContentsAndContentTypeAndState))
            page_number(:integer, "Page number")
            total_pages(:integer, "Total number of pages")
            total_entries(:integer, "Total number of contents")
          end

          example(%{
            contents: [
              %{
                content: %{
                  id: "1232148nb3478",
                  instance_id: "OFFL01",
                  raw: "Content",
                  serialized: %{title: "Title of the content", body: "Body of the content"},
                  updated_at: "2020-01-21T14:00:00Z",
                  inserted_at: "2020-02-21T14:00:00Z"
                },
                content_type: %{
                  id: "1232148nb3478",
                  name: "Offer letter",
                  description: "An offer letter",
                  fields: %{
                    name: "string",
                    position: "string",
                    joining_date: "date",
                    approved_by: "string"
                  },
                  updated_at: "2020-01-21T14:00:00Z",
                  inserted_at: "2020-02-21T14:00:00Z"
                },
                state: %{
                  id: "1232148nb3478",
                  state: "published",
                  order: 1,
                  updated_at: "2020-01-21T14:00:00Z",
                  inserted_at: "2020-02-21T14:00:00Z"
                },
                vendor: %{
                  name: "Vos Services",
                  email: "serv@vosmail.com",
                  phone: "98565262262",
                  address: "rose boru, hourbures",
                  gstin: "32ADF22SDD2DFS32SDF",
                  reg_no: "ASD21122",
                  contact_person: "vikas abu"
                }
              }
            ],
            page_number: 1,
            total_pages: 2,
            total_entries: 15
          })
        end,
      Vendor:
        swagger_schema do
          title("Vendor")
          description("A Vendor")

          properties do
            name(:string, "Vendors name")
            email(:string, "Vendors email")
            phone(:string, "Phone number")
            address(:string, "The Address of the vendor")
            gstin(:string, "The Gstin of the vendor")
            reg_no(:string, "The RegNo of the vendor")

            contact_person(:string, "The ContactPerson of the vendor")
          end

          example(%{
            name: "Vos Services",
            email: "serv@vosmail.com",
            phone: "98565262262",
            address: "rose boru, hourbures",
            gstin: "32ADF22SDD2DFS32SDF",
            reg_no: "ASD21122",
            contact_person: "vikas abu"
          })
        end,
      LockUnlockRequest:
        swagger_schema do
          title("Lock unlock request")
          description("request to lock or unlock")

          properties do
            editable(:boolean, "Editable", required: true)
          end

          example(%{
            editable: true
          })
        end,
      Change:
        swagger_schema do
          title("List of changes")
          description("Lists the chenges on a version")

          properties do
            ins(:array)
            del(:array)
          end

          example(%{
            ins: ["testing version succesufll"],
            del: ["testing version"]
          })
        end,
      BuildRequest:
        swagger_schema do
          title("Build request")
          description("Request to build a document")

          properties do
            naration(:string, "Naration for this version")
          end

          example(%{
            naration: "New year edition"
          })
        end,
      ContentEmailResponse:
        swagger_schema do
          title("Email sent response")
          description("Response for document instance email sent")

          properties do
            info(:string, "Info")
          end

          example(%{
            info: "Email sent successfully"
          })
        end,
      DocumentInstanceMailer:
        swagger_schema do
          title("Document Instance Email")
          description("Api to send email for a given document instance")

          properties do
            email(:string, "Email", required: true)
            subject(:string, "Subject", required: true)
            message(:string, "Message", required: true)
            cc(Schema.array(:string), "Emails")
          end

          example(%{
            "email" => "example@example.com",
            "subject" => "Subject of the email",
            "message" => "Body of the email",
            "cc" => ["cc1@example.com", "cc2@example.com"]
          })
        end,
      InviteDocumentRequest:
        swagger_schema do
          title("Share document request")
          description("Request to share a document")

          properties do
            email(:string, "Email", required: true)
            role(:string, "Role", required: true, enum: ["suggestor", "viewer"])
          end

          example(%{
            "email" => "example@example.com",
            "role" => "suggestor"
          })
        end,
      VerifyDocumentInviteTokenResponse:
        swagger_schema do
          title("Verify document invite token response")
          description("Response for document invite token verification")

          properties do
            info(:string, "Info")
          end

          example(%{
            info: "Invite token verified successfully"
          })
        end,
      MetaUpdateRequest:
        swagger_schema do
          title("Meta update request")
          description("Meta update request")

          properties do
            meta(:map, "Meta", required: true)
          end

          example(%{
            "meta" => %{
              "type" => "contract",
              "status" => "draft",
              "expiry_date" => "2020-02-21",
              "contract_value" => 100_000.0,
              "counter_parties" => ["Vos Services"],
              "clauses" => [],
              "reminder" => []
            }
          })
        end
    }
  end

  @doc """
  Create an instance.
  """
  swagger_path :create do
    post("/content_types/{c_type_id}/contents")
    summary("Create a content")
    description("Create content API")

    parameters do
      c_type_id(:path, :string, "content type id", required: true)
      content(:body, Schema.ref(:ContentRequest), "Content to be created", required: true)
    end

    response(200, "Ok", Schema.ref(:ContentAndContentTypeAndState))
    response(422, "Unprocessable Entity", Schema.ref(:Error))
    response(401, "Unauthorized", Schema.ref(:Error))
  end

  @spec create(Plug.Conn.t(), map) :: Plug.Conn.t()
  def create(
        conn,
        %{"c_type_id" => c_type_id} = params
      ) do
    current_user = conn.assigns[:current_user]
    type = Instance.types()[:normal]
    params = Map.put(params, "type", type)

    with %ContentType{} = c_type <- ContentTypes.show_content_type(current_user, c_type_id),
         %Instance{} = content <-
           Documents.create_instance(current_user, c_type, params) do
      Logger.info("Create content success")
      render(conn, :create, content: content)
    else
      error ->
        Logger.error("Create content failed", error: error)
        error
    end
  end

  @doc """
  Instance index.
  """
  swagger_path :index do
    get("/content_types/{c_type_id}/contents")
    summary("Instance index")
    description("API to get the list of all instances created so far under a content type")

    parameters do
      c_type_id(:path, :string, "ID of the content type", required: true)
      page(:query, :string, "Page number")
      instance_id(:query, :string, "Instance ID")
      creator_id(:query, :string, "Creator ID")

      sort(
        :query,
        :string,
        "sort keys => instance_id, instance_id_desc, inserted_at, inserted_at_desc"
      )
    end

    response(200, "Ok", Schema.ref(:ContentsIndex))
    response(401, "Unauthorized", Schema.ref(:Error))
  end

  @spec index(Plug.Conn.t(), map) :: Plug.Conn.t()
  def index(conn, %{"c_type_id" => c_type_id} = params) do
    with %{
           entries: contents,
           page_number: page_number,
           total_pages: total_pages,
           total_entries: total_entries
         } <- Documents.instance_index(c_type_id, params) do
      render(conn, "index.json",
        contents: contents,
        page_number: page_number,
        total_pages: total_pages,
        total_entries: total_entries
      )
    end
  end

  swagger_path :list_pending_approvals do
    get("/users/list_pending_approvals")
    summary("List pending approvals")
    description("API to get the list of pending approvals for current user")

    response(200, "Ok", Schema.ref(:InstanceApprovals))
    response(401, "Unauthorized", Schema.ref(:Error))
  end

  def list_pending_approvals(conn, params) do
    current_user = conn.assigns.current_user

    with %{
           entries: contents,
           page_number: page_number,
           total_pages: total_pages,
           total_entries: total_entries
         } <- Documents.list_pending_approvals(current_user, params) do
      render(conn, "approvals_index.json",
        contents: contents,
        page_number: page_number,
        total_pages: total_pages,
        total_entries: total_entries
      )
    end
  end

  @doc """
  All instances.
  """
  swagger_path :all_contents do
    get("/contents")
    summary("All instances")
    description("API to get the list of all instances created so far under an organisation")

    parameters do
      page(:query, :string, "Page number")
      instance_id(:query, :string, "Instance ID")
      content_type_name(:query, :string, "Content Type name")
      creator_id(:query, :string, "Creator ID")
      state(:query, :string, "State, eg: published, draft, review")
      document_instance_title(:query, :string, "Document instance title")

      sort(
        :query,
        :string,
        "sort keys => instance_id, instance_id_desc, inserted_at, inserted_at_desc"
      )
    end

    response(200, "Ok", Schema.ref(:ContentsIndex))
    response(401, "Unauthorized", Schema.ref(:Error))
  end

  @spec all_contents(Plug.Conn.t(), map) :: Plug.Conn.t()
  def all_contents(conn, params) do
    current_user = conn.assigns[:current_user]

    with %{
           entries: contents,
           page_number: page_number,
           total_pages: total_pages,
           total_entries: total_entries
         } <- Documents.instance_index_of_an_organisation(current_user, params) do
      render(conn, "index.json",
        contents: contents,
        page_number: page_number,
        total_pages: total_pages,
        total_entries: total_entries
      )
    end
  end

  @doc """
  Show instance.
  """
  swagger_path :show do
    get("/contents/{id}")
    summary("Show an instance")
    description("API to get all details of an instance")

    parameters do
      id(:path, :string, "ID of the instance", required: true)
    end

    response(200, "Ok", Schema.ref(:ShowContent))
    response(401, "Unauthorized", Schema.ref(:Error))
  end

  @spec show(Plug.Conn.t(), map) :: Plug.Conn.t()
  # Guest user
  def show(conn, %{"id" => document_id, "type" => "guest"} = _params) do
    current_user = conn.assigns.current_user

    with true <- Documents.has_access?(current_user, document_id),
         %Instance{} = instance <- Documents.show_instance(document_id, current_user) do
      render(conn, "show.json", instance: instance)
    end
  end

  def show(conn, %{"id" => instance_id}) do
    current_user = conn.assigns.current_user

    with %Instance{} = instance <- Documents.show_instance(instance_id, current_user) do
      render(conn, "show.json", instance: instance)
    end
  end

  @doc """
  Update an instance.
  """
  swagger_path :update do
    put("/contents/{id}")
    summary("Update an instance")
    description("API to update an instance")

    parameters do
      id(:path, :string, "Instance id", required: true)

      content(:body, Schema.ref(:ContentUpdateRequest), "Instance to be updated", required: true)
    end

    response(200, "Ok", Schema.ref(:ShowContent))
    response(422, "Unprocessable Entity", Schema.ref(:Error))
    response(401, "Unauthorized", Schema.ref(:Error))
    response(404, "Not found", Schema.ref(:Error))
  end

  @spec update(Plug.Conn.t(), map) :: Plug.Conn.t()
  # Guest user
  def update(conn, %{"id" => document_id, "type" => "guest"} = params) do
    current_user = conn.assigns.current_user

    with true <- Documents.has_access?(current_user, document_id, :editor),
         %Instance{} = instance <- Documents.get_instance(document_id, current_user),
         %Instance{} = instance <- Documents.update_instance(instance, params),
         {:ok, %Version{}} <- Documents.create_version(current_user, instance, params, :save) do
      render(conn, "show.json", instance: instance)
    end
  end

  def update(conn, %{"id" => id} = params) do
    current_user = conn.assigns[:current_user]

    with %Instance{} = instance <- Documents.get_instance(id, current_user),
         %Instance{} = instance <- Documents.update_instance(instance, params),
         {:ok, %Version{}} <- Documents.create_version(current_user, instance, params, :save) do
      render(conn, "show.json", instance: instance)
    end
  end

  @doc """
  Update meta data of an instance.
  """
  swagger_path :update_meta do
    put("/contents/{id}/meta")
    summary("Update meta data of an instance")
    description("API to update meta data of an instance")

    parameters do
      id(:path, :string, "Instance id", required: true)
      content(:body, Schema.ref(:MetaUpdateRequest), "Meta data to be updated", required: true)
    end

    response(200, "Ok", Schema.ref(:ShowContent))
    response(422, "Unprocessable Entity", Schema.ref(:Error))
    response(401, "Unauthorized", Schema.ref(:Error))
    response(404, "Not found", Schema.ref(:Error))
  end

  @spec update_meta(Plug.Conn.t(), map) :: Plug.Conn.t()
  def update_meta(conn, %{"id" => id} = params) do
    current_user = conn.assigns[:current_user]

    with %Instance{} = instance <- Documents.get_instance(id, current_user),
         {:ok, %Instance{} = instance} <- Documents.update_meta(instance, params) do
      render(conn, "instance.json", instance: instance)
    end
  end

  @doc """
  Delete an instance.
  """
  swagger_path :delete do
    PhoenixSwagger.Path.delete("/contents/{id}")
    summary("Delete an instance")
    description("API to delete an instance")

    parameters do
      id(:path, :string, "instance id", required: true)
    end

    response(200, "Ok", Schema.ref(:Content))
    response(422, "Unprocessable Entity", Schema.ref(:Error))
    response(401, "Unauthorized", Schema.ref(:Error))
    response(404, "Not found", Schema.ref(:Error))
  end

  @spec delete(Plug.Conn.t(), map) :: Plug.Conn.t()
  def delete(conn, %{"id" => id}) do
    current_user = conn.assigns[:current_user]

    with %Instance{} = instance <- Documents.get_instance(id, current_user),
         _ <- Documents.delete_uploaded_docs(current_user, instance),
         {:ok, %Instance{}} <- Documents.delete_instance(instance) do
      render(conn, "instance.json", instance: instance)
    end
  end

  @doc """
  Build a document from a content.
  """
  swagger_path :build do
    post("/contents/{id}/build")
    summary("Build a document")
    description("API to build a document from instance")

    parameters do
      id(:path, :string, "instance id", required: true)
      version(:body, Schema.ref(:BuildRequest), "Params for version")
    end

    response(200, "Ok", Schema.ref(:Content))
    response(422, "Unprocessable Entity", Schema.ref(:Error))
    response(401, "Unauthorized", Schema.ref(:Error))
    response(404, "Not found", Schema.ref(:Error))
  end

  @spec build(Plug.Conn.t(), map) :: Plug.Conn.t()
  def build(conn, %{"id" => instance_id} = params) do
    current_user = conn.assigns[:current_user]
    start_time = Timex.now()

    case Documents.show_instance(instance_id, current_user) do
      %Instance{content_type: %{layout: layout}} = instance ->
        with %Layout{} = layout <- Assets.preload_asset(layout),
             {_, exit_code} <- Documents.build_doc(instance, layout) do
          end_time = Timex.now()

          Task.start_link(fn ->
            Documents.add_build_history(current_user, instance, %{
              start_time: start_time,
              end_time: end_time,
              exit_code: exit_code
            })
          end)

          handle_response(conn, exit_code, instance, params)
        end

      _ ->
        {:error, :not_sufficient}
    end
  rescue
    DownloadError ->
      conn
      |> put_status(404)
      |> json(%{error: "File not found"})
  end

  defp handle_response(conn, exit_code, instance, params) do
    case exit_code do
      0 ->
        Task.start_link(fn ->
          Documents.create_version(conn.assigns.current_user, instance, params, :build)
        end)

        render(conn, "instance.json", instance: instance)

      _ ->
        conn
        |> put_status(:unprocessable_entity)
        |> render("build_fail.json", %{exit_code: exit_code})
    end
  end

  @doc """
  Update an instance's state.
  """
  swagger_path :state_update do
    patch("/contents/{id}/states")
    summary("Update an instance's state")
    description("API to update an instance's state")

    parameters do
      id(:path, :string, "Instance id", required: true)

      content(:body, Schema.ref(:ContentStateUpdateRequest), "New state of the instance",
        required: true
      )
    end

    response(200, "Ok", Schema.ref(:ShowContent))
    response(422, "Unprocessable Entity", Schema.ref(:Error))
    response(401, "Unauthorized", Schema.ref(:Error))
    response(404, "Not found", Schema.ref(:Error))
  end

  @spec state_update(Plug.Conn.t(), map) :: Plug.Conn.t()
  def state_update(conn, %{"id" => instance_id, "state_id" => state_id}) do
    current_user = conn.assigns[:current_user]

    with %Instance{} = instance <- Documents.get_instance(instance_id, current_user),
         %State{} = state <- Enterprise.get_state(current_user, state_id),
         %Instance{} = instance <- Documents.update_instance_state(instance, state) do
      render(conn, "show.json", instance: instance)
    end
  end

  @doc """
  Lock or unlock an instance.
  """
  swagger_path :lock_unlock do
    patch("/contents/{id}/lock-unlock")
    summary("Lock or unlock and instance")
    description("API to update an instanc")

    parameters do
      id(:path, :string, "Instance id", required: true)

      content(:body, Schema.ref(:LockUnlockRequest), "Lock or unlock instance", required: true)
    end

    response(200, "Ok", Schema.ref(:ShowContent))
    response(422, "Unprocessable Entity", Schema.ref(:Error))
    response(401, "Unauthorized", Schema.ref(:Error))
    response(404, "Not found", Schema.ref(:Error))
  end

  @spec lock_unlock(Plug.Conn.t(), map) :: Plug.Conn.t()
  def lock_unlock(conn, %{"id" => instance_id} = params) do
    current_user = conn.assigns[:current_user]

    with %Instance{} = instance <- Documents.get_instance(instance_id, current_user),
         %Instance{} = instance <-
           Documents.lock_unlock_instance(instance, params) do
      render(conn, "show.json", instance: instance)
    end
  end

  @doc """
  Search instances.
  """
  swagger_path :search do
    get("/contents/title/search")
    summary("Search instances")

    description(
      "API to search instances by it title on serialized on instnaces under that organisation"
    )

    parameters do
      key(:query, :string, "Search key")
      page(:query, :string, "Page number")
    end

    response(200, "Ok", Schema.ref(:ContentsIndex))
    response(401, "Unauthorized", Schema.ref(:Error))
  end

  @spec search(Plug.Conn.t(), map) :: Plug.Conn.t()
  def search(conn, %{"key" => key} = params) do
    current_user = conn.assigns[:current_user]

    with %{
           entries: contents,
           page_number: page_number,
           total_pages: total_pages,
           total_entries: total_entries
         } <- Documents.instance_index(current_user, key, params) do
      render(conn, "index.json",
        contents: contents,
        page_number: page_number,
        total_pages: total_pages,
        total_entries: total_entries
      )
    end
  end

  @doc """
  List changes.
  """
  swagger_path :change do
    get("/contents/{id}/change/{v_id}")
    summary("List changes")

    description("API to List changes in a particular version")

    parameters do
      id(:path, :string, "Instance id")
      v_id(:path, :string, "version id")
    end

    response(200, "Ok", Schema.ref(:Change))
    response(401, "Unauthorized", Schema.ref(:Error))
  end

  @spec change(Plug.Conn.t(), map) :: Plug.Conn.t()
  def change(conn, %{"id" => instance_id, "v_id" => version_id}) do
    current_user = conn.assigns[:current_user]

    with %Instance{} = instance <- Documents.get_instance(instance_id, current_user) do
      change = Documents.version_changes(instance, version_id)

      conn
      |> put_view(InstanceVersionView)
      |> render("change.json", change: change)
    end
  end

  @doc """
  Approve an instance.
  """
  swagger_path :approve do
    put("/contents/{id}/approve")
    summary("Approve an instance")
    description("Api to approve an instance")

    parameters do
      id(:path, :string, "Instance id")
    end

    response(200, "Ok", Schema.ref(:ShowContent))
    response(422, "Unprocessable Entity", Schema.ref(:Error))
    response(401, "Unauthorized", Schema.ref(:Error))
    response(404, "Not found", Schema.ref(:Error))
  end

  @spec approve(Plug.Conn.t(), map) :: Plug.Conn.t()
  def approve(conn, %{"id" => id}) do
    %{current_org_id: organisation_id} = current_user = conn.assigns.current_user

    with %Instance{
<<<<<<< HEAD
           content_type: %ContentType{
             organisation: %Organisation{id: ^organisation_id} = organisation
           },
           state: state
         } = instance <- Document.show_instance(id, current_user),
         %Instance{} = instance <- Document.approve_instance(current_user, instance) do
      Task.start(fn ->
        Notifications.document_notification(
          current_user,
          instance,
          organisation,
          state
        )
      end)

=======
           content_type: %ContentType{organisation_id: ^organisation_id},
           state: _state
         } = instance <- Documents.show_instance(id, current_user),
         %Instance{} = instance <- Documents.approve_instance(current_user, instance) do
      # TODO: add notification
>>>>>>> 573b14e8
      render(conn, "approve_or_reject.json", %{instance: instance})
    end
  end

  @doc """
  Reject approval of an instance.
  """
  swagger_path :reject do
    put("/contents/{id}/reject")
    summary("Reject approval of an instance")
    description("Api to reject an instance")

    parameters do
      id(:path, :string, "Instance id")
    end

    response(200, "Ok", Schema.ref(:ShowContent))
    response(422, "Unprocessable Entity", Schema.ref(:Error))
    response(401, "Unauthorized", Schema.ref(:Error))
    response(404, "Not found", Schema.ref(:Error))
  end

  @spec reject(Plug.Conn.t(), map) :: Plug.Conn.t()
  def reject(conn, %{"id" => id}) do
    current_user = conn.assigns.current_user

    with %Instance{} = instance <- Documents.show_instance(id, current_user),
         %Instance{} = instance <- Documents.reject_instance(current_user, instance) do
      render(conn, "approve_or_reject.json", %{instance: instance})
    end
  end

  @doc """
  Send email for an instance.
  """
  swagger_path :send_email do
    post("/contents/{id}/email")
    summary("Document Instance Email")
    description("Api to send email for a given document instance")

    parameters do
      id(:path, :string, "Instance id", required: true)
      content(:body, Schema.ref(:DocumentInstanceMailer), "Mailer Body", required: true)
    end

    response(200, "Ok", Schema.ref(:ContentEmailResponse))
    response(422, "Unprocessable Entity", Schema.ref(:Error))
    response(401, "Unauthorized", Schema.ref(:Error))
  end

  @spec send_email(Plug.Conn.t(), map) :: Plug.Conn.t()
  def send_email(conn, %{"id" => id} = params) do
    current_user = conn.assigns.current_user

    with %Instance{} = instance <- Documents.show_instance(id, current_user),
         {:ok, _} <- Documents.send_document_email(instance, params) do
      render(conn, "email.json", %{info: "Email sent successfully"})
    end
  end
end<|MERGE_RESOLUTION|>--- conflicted
+++ resolved
@@ -31,12 +31,9 @@
   alias WraftDoc.Documents.Instance.Version
   alias WraftDoc.Enterprise
   alias WraftDoc.Enterprise.Flow.State
-<<<<<<< HEAD
   alias WraftDoc.Enterprise.Organisation
+  alias WraftDoc.Layouts.Layout
   alias WraftDoc.Notifications
-=======
-  alias WraftDoc.Layouts.Layout
->>>>>>> 573b14e8
   alias WraftDocWeb.Api.V1.InstanceVersionView
 
   def swagger_definitions do
@@ -979,13 +976,12 @@
     %{current_org_id: organisation_id} = current_user = conn.assigns.current_user
 
     with %Instance{
-<<<<<<< HEAD
            content_type: %ContentType{
              organisation: %Organisation{id: ^organisation_id} = organisation
            },
            state: state
-         } = instance <- Document.show_instance(id, current_user),
-         %Instance{} = instance <- Document.approve_instance(current_user, instance) do
+         } = instance <- Documents.show_instance(id, current_user),
+         %Instance{} = instance <- Documents.approve_instance(current_user, instance) do
       Task.start(fn ->
         Notifications.document_notification(
           current_user,
@@ -995,13 +991,6 @@
         )
       end)
 
-=======
-           content_type: %ContentType{organisation_id: ^organisation_id},
-           state: _state
-         } = instance <- Documents.show_instance(id, current_user),
-         %Instance{} = instance <- Documents.approve_instance(current_user, instance) do
-      # TODO: add notification
->>>>>>> 573b14e8
       render(conn, "approve_or_reject.json", %{instance: instance})
     end
   end
