defmodule WraftDocWeb.Router do
  use WraftDocWeb, :router

  pipeline :browser do
    plug(:accepts, ["html"])
    plug(:fetch_session)
    plug(:fetch_flash)
    plug(:protect_from_forgery)
    plug(:put_secure_browser_headers)
  end

  pipeline :api do
    plug(:accepts, ["json"])
  end

  pipeline :api_auth do
    plug(WraftDocWeb.Guardian.AuthPipeline)
  end

  scope "/", WraftDocWeb do
    # Use the default browser stack
    pipe_through(:api)
    get("/", PageController, :index)
  end

  # Scope which does not need authorization.
  scope "/api", WraftDocWeb do
    pipe_through(:api)

    # user
    scope "/v1", Api.V1, as: :v1 do
      resources("/users/signup", RegistrationController, only: [:create])
      post("/users/signin", UserController, :signin)
    end
  end

  # Scope which requires authorization.
  scope "/api", WraftDocWeb do
    pipe_through([:api, :api_auth])

    scope "/v1", Api.V1, as: :v1 do
      # Current user details
      get("/users/me", UserController, :me)
      resources("/profile/:id", ProfileController, only: [:update])
      # Layout
      resources("/layouts", LayoutController, only: [:create, :index, :show, :update, :delete])

      scope "/content_types" do
        # Content type
        resources("/", ContentTypeController, only: [:create, :index, :show, :update, :delete])

        scope "/:c_type_id" do
          # Instances
          resources("/contents", InstanceController, only: [:create, :index])

          # Data template
          resources("/data_templates", DataTemplateController, only: [:create, :index])
        end
      end

      # Engine
      resources("/engines", EngineController, only: [:index])

      # Theme
      resources("/themes", ThemeController, only: [:create, :index, :show, :update, :delete])

      scope "/flows" do
        # Flows
        resources("/", FlowController, only: [:create, :index, :show, :update, :delete])
        # States
        resources("/:flow_id/states", StateController, only: [:create, :index])
      end

      # State delete and update
      resources("/states", StateController, only: [:update, :delete])

      # Data template show, delete and update
      resources("/data_templates", DataTemplateController, only: [:show, :update, :delete])

      # Instance show, update and delete
      resources("/contents", InstanceController, only: [:show, :update, :delete])

<<<<<<< HEAD
      # Organisations
      resources("/organisations", OrganisationController, except: [:index])
=======
      # All instances in an organisation
      get("/contents", InstanceController, :all_contents)

      # uild PDF from a content
      post("/contents/:id/build", InstanceController, :build)

      # All instances in an organisation
      get("/data_templates", DataTemplateController, :all_templates)

      # Assets
      resources("/assets", AssetController, only: [:create, :index, :show, :update, :delete])
>>>>>>> 1e318152
    end
  end

  scope "/api/swagger" do
    forward("/", PhoenixSwagger.Plug.SwaggerUI, otp_app: :wraft_doc, swagger_file: "swagger.json")
  end

  def swagger_info do
    %{
      info: %{
        version: "0.0.1",
        title: "Wraft Docs"
      },
      basePath: "/api/v1",
      securityDefinitions: %{
        Bearer: %{
          type: "apiKey",
          name: "Authorization",
          in: "header",
          description: "API Operations require a valid token."
        }
      },
      tags: [%{name: "Registration", description: "User registration"}],
      security: [
        # ApiKey is applied to all operations
        %{
          Bearer: []
        }
      ]
    }
  end
end<|MERGE_RESOLUTION|>--- conflicted
+++ resolved
@@ -80,10 +80,9 @@
       # Instance show, update and delete
       resources("/contents", InstanceController, only: [:show, :update, :delete])
 
-<<<<<<< HEAD
       # Organisations
       resources("/organisations", OrganisationController, except: [:index])
-=======
+
       # All instances in an organisation
       get("/contents", InstanceController, :all_contents)
 
@@ -95,7 +94,6 @@
 
       # Assets
       resources("/assets", AssetController, only: [:create, :index, :show, :update, :delete])
->>>>>>> 1e318152
     end
   end
 
