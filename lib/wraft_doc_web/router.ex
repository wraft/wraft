defmodule WraftDocWeb.Router do
  use WraftDocWeb, :router

  pipeline :browser do
    plug(:accepts, ["html"])
    plug(:fetch_session)
    plug(:fetch_flash)
    plug(:protect_from_forgery)
    plug(:put_secure_browser_headers)
  end

  pipeline :api do
    plug(:accepts, ["json"])
  end

  pipeline :api_auth do
    plug(WraftDocWeb.Guardian.AuthPipeline)
  end

  scope "/", WraftDocWeb do
    # Use the default browser stack
    pipe_through(:api)
    get("/", PageController, :index)
  end

  # Scope which does not need authorization.
  scope "/api", WraftDocWeb do
    pipe_through(:api)

    # user
    scope "/v1", Api.V1, as: :v1 do
<<<<<<< HEAD
      resources("/users/sign-up", UserController, only: [:create])
=======
      resources("/users/sign-up", RegistrationController, only: [:create])
>>>>>>> a735087d
      post("/users/sign-in", UserController, :signin)
    end
  end

  # Scope which requires authorization.
  scope "/api", WraftDocWeb do
    pipe_through([:api, :api_auth])

    scope "/v1", Api.V1, as: :v1 do
      resources("/profile/:id", ProfileController, only: [:update])
      # Layout
      resources("/layout", LayoutController, only: [:create])
    end
  end
end<|MERGE_RESOLUTION|>--- conflicted
+++ resolved
@@ -29,11 +29,7 @@
 
     # user
     scope "/v1", Api.V1, as: :v1 do
-<<<<<<< HEAD
-      resources("/users/sign-up", UserController, only: [:create])
-=======
       resources("/users/sign-up", RegistrationController, only: [:create])
->>>>>>> a735087d
       post("/users/sign-in", UserController, :signin)
     end
   end
