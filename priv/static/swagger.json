--- conflicted
+++ resolved
@@ -454,186 +454,7 @@
         "description": "API to delete a state"
       }
     },
-<<<<<<< HEAD
     "/resources/{id}": {
-=======
-    "/organisations/{id}": {
-      "put": {
-        "tags": [
-          "Organisation"
-        ],
-        "summary": "Update an organisation",
-        "responses": {
-          "422": {
-            "schema": {
-              "$ref": "#/definitions/Error"
-            },
-            "description": "Unprocessable Entity"
-          },
-          "404": {
-            "schema": {
-              "$ref": "#/definitions/Error"
-            },
-            "description": "Not Found"
-          },
-          "401": {
-            "schema": {
-              "$ref": "#/definitions/Error"
-            },
-            "description": "Unauthorized"
-          },
-          "201": {
-            "schema": {
-              "$ref": "#/definitions/Organisation"
-            },
-            "description": "Accepted"
-          }
-        },
-        "parameters": [
-          {
-            "type": "string",
-            "required": true,
-            "name": "id",
-            "in": "path",
-            "description": "organisation id"
-          },
-          {
-            "schema": {
-              "$ref": "#/definitions/OrganisationRequest"
-            },
-            "required": true,
-            "name": "organisation",
-            "in": "body",
-            "description": "Organisation to be updated"
-          }
-        ],
-        "operationId": "WraftDocWeb.Api.V1.OrganisationController.update",
-        "description": "API to update an organisation"
-      },
-      "get": {
-        "tags": [
-          "Organisation"
-        ],
-        "summary": "Show an Organisation",
-        "responses": {
-          "404": {
-            "schema": {
-              "$ref": "#/definitions/Error"
-            },
-            "description": "Not Found"
-          },
-          "401": {
-            "schema": {
-              "$ref": "#/definitions/Error"
-            },
-            "description": "Unauthorized"
-          },
-          "200": {
-            "schema": {
-              "$ref": "#/definitions/Organisation"
-            },
-            "description": "Ok"
-          }
-        },
-        "parameters": [
-          {
-            "type": "string",
-            "required": true,
-            "name": "id",
-            "in": "path",
-            "description": "Organisation id"
-          }
-        ],
-        "operationId": "WraftDocWeb.Api.V1.OrganisationController.show",
-        "description": "API to show details of an organisation"
-      },
-      "delete": {
-        "tags": [
-          "Organisation"
-        ],
-        "summary": "Delete an organisation",
-        "responses": {
-          "422": {
-            "schema": {
-              "$ref": "#/definitions/Error"
-            },
-            "description": "Unprocessable Entity"
-          },
-          "404": {
-            "schema": {
-              "$ref": "#/definitions/Error"
-            },
-            "description": "Not Found"
-          },
-          "401": {
-            "schema": {
-              "$ref": "#/definitions/Error"
-            },
-            "description": "Unauthorized"
-          },
-          "200": {
-            "schema": {
-              "$ref": "#/definitions/Organisation"
-            },
-            "description": "Ok"
-          }
-        },
-        "parameters": [
-          {
-            "type": "string",
-            "required": true,
-            "name": "id",
-            "in": "path",
-            "description": "Organisation id"
-          }
-        ],
-        "operationId": "delete_organisation",
-        "description": "Delete Organisation API"
-      }
-    },
-    "/organisations": {
-      "post": {
-        "tags": [
-          "Organisation"
-        ],
-        "summary": "Register organisation",
-        "responses": {
-          "422": {
-            "schema": {
-              "$ref": "#/definitions/Error"
-            },
-            "description": "Unprocessable Entity"
-          },
-          "401": {
-            "schema": {
-              "$ref": "#/definitions/Error"
-            },
-            "description": "Unauthorized"
-          },
-          "201": {
-            "schema": {
-              "$ref": "#/definitions/Organisation"
-            },
-            "description": "Created"
-          }
-        },
-        "parameters": [
-          {
-            "schema": {
-              "$ref": "#/definitions/OrganisationRequest"
-            },
-            "required": true,
-            "name": "organisation",
-            "in": "body",
-            "description": "Organisation to create"
-          }
-        ],
-        "operationId": "create_organisation",
-        "description": "Create Organisation API"
-      }
-    },
-    "/layouts/{id}": {
->>>>>>> d8e6fa29
       "put": {
         "tags": [
           "Resource"
@@ -978,6 +799,181 @@
         ],
         "operationId": "WraftDocWeb.Api.V1.PermissionController.index",
         "description": "API to get the list of all permissions created so far"
+      }
+    },
+    "/organisations/{id}": {
+      "put": {
+        "tags": [
+          "Organisation"
+        ],
+        "summary": "Update an organisation",
+        "responses": {
+          "422": {
+            "schema": {
+              "$ref": "#/definitions/Error"
+            },
+            "description": "Unprocessable Entity"
+          },
+          "404": {
+            "schema": {
+              "$ref": "#/definitions/Error"
+            },
+            "description": "Not Found"
+          },
+          "401": {
+            "schema": {
+              "$ref": "#/definitions/Error"
+            },
+            "description": "Unauthorized"
+          },
+          "201": {
+            "schema": {
+              "$ref": "#/definitions/Organisation"
+            },
+            "description": "Accepted"
+          }
+        },
+        "parameters": [
+          {
+            "type": "string",
+            "required": true,
+            "name": "id",
+            "in": "path",
+            "description": "organisation id"
+          },
+          {
+            "schema": {
+              "$ref": "#/definitions/OrganisationRequest"
+            },
+            "required": true,
+            "name": "organisation",
+            "in": "body",
+            "description": "Organisation to be updated"
+          }
+        ],
+        "operationId": "WraftDocWeb.Api.V1.OrganisationController.update",
+        "description": "API to update an organisation"
+      },
+      "get": {
+        "tags": [
+          "Organisation"
+        ],
+        "summary": "Show an Organisation",
+        "responses": {
+          "404": {
+            "schema": {
+              "$ref": "#/definitions/Error"
+            },
+            "description": "Not Found"
+          },
+          "401": {
+            "schema": {
+              "$ref": "#/definitions/Error"
+            },
+            "description": "Unauthorized"
+          },
+          "200": {
+            "schema": {
+              "$ref": "#/definitions/Organisation"
+            },
+            "description": "Ok"
+          }
+        },
+        "parameters": [
+          {
+            "type": "string",
+            "required": true,
+            "name": "id",
+            "in": "path",
+            "description": "Organisation id"
+          }
+        ],
+        "operationId": "WraftDocWeb.Api.V1.OrganisationController.show",
+        "description": "API to show details of an organisation"
+      },
+      "delete": {
+        "tags": [
+          "Organisation"
+        ],
+        "summary": "Delete an organisation",
+        "responses": {
+          "422": {
+            "schema": {
+              "$ref": "#/definitions/Error"
+            },
+            "description": "Unprocessable Entity"
+          },
+          "404": {
+            "schema": {
+              "$ref": "#/definitions/Error"
+            },
+            "description": "Not Found"
+          },
+          "401": {
+            "schema": {
+              "$ref": "#/definitions/Error"
+            },
+            "description": "Unauthorized"
+          },
+          "200": {
+            "schema": {
+              "$ref": "#/definitions/Organisation"
+            },
+            "description": "Ok"
+          }
+        },
+        "parameters": [
+          {
+            "type": "string",
+            "required": true,
+            "name": "id",
+            "in": "path",
+            "description": "Organisation id"
+          }
+        ],
+        "operationId": "delete_organisation",
+        "description": "Delete Organisation API"
+      }
+    },
+    "/organisations": {
+      "post": {
+        "tags": [
+          "Organisation"
+        ],
+        "summary": "Register organisation",
+        "responses": {
+          "422": {
+            "schema": {
+              "$ref": "#/definitions/Error"
+            },
+            "description": "Unprocessable Entity"
+          },
+          "401": {
+            "schema": {
+              "$ref": "#/definitions/Error"
+            },
+            "description": "Unauthorized"
+          },
+          "201": {
+            "schema": {
+              "$ref": "#/definitions/Organisation"
+            },
+            "description": "Created"
+          }
+        },
+        "parameters": [
+          {
+            "schema": {
+              "$ref": "#/definitions/OrganisationRequest"
+            },
+            "required": true,
+            "name": "organisation",
+            "in": "body",
+            "description": "Organisation to create"
+          }
+        ],
+        "operationId": "create_organisation",
+        "description": "Create Organisation API"
       }
     },
     "/layouts/{id}": {
@@ -2207,7 +2203,6 @@
         "operationId": "WraftDocWeb.Api.V1.DataTemplateController.index",
         "description": "API to get the list of all data templates created so far under a content type"
       }
-<<<<<<< HEAD
     },
     "/content_types/{c_type_id}/contents": {
       "post": {
@@ -2590,168 +2585,82 @@
   },
   "host": "localhost:4000",
   "definitions": {
-    "Engines": {
-      "type": "array",
-      "title": "Engines",
-      "items": {
-        "$ref": "#/definitions/Engine"
-      },
-      "description": "All engines that have been created"
-    },
-    "ShowFlows": {
-      "type": "array",
-      "title": "All flows and its details",
-      "items": {
-        "$ref": "#/definitions/UpdateFlow"
-      },
-      "description": "All flows that have been created and their details"
-    },
-    "Error": {
+    "ContentTypeAndLayout": {
       "type": "object",
-      "title": "Errors",
-      "required": [
-        "error"
-      ],
-      "properties": {
-        "error": {
-          "type": "string",
-          "description": "The message of the error raised"
-        }
-      },
-      "description": "Error responses from the API"
-    },
-    "ContentRequest": {
-      "type": "object",
-      "title": "Content Request",
-      "required": [
-        "state_uuid",
-        "raw"
-      ],
-      "properties": {
-        "state_uuid": {
-          "type": "string",
-          "description": "state id"
-        },
-        "serialized": {
-          "type": "string",
-          "description": "Content serialized data"
-        },
-        "raw": {
-          "type": "string",
-          "description": "Content raw data"
-        }
-      },
-      "example": {
-        "state_uuid": "kjb12389k23eyg",
-        "serialized": {
-          "title": "Title of the content",
-          "body": "Body of the content"
-        },
-        "raw": "Content data"
-      },
-      "description": "Content creation request"
-    },
-    "LayoutsAndEngines": {
-      "type": "array",
-      "title": "Layouts and its Engines",
-      "items": {
-        "$ref": "#/definitions/LayoutAndEngine"
-      },
-      "description": "All layouts that have been created and their engines"
-    },
-    "LayoutAndEngine": {
-      "type": "object",
-      "title": "Layout and Engine",
+      "title": "Content Type and Layout",
       "required": [
         "name",
         "id"
       ],
       "properties": {
-        "width": {
-          "type": "float",
-          "description": "Width of the layout"
-        },
         "updated_at": {
           "type": "string",
           "format": "ISO-8601",
-          "description": "When was the layout last updated"
-        },
-        "unit": {
-          "type": "string",
-          "description": "Unit of dimensions"
-        },
-        "slug_file": {
-          "type": "string",
-          "description": "URL of the uploaded slug file"
-        },
-        "slug": {
-          "type": "string",
-          "description": "Name of the slug to be used for the layout"
-        },
-        "screenshot": {
-          "type": "string",
-          "description": "URL of the uploaded screenshot"
+          "description": "When was the user last updated"
+        },
+        "prefix": {
+          "type": "string",
+          "description": "Prefix to be used for generating Unique ID for contents"
         },
         "name": {
           "type": "string",
-          "description": "Layout's name"
+          "description": "Content Type's name"
+        },
+        "layout": {
+          "$ref": "#/definitions/Layout"
         },
         "inserted_at": {
           "type": "string",
           "format": "ISO-8601",
-          "description": "When was the layout created"
+          "description": "When was the user inserted"
         },
         "id": {
           "type": "string",
-          "description": "The ID of the layout"
-        },
-        "height": {
-          "type": "float",
-          "description": "Height of the layout"
-        },
-        "engine": {
-          "$ref": "#/definitions/Engine"
+          "description": "The ID of the content type"
+        },
+        "fields": {
+          "type": "map",
+          "description": "Dynamic fields and their datatype"
         },
         "description": {
           "type": "string",
-          "description": "Layout's description"
-        },
-        "assets": {
-          "$ref": "#/definitions/Assets"
+          "description": "Content Type's description"
+        },
+        "color": {
+          "type": "string",
+          "description": "Hex code of color"
         }
       },
       "example": {
-        "width": 40.0,
         "updated_at": "2020-01-21T14:00:00Z",
-        "unit": "cm",
-        "slug_file": "/official_letter.zip",
-        "slug": "Pandoc",
-        "screenshot": "/official_letter.jpg",
-        "name": "Official Letter",
+        "prefix": "OFFLET",
+        "name": "Offer letter",
+        "layout": {
+          "width": 40.0,
+          "updated_at": "2020-01-21T14:00:00Z",
+          "unit": "cm",
+          "slug_file": "/letter.zip",
+          "slug": "Pandoc",
+          "name": "Official Letter",
+          "inserted_at": "2020-02-21T14:00:00Z",
+          "id": "1232148nb3478",
+          "height": 20.0,
+          "description": "An official letter"
+        },
         "inserted_at": "2020-02-21T14:00:00Z",
         "id": "1232148nb3478",
-        "height": 20.0,
-        "engine": {
-          "updated_at": "2020-01-21T14:00:00Z",
-          "name": "Pandoc",
-          "inserted_at": "2020-02-21T14:00:00Z",
-          "id": "1232148nb3478",
-          "api_route": ""
-        },
-        "description": "An official letter",
-        "assets": [
-          {
-            "updated_at": "2020-01-21T14:00:00Z",
-            "name": "Asset",
-            "inserted_at": "2020-02-21T14:00:00Z",
-            "id": "1232148nb3478",
-            "file": "/signature.pdf"
-          }
-        ]
-      },
-      "description": "Layout to be used for the generation of a document."
-    },
-    "ResourceIndex": {
+        "fields": {
+          "position": "string",
+          "name": "string",
+          "joining_date": "date",
+          "approved_by": "string"
+        },
+        "description": "An offer letter",
+        "color": "#fffff"
+      },
+      "description": "Content Type to be used for the generation of a document and its layout."
+    },
+    "ContentsIndex": {
       "type": "object",
       "properties": {
         "total_pages": {
@@ -2762,75 +2671,51 @@
           "type": "integer",
           "description": "Total number of contents"
         },
-        "resources": {
-          "$ref": "#/definitions/Resources"
-        },
         "page_number": {
           "type": "integer",
           "description": "Page number"
-        }
-      },
-      "example": {
-        "total_pages": 2,
-        "total_entries": 15,
-        "resources": [
-          {
-            "id": "1232148nb3478",
-            "category": "Flow",
-            "action": "create"
-          },
-          {
-            "id": "137ykjbefd987132",
-            "category": "Flow",
-            "action": "update"
-          }
-        ],
-        "page_number": 1
-      }
-    },
-    "LayoutIndex": {
-      "type": "object",
-      "properties": {
-        "total_pages": {
-          "type": "integer",
-          "description": "Total number of pages"
-        },
-        "total_entries": {
-          "type": "integer",
-          "description": "Total number of contents"
-        },
-        "page_number": {
-          "type": "integer",
-          "description": "Page number"
-        },
-        "layouts": {
-          "$ref": "#/definitions/LayoutsAndEngines"
+        },
+        "contents": {
+          "$ref": "#/definitions/ContentsAndContentTypeAndState"
         }
       },
       "example": {
         "total_pages": 2,
         "total_entries": 15,
         "page_number": 1,
-        "layouts": [
-          {
-            "width": 40.0,
-            "updated_at": "2020-01-21T14:00:00Z",
-            "unit": "cm",
-            "slug_file": "/official_letter.zip",
-            "slug": "Pandoc",
-            "screenshot": "/official_letter.jpg",
-            "name": "Official Letter",
-            "inserted_at": "2020-02-21T14:00:00Z",
-            "id": "1232148nb3478",
-            "height": 20.0,
-            "engine": {
+        "contents": [
+          {
+            "state": {
               "updated_at": "2020-01-21T14:00:00Z",
-              "name": "Pandoc",
+              "state": "published",
+              "order": 1,
+              "inserted_at": "2020-02-21T14:00:00Z",
+              "id": "1232148nb3478"
+            },
+            "content_type": {
+              "updated_at": "2020-01-21T14:00:00Z",
+              "name": "Offer letter",
               "inserted_at": "2020-02-21T14:00:00Z",
               "id": "1232148nb3478",
-              "api_route": ""
-            },
-            "description": "An official letter"
+              "fields": {
+                "position": "string",
+                "name": "string",
+                "joining_date": "date",
+                "approved_by": "string"
+              },
+              "description": "An offer letter"
+            },
+            "content": {
+              "updated_at": "2020-01-21T14:00:00Z",
+              "serialized": {
+                "title": "Title of the content",
+                "body": "Body of the content"
+              },
+              "raw": "Content",
+              "instance_id": "OFFL01",
+              "inserted_at": "2020-02-21T14:00:00Z",
+              "id": "1232148nb3478"
+            }
           }
         ]
       }
@@ -2894,74 +2779,6 @@
         "page_number": 1
       }
     },
-    "FlowAndStatesWithoutCreator": {
-      "type": "object",
-      "title": "Show flow details and its states",
-      "properties": {
-        "states": {
-          "$ref": "#/definitions/State"
-        },
-        "flow": {
-          "$ref": "#/definitions/Flow"
-        }
-      },
-      "example": {
-        "states": [
-          {
-            "state": "published",
-            "order": 1,
-            "id": "1232148nb3478"
-          }
-        ],
-        "flow": {
-          "updated_at": "2020-01-21T14:00:00Z",
-          "name": "Flow 1",
-          "inserted_at": "2020-02-21T14:00:00Z",
-          "id": "1232148nb3478"
-        }
-      },
-      "description": "Show all details of a flow including all the states undet the flow"
-    },
-    "Engine": {
-      "type": "object",
-      "title": "Render engine",
-      "required": [
-        "name",
-        "id"
-      ],
-      "properties": {
-        "updated_at": {
-          "type": "string",
-          "format": "ISO-8601",
-          "description": "When was the engine last updated"
-        },
-        "name": {
-          "type": "string",
-          "description": "Engine's name"
-        },
-        "inserted_at": {
-          "type": "string",
-          "format": "ISO-8601",
-          "description": "When was the engine inserted"
-        },
-        "id": {
-          "type": "string",
-          "description": "The ID of the engine"
-        },
-        "api_route": {
-          "type": "string",
-          "description": "API route to be used"
-        }
-      },
-      "example": {
-        "updated_at": "2020-01-21T14:00:00Z",
-        "name": "Pandoc",
-        "inserted_at": "2020-02-21T14:00:00Z",
-        "id": "1232148nb3478",
-        "api_route": ""
-      },
-      "description": "A render engine to be used for document generation"
-    },
     "DataTemplate": {
       "type": "object",
       "title": "Data Template",
@@ -3002,50 +2819,186 @@
       },
       "description": "A Data Template"
     },
-    "ShowDataTemplate": {
+    "User": {
       "type": "object",
-      "title": "Data template and all its details",
+      "title": "User",
+      "required": [
+        "email",
+        "name",
+        "id"
+      ],
       "properties": {
-        "data_template": {
+        "updated_at": {
+          "type": "string",
+          "format": "ISO-8601",
+          "description": "When was the user last updated"
+        },
+        "name": {
+          "type": "string",
+          "description": "Users name"
+        },
+        "inserted_at": {
+          "type": "string",
+          "format": "ISO-8601",
+          "description": "When was the user inserted"
+        },
+        "id": {
+          "type": "string",
+          "description": "The ID of the user"
+        },
+        "email_verify": {
+          "type": "boolean",
+          "description": "Email verification status"
+        },
+        "email": {
+          "type": "string",
+          "description": "Users email"
+        }
+      },
+      "example": {
+        "updated_at": "2020-01-21T14:00:00Z",
+        "name": "John Doe",
+        "inserted_at": "2020-02-21T14:00:00Z",
+        "id": "1232148nb3478",
+        "email_verify": true,
+        "email": "email@xyz.com"
+      },
+      "description": "A user of the application"
+    },
+    "ContentTypesAndLayoutsAndFlows": {
+      "type": "array",
+      "title": "Content Types and their Layouts and flow",
+      "items": {
+        "$ref": "#/definitions/ContentTypeAndLayoutAndFlow"
+      },
+      "description": "All content types that have been created and their layouts and flow"
+    },
+    "AssetsIndex": {
+      "type": "object",
+      "properties": {
+        "total_pages": {
+          "type": "integer",
+          "description": "Total number of pages"
+        },
+        "total_entries": {
+          "type": "integer",
+          "description": "Total number of contents"
+        },
+        "page_number": {
+          "type": "integer",
+          "description": "Page number"
+        },
+        "assets": {
+          "$ref": "#/definitions/Assets"
+        }
+      },
+      "example": {
+        "total_pages": 2,
+        "total_entries": 15,
+        "page_number": 1,
+        "assets": [
+          {
+            "updated_at": "2020-01-21T14:00:00Z",
+            "name": "Asset",
+            "inserted_at": "2020-02-21T14:00:00Z",
+            "id": "1232148nb3478",
+            "file": "/signature.pdf"
+          }
+        ]
+      }
+    },
+    "ContentType": {
+      "type": "object",
+      "title": "Content Type",
+      "required": [
+        "name",
+        "id"
+      ],
+      "properties": {
+        "updated_at": {
+          "type": "string",
+          "format": "ISO-8601",
+          "description": "When was the user last updated"
+        },
+        "prefix": {
+          "type": "string",
+          "description": "Prefix to be used for generating Unique ID for contents"
+        },
+        "name": {
+          "type": "string",
+          "description": "Content Type's name"
+        },
+        "inserted_at": {
+          "type": "string",
+          "format": "ISO-8601",
+          "description": "When was the user inserted"
+        },
+        "id": {
+          "type": "string",
+          "description": "The ID of the content type"
+        },
+        "fields": {
+          "type": "map",
+          "description": "Dynamic fields and their datatype"
+        },
+        "description": {
+          "type": "string",
+          "description": "Content Type's description"
+        },
+        "color": {
+          "type": "string",
+          "description": "Hex code of color"
+        }
+      },
+      "example": {
+        "updated_at": "2020-01-21T14:00:00Z",
+        "prefix": "OFFLET",
+        "name": "Offer letter",
+        "inserted_at": "2020-02-21T14:00:00Z",
+        "id": "1232148nb3478",
+        "fields": {
+          "position": "string",
+          "name": "string",
+          "joining_date": "date",
+          "approved_by": "string"
+        },
+        "description": "An offer letter",
+        "color": "#fffff"
+      },
+      "description": "A Content Type."
+    },
+    "ShowLayout": {
+      "type": "object",
+      "title": "Layout and all its details",
+      "properties": {
+        "layout": {
           "$ref": "#/definitions/LayoutAndEngine"
         },
         "creator": {
           "$ref": "#/definitions/User"
-        },
-        "content_type": {
-          "$ref": "#/definitions/ContentType"
         }
       },
       "example": {
-        "data_template": {
+        "layout": {
+          "width": 40.0,
           "updated_at": "2020-01-21T14:00:00Z",
-          "tag": "Main tag",
+          "unit": "cm",
+          "slug_file": "/official_letter.zip",
+          "slug": "Pandoc",
+          "screenshot": "/official_letter.jpg",
+          "name": "Official Letter",
           "inserted_at": "2020-02-21T14:00:00Z",
           "id": "1232148nb3478",
-          "data": "Hi [user]"
-        },
-        "creator": {
-=======
-    }
-  },
-  "info": {
-    "version": "0.0.1",
-    "title": "Wraft Docs"
-  },
-  "host": "localhost:4000",
-  "definitions": {
-    "ShowContentType": {
-      "type": "object",
-      "title": "Content Type and all its details",
-      "properties": {
-        "creator": {
-          "$ref": "#/definitions/User"
-        },
-        "content_type": {
-          "$ref": "#/definitions/ContentTypeAndLayoutAndFlowAndStates"
-        }
-      },
-      "example": {
+          "height": 20.0,
+          "engine": {
+            "updated_at": "2020-01-21T14:00:00Z",
+            "name": "Pandoc",
+            "inserted_at": "2020-02-21T14:00:00Z",
+            "id": "1232148nb3478",
+            "api_route": ""
+          },
+          "description": "An official letter"
+        },
         "creator": {
           "updated_at": "2020-01-21T14:00:00Z",
           "name": "John Doe",
@@ -3053,210 +3006,63 @@
           "id": "1232148nb3478",
           "email_verify": true,
           "email": "email@xyz.com"
-        },
-        "content_type": {
-          "updated_at": "2020-01-21T14:00:00Z",
-          "prefix": "OFFLET",
-          "name": "Offer letter",
-          "layout": {
-            "width": 40.0,
+        }
+      },
+      "description": "API to show a layout and all its details"
+    },
+    "ThemeIndex": {
+      "type": "object",
+      "properties": {
+        "total_pages": {
+          "type": "integer",
+          "description": "Total number of pages"
+        },
+        "total_entries": {
+          "type": "integer",
+          "description": "Total number of contents"
+        },
+        "themes": {
+          "$ref": "#/definitions/Themes"
+        },
+        "page_number": {
+          "type": "integer",
+          "description": "Page number"
+        }
+      },
+      "example": {
+        "total_pages": 2,
+        "total_entries": 15,
+        "themes": [
+          {
             "updated_at": "2020-01-21T14:00:00Z",
-            "unit": "cm",
-            "slug_file": "/letter.zip",
-            "slug": "Pandoc",
-            "name": "Official Letter",
+            "typescale": {
+              "p": "6",
+              "h2": "8",
+              "h1": "10"
+            },
+            "name": "Official Letter Theme",
             "inserted_at": "2020-02-21T14:00:00Z",
             "id": "1232148nb3478",
-            "height": 20.0,
-            "description": "An official letter"
-          },
-          "inserted_at": "2020-02-21T14:00:00Z",
-          "id": "1232148nb3478",
-          "flow": {
-            "updated_at": "2020-01-21T14:00:00Z",
-            "states": [
-              {
-                "state": "published",
-                "order": 1,
-                "id": "1232148nb3478"
-              }
-            ],
-            "name": "Flow 1",
-            "inserted_at": "2020-02-21T14:00:00Z",
-            "id": "1232148nb3478"
-          },
-          "fields": {
-            "position": "string",
-            "name": "string",
-            "joining_date": "date",
-            "approved_by": "string"
-          },
-          "description": "An offer letter",
-          "color": "#fffff"
-        }
-      },
-      "description": "API to show a content type and all its details"
-    },
-    "UserToken": {
+            "font": "Malery",
+            "file": "/malory.css"
+          }
+        ],
+        "page_number": 1
+      }
+    },
+    "ContentsAndContentTypeAndState": {
+      "type": "array",
+      "title": "Instances, their content types and states",
+      "items": {
+        "$ref": "#/definitions/ContentAndContentTypeAndState"
+      },
+      "description": "IInstances and all its details except creator."
+    },
+    "LayoutAndEngine": {
       "type": "object",
-      "title": "User and token",
-      "required": [
-        "token"
-      ],
-      "properties": {
-        "user": {
-          "$ref": "#/definitions/User"
-        },
-        "token": {
-          "type": "string",
-          "description": "JWT token for authenticating the user"
-        }
-      },
-      "example": {
-        "user": {
->>>>>>> d8e6fa29
-          "updated_at": "2020-01-21T14:00:00Z",
-          "name": "John Doe",
-          "inserted_at": "2020-02-21T14:00:00Z",
-          "id": "1232148nb3478",
-          "email_verify": true,
-          "email": "email@xyz.com"
-        },
-<<<<<<< HEAD
-        "content_type": {
-          "updated_at": "2020-01-21T14:00:00Z",
-          "prefix": "OFFLET",
-          "name": "Offer letter",
-          "inserted_at": "2020-02-21T14:00:00Z",
-          "id": "1232148nb3478",
-          "fields": {
-            "position": "string",
-            "name": "string",
-            "joining_date": "date",
-            "approved_by": "string"
-          },
-          "description": "An offer letter"
-        }
-      },
-      "description": "API to show a data template and all its details"
-    },
-    "ContentTypeAndLayoutAndFlowAndStates": {
-      "type": "object",
-      "title": "Content Type, Layout, Flow and states",
-=======
-        "token": "Asdlkqweb.Khgqiwue132.xcli123"
-      },
-      "description": "User details with the generated JWT token for authentication"
-    },
-    "ContentTypeRequest": {
-      "type": "object",
-      "title": "Content Type Request",
->>>>>>> d8e6fa29
-      "required": [
-        "prefix",
-        "flow_uuid",
-        "layout_uuid",
-        "fields",
-        "description",
-        "name"
-      ],
-      "properties": {
-        "prefix": {
-          "type": "string",
-          "description": "Prefix to be used for generating Unique ID for contents"
-        },
-        "name": {
-          "type": "string",
-          "description": "Content Type's name"
-        },
-        "layout_uuid": {
-          "type": "string",
-          "description": "ID of the layout selected"
-        },
-        "flow_uuid": {
-          "type": "string",
-<<<<<<< HEAD
-          "description": "The ID of the content type"
-        },
-        "flow": {
-          "$ref": "#/definitions/FlowAndStatesWithoutCreator"
-=======
-          "description": "ID of the flow selected"
->>>>>>> d8e6fa29
-        },
-        "fields": {
-          "type": "map",
-          "description": "Dynamic fields and their datatype"
-        },
-        "description": {
-          "type": "string",
-          "description": "Content Type's description"
-        },
-        "color": {
-          "type": "string",
-          "description": "Hex code of color"
-        }
-      },
-      "example": {
-        "prefix": "OFFLET",
-        "name": "Offer letter",
-<<<<<<< HEAD
-        "layout": {
-          "width": 40.0,
-          "updated_at": "2020-01-21T14:00:00Z",
-          "unit": "cm",
-          "slug_file": "/letter.zip",
-          "slug": "Pandoc",
-          "name": "Official Letter",
-          "inserted_at": "2020-02-21T14:00:00Z",
-          "id": "1232148nb3478",
-          "height": 20.0,
-          "description": "An official letter"
-        },
-        "inserted_at": "2020-02-21T14:00:00Z",
-        "id": "1232148nb3478",
-        "flow": {
-          "updated_at": "2020-01-21T14:00:00Z",
-          "states": [
-            {
-              "state": "published",
-              "order": 1,
-              "id": "1232148nb3478"
-            }
-          ],
-          "name": "Flow 1",
-          "inserted_at": "2020-02-21T14:00:00Z",
-          "id": "1232148nb3478"
-        },
-=======
-        "layout_uuid": "1232148nb3478",
-        "flow_uuid": "234okjnskjb8234",
->>>>>>> d8e6fa29
-        "fields": {
-          "position": "string",
-          "name": "string",
-          "joining_date": "date",
-          "approved_by": "string"
-        },
-        "description": "An offer letter",
-        "color": "#fffff"
-      },
-<<<<<<< HEAD
-      "description": "Content Type to be used for the generation of a document, its layout, flow and states."
-    },
-    "Asset": {
-      "type": "object",
-      "title": "Asset",
-      "required": [
-=======
-      "description": "Create content type request."
-    },
-    "Layout": {
-      "type": "object",
-      "title": "Layout",
+      "title": "Layout and Engine",
       "required": [
         "name",
->>>>>>> d8e6fa29
         "id"
       ],
       "properties": {
@@ -3267,50 +3073,31 @@
         "updated_at": {
           "type": "string",
           "format": "ISO-8601",
-<<<<<<< HEAD
-          "description": "When was the engine last updated"
+          "description": "When was the layout last updated"
+        },
+        "unit": {
+          "type": "string",
+          "description": "Unit of dimensions"
+        },
+        "slug_file": {
+          "type": "string",
+          "description": "URL of the uploaded slug file"
+        },
+        "slug": {
+          "type": "string",
+          "description": "Name of the slug to be used for the layout"
+        },
+        "screenshot": {
+          "type": "string",
+          "description": "URL of the uploaded screenshot"
         },
         "name": {
           "type": "string",
-          "description": "Name of the asset"
-=======
-          "description": "When was the layout last updated"
-        },
-        "unit": {
-          "type": "string",
-          "description": "Unit of dimensions"
-        },
-        "slug_file": {
-          "type": "string",
-          "description": "URL of the uploaded slug file"
-        },
-        "slug": {
-          "type": "string",
-          "description": "Name of the slug to be used for the layout"
-        },
-        "screenshot": {
-          "type": "string",
-          "description": "URL of the uploaded screenshot"
-        },
-        "name": {
-          "type": "string",
           "description": "Layout's name"
->>>>>>> d8e6fa29
         },
         "inserted_at": {
           "type": "string",
           "format": "ISO-8601",
-<<<<<<< HEAD
-          "description": "When was the engine inserted"
-        },
-        "id": {
-          "type": "string",
-          "description": "The ID of the asset"
-        },
-        "file": {
-          "type": "string",
-          "description": "URL of the uploaded file"
-=======
           "description": "When was the layout created"
         },
         "id": {
@@ -3321,38 +3108,314 @@
           "type": "float",
           "description": "Height of the layout"
         },
+        "engine": {
+          "$ref": "#/definitions/Engine"
+        },
         "description": {
           "type": "string",
           "description": "Layout's description"
->>>>>>> d8e6fa29
+        },
+        "assets": {
+          "$ref": "#/definitions/Assets"
         }
       },
       "example": {
         "width": 40.0,
         "updated_at": "2020-01-21T14:00:00Z",
-<<<<<<< HEAD
+        "unit": "cm",
+        "slug_file": "/official_letter.zip",
+        "slug": "Pandoc",
+        "screenshot": "/official_letter.jpg",
+        "name": "Official Letter",
+        "inserted_at": "2020-02-21T14:00:00Z",
+        "id": "1232148nb3478",
+        "height": 20.0,
+        "engine": {
+          "updated_at": "2020-01-21T14:00:00Z",
+          "name": "Pandoc",
+          "inserted_at": "2020-02-21T14:00:00Z",
+          "id": "1232148nb3478",
+          "api_route": ""
+        },
+        "description": "An official letter",
+        "assets": [
+          {
+            "updated_at": "2020-01-21T14:00:00Z",
+            "name": "Asset",
+            "inserted_at": "2020-02-21T14:00:00Z",
+            "id": "1232148nb3478",
+            "file": "/signature.pdf"
+          }
+        ]
+      },
+      "description": "Layout to be used for the generation of a document."
+    },
+    "ResourceRequest": {
+      "type": "object",
+      "title": "Resource Request",
+      "required": [
+        "action",
+        "category"
+      ],
+      "properties": {
+        "category": {
+          "type": "string",
+          "description": "Category's name"
+        },
+        "action": {
+          "type": "string",
+          "description": "Action name"
+        }
+      },
+      "example": {
+        "category": "Flow",
+        "action": "create"
+      },
+      "description": "Create resource request."
+    },
+    "FlowIndex": {
+      "type": "object",
+      "properties": {
+        "total_pages": {
+          "type": "integer",
+          "description": "Total number of pages"
+        },
+        "total_entries": {
+          "type": "integer",
+          "description": "Total number of contents"
+        },
+        "states": {
+          "$ref": "#/definitions/ShowStates"
+        },
+        "page_number": {
+          "type": "integer",
+          "description": "Page number"
+        }
+      },
+      "example": {
+        "total_pages": 2,
+        "total_entries": 15,
+        "states": [
+          {
+            "state": {
+              "updated_at": "2020-01-21T14:00:00Z",
+              "state": "published",
+              "order": 1,
+              "inserted_at": "2020-02-21T14:00:00Z",
+              "id": "1232148nb3478"
+            },
+            "flow": {
+              "updated_at": "2020-01-21T14:00:00Z",
+              "name": "Flow 1",
+              "inserted_at": "2020-02-21T14:00:00Z",
+              "id": "jnb234881adsad"
+            },
+            "creator": {
+              "updated_at": "2020-01-21T14:00:00Z",
+              "name": "John Doe",
+              "inserted_at": "2020-02-21T14:00:00Z",
+              "id": "1232148nb3478",
+              "email_verify": true,
+              "email": "email@xyz.com"
+            }
+          }
+        ],
+        "page_number": 1
+      }
+    },
+    "StateRequest": {
+      "type": "object",
+      "title": "State Request",
+      "required": [
+        "order",
+        "state"
+      ],
+      "properties": {
+        "state": {
+          "type": "string",
+          "description": "State name"
+        },
+        "order": {
+          "type": "integer",
+          "description": "State's order"
+        }
+      },
+      "example": {
+        "state": "Published",
+        "order": 1
+      },
+      "description": "Create state request."
+    },
+    "DataTemplateRequest": {
+      "type": "object",
+      "title": "Data template Request",
+      "required": [
+        "data",
+        "tag"
+      ],
+      "properties": {
+        "tag": {
+          "type": "string",
+          "description": "Data templates's tag"
+        },
+        "data": {
+          "type": "string",
+          "description": "Data template's contents"
+        }
+      },
+      "example": {
+        "tag": "Main template",
+        "data": "Hi [user]"
+      },
+      "description": "Create data template request."
+    },
+    "DataTemplatesIndex": {
+      "type": "object",
+      "properties": {
+        "total_pages": {
+          "type": "integer",
+          "description": "Total number of pages"
+        },
+        "total_entries": {
+          "type": "integer",
+          "description": "Total number of contents"
+        },
+        "page_number": {
+          "type": "integer",
+          "description": "Page number"
+        },
+        "contents": {
+          "$ref": "#/definitions/DataTemplates"
+        }
+      },
+      "example": {
+        "total_pages": 2,
+        "total_entries": 15,
+        "page_number": 1,
+        "contents": [
+          {
+            "updated_at": "2020-01-21T14:00:00Z",
+            "tag": "Main template",
+            "inserted_at": "2020-02-21T14:00:00Z",
+            "id": "1232148nb3478",
+            "data": "Hi [user]"
+          }
+        ]
+      }
+    },
+    "FlowAndStatesWithoutCreator": {
+      "type": "object",
+      "title": "Show flow details and its states",
+      "properties": {
+        "states": {
+          "$ref": "#/definitions/State"
+        },
+        "flow": {
+          "$ref": "#/definitions/Flow"
+        }
+      },
+      "example": {
+        "states": [
+          {
+            "state": "published",
+            "order": 1,
+            "id": "1232148nb3478"
+          }
+        ],
+        "flow": {
+          "updated_at": "2020-01-21T14:00:00Z",
+          "name": "Flow 1",
+          "inserted_at": "2020-02-21T14:00:00Z",
+          "id": "1232148nb3478"
+        }
+      },
+      "description": "Show all details of a flow including all the states undet the flow"
+    },
+    "LayoutIndex": {
+      "type": "object",
+      "properties": {
+        "total_pages": {
+          "type": "integer",
+          "description": "Total number of pages"
+        },
+        "total_entries": {
+          "type": "integer",
+          "description": "Total number of contents"
+        },
+        "page_number": {
+          "type": "integer",
+          "description": "Page number"
+        },
+        "layouts": {
+          "$ref": "#/definitions/LayoutsAndEngines"
+        }
+      },
+      "example": {
+        "total_pages": 2,
+        "total_entries": 15,
+        "page_number": 1,
+        "layouts": [
+          {
+            "width": 40.0,
+            "updated_at": "2020-01-21T14:00:00Z",
+            "unit": "cm",
+            "slug_file": "/official_letter.zip",
+            "slug": "Pandoc",
+            "screenshot": "/official_letter.jpg",
+            "name": "Official Letter",
+            "inserted_at": "2020-02-21T14:00:00Z",
+            "id": "1232148nb3478",
+            "height": 20.0,
+            "engine": {
+              "updated_at": "2020-01-21T14:00:00Z",
+              "name": "Pandoc",
+              "inserted_at": "2020-02-21T14:00:00Z",
+              "id": "1232148nb3478",
+              "api_route": ""
+            },
+            "description": "An official letter"
+          }
+        ]
+      }
+    },
+    "Asset": {
+      "type": "object",
+      "title": "Asset",
+      "required": [
+        "id"
+      ],
+      "properties": {
+        "updated_at": {
+          "type": "string",
+          "format": "ISO-8601",
+          "description": "When was the engine last updated"
+        },
+        "name": {
+          "type": "string",
+          "description": "Name of the asset"
+        },
+        "inserted_at": {
+          "type": "string",
+          "format": "ISO-8601",
+          "description": "When was the engine inserted"
+        },
+        "id": {
+          "type": "string",
+          "description": "The ID of the asset"
+        },
+        "file": {
+          "type": "string",
+          "description": "URL of the uploaded file"
+        }
+      },
+      "example": {
+        "updated_at": "2020-01-21T14:00:00Z",
         "name": "Asset",
         "inserted_at": "2020-02-21T14:00:00Z",
         "id": "1232148nb3478",
         "file": "/signature.pdf"
       },
       "description": "An asset."
-    },
-    "ContentTypesAndLayoutsAndFlows": {
-      "type": "array",
-      "title": "Content Types and their Layouts and flow",
-      "items": {
-        "$ref": "#/definitions/ContentTypeAndLayoutAndFlow"
-      },
-      "description": "All content types that have been created and their layouts and flow"
-    },
-    "ContentsAndContentTypeAndState": {
-      "type": "array",
-      "title": "Instances, their content types and states",
-      "items": {
-        "$ref": "#/definitions/ContentAndContentTypeAndState"
-      },
-      "description": "IInstances and all its details except creator."
     },
     "Permission": {
       "type": "map",
@@ -3364,150 +3427,6 @@
         ]
       },
       "description": "JSON response for a permission"
-    },
-    "UserToken": {
-      "type": "object",
-      "title": "User and token",
-      "required": [
-        "token"
-      ],
-      "properties": {
-        "user": {
-          "$ref": "#/definitions/User"
-        },
-        "token": {
-          "type": "string",
-          "description": "JWT token for authenticating the user"
-        }
-      },
-      "example": {
-        "user": {
-          "updated_at": "2020-01-21T14:00:00Z",
-          "name": "John Doe",
-          "inserted_at": "2020-02-21T14:00:00Z",
-          "id": "1232148nb3478",
-          "email_verify": true,
-          "email": "email@xyz.com"
-        },
-        "token": "Asdlkqweb.Khgqiwue132.xcli123"
-      },
-      "description": "User details with the generated JWT token for authentication"
-    },
-    "ContentTypeAndLayoutAndFlow": {
-      "type": "object",
-      "title": "Content Type, Layout and its flow",
-      "required": [
-        "name",
-        "id"
-      ],
-      "properties": {
-        "updated_at": {
-          "type": "string",
-          "format": "ISO-8601",
-          "description": "When was the user last updated"
-        },
-        "prefix": {
-          "type": "string",
-          "description": "Prefix to be used for generating Unique ID for contents"
-        },
-        "name": {
-          "type": "string",
-          "description": "Content Type's name"
-        },
-        "layout": {
-          "$ref": "#/definitions/Layout"
-        },
-        "inserted_at": {
-          "type": "string",
-          "format": "ISO-8601",
-          "description": "When was the user inserted"
-        },
-        "id": {
-          "type": "string",
-          "description": "The ID of the content type"
-        },
-        "flow": {
-          "$ref": "#/definitions/Flow"
-        },
-        "fields": {
-          "type": "map",
-          "description": "Dynamic fields and their datatype"
-        },
-        "description": {
-          "type": "string",
-          "description": "Content Type's description"
-        },
-        "color": {
-          "type": "string",
-          "description": "Hex code of color"
-        }
-      },
-      "example": {
-        "updated_at": "2020-01-21T14:00:00Z",
-        "prefix": "OFFLET",
-        "name": "Offer letter",
-        "layout": {
-          "width": 40.0,
-          "updated_at": "2020-01-21T14:00:00Z",
-          "unit": "cm",
-          "slug_file": "/letter.zip",
-          "slug": "Pandoc",
-          "name": "Official Letter",
-          "inserted_at": "2020-02-21T14:00:00Z",
-          "id": "1232148nb3478",
-          "height": 20.0,
-          "description": "An official letter"
-        },
-        "inserted_at": "2020-02-21T14:00:00Z",
-        "id": "1232148nb3478",
-        "flow": {
-          "updated_at": "2020-01-21T14:00:00Z",
-          "name": "Flow 1",
-          "inserted_at": "2020-02-21T14:00:00Z",
-          "id": "1232148nb3478"
-=======
-        "unit": "cm",
-        "slug_file": "/official_letter.zip",
-        "slug": "Pandoc",
-        "screenshot": "/official_letter.jpg",
-        "name": "Official Letter",
-        "inserted_at": "2020-02-21T14:00:00Z",
-        "id": "1232148nb3478",
-        "height": 20.0,
-        "description": "An official letter"
-      },
-      "description": "A Layout"
-    },
-    "ContentRequest": {
-      "type": "object",
-      "title": "Content Request",
-      "required": [
-        "state_uuid",
-        "raw"
-      ],
-      "properties": {
-        "state_uuid": {
-          "type": "string",
-          "description": "state id"
-        },
-        "serialized": {
-          "type": "string",
-          "description": "Content serialized data"
-        },
-        "raw": {
-          "type": "string",
-          "description": "Content raw data"
-        }
-      },
-      "example": {
-        "state_uuid": "kjb12389k23eyg",
-        "serialized": {
-          "title": "Title of the content",
-          "body": "Body of the content"
-        },
-        "raw": "Content data"
-      },
-      "description": "Content creation request"
     },
     "ContentTypesIndex": {
       "type": "object",
@@ -3579,507 +3498,13 @@
         ]
       }
     },
-    "ContentTypesAndLayoutsAndFlows": {
+    "DataTemplates": {
       "type": "array",
-      "title": "Content Types and their Layouts and flow",
+      "title": "Data templates under a content type",
       "items": {
-        "$ref": "#/definitions/ContentTypeAndLayoutAndFlow"
-      },
-      "description": "All content types that have been created and their layouts and flow"
-    },
-    "ContentsIndex": {
-      "type": "object",
-      "properties": {
-        "total_pages": {
-          "type": "integer",
-          "description": "Total number of pages"
-        },
-        "total_entries": {
-          "type": "integer",
-          "description": "Total number of contents"
-        },
-        "page_number": {
-          "type": "integer",
-          "description": "Page number"
-        },
-        "contents": {
-          "$ref": "#/definitions/ContentsAndContentTypeAndState"
-        }
-      },
-      "example": {
-        "total_pages": 2,
-        "total_entries": 15,
-        "page_number": 1,
-        "contents": [
-          {
-            "state": {
-              "updated_at": "2020-01-21T14:00:00Z",
-              "state": "published",
-              "order": 1,
-              "inserted_at": "2020-02-21T14:00:00Z",
-              "id": "1232148nb3478"
-            },
-            "content_type": {
-              "updated_at": "2020-01-21T14:00:00Z",
-              "name": "Offer letter",
-              "inserted_at": "2020-02-21T14:00:00Z",
-              "id": "1232148nb3478",
-              "fields": {
-                "position": "string",
-                "name": "string",
-                "joining_date": "date",
-                "approved_by": "string"
-              },
-              "description": "An offer letter"
-            },
-            "content": {
-              "updated_at": "2020-01-21T14:00:00Z",
-              "serialized": {
-                "title": "Title of the content",
-                "body": "Body of the content"
-              },
-              "raw": "Content",
-              "instance_id": "OFFL01",
-              "inserted_at": "2020-02-21T14:00:00Z",
-              "id": "1232148nb3478"
-            }
-          }
-        ]
-      }
-    },
-    "Engine": {
-      "type": "object",
-      "title": "Render engine",
-      "required": [
-        "name",
-        "id"
-      ],
-      "properties": {
-        "updated_at": {
-          "type": "string",
-          "format": "ISO-8601",
-          "description": "When was the engine last updated"
-        },
-        "name": {
-          "type": "string",
-          "description": "Engine's name"
-        },
-        "inserted_at": {
-          "type": "string",
-          "format": "ISO-8601",
-          "description": "When was the engine inserted"
-        },
-        "id": {
-          "type": "string",
-          "description": "The ID of the engine"
-        },
-        "api_route": {
-          "type": "string",
-          "description": "API route to be used"
-        }
-      },
-      "example": {
-        "updated_at": "2020-01-21T14:00:00Z",
-        "name": "Pandoc",
-        "inserted_at": "2020-02-21T14:00:00Z",
-        "id": "1232148nb3478",
-        "api_route": ""
-      },
-      "description": "A render engine to be used for document generation"
-    },
-    "LayoutIndex": {
-      "type": "object",
-      "properties": {
-        "total_pages": {
-          "type": "integer",
-          "description": "Total number of pages"
-        },
-        "total_entries": {
-          "type": "integer",
-          "description": "Total number of contents"
->>>>>>> d8e6fa29
-        },
-        "fields": {
-          "position": "string",
-          "name": "string",
-          "joining_date": "date",
-          "approved_by": "string"
-        },
-        "description": "An offer letter",
-        "color": "#fffff"
-      },
-      "description": "Content Type to be used for the generation of a document, its layout and flow."
-    },
-<<<<<<< HEAD
-    "User": {
-      "type": "object",
-      "title": "User",
-=======
-    "Asset": {
-      "type": "object",
-      "title": "Asset",
->>>>>>> d8e6fa29
-      "required": [
-        "id"
-      ],
-      "properties": {
-        "updated_at": {
-          "type": "string",
-          "format": "ISO-8601",
-<<<<<<< HEAD
-          "description": "When was the user last updated"
-=======
-          "description": "When was the engine last updated"
->>>>>>> d8e6fa29
-        },
-        "name": {
-          "type": "string",
-          "description": "Name of the asset"
-        },
-        "inserted_at": {
-          "type": "string",
-          "format": "ISO-8601",
-          "description": "When was the engine inserted"
-        },
-        "id": {
-          "type": "string",
-          "description": "The ID of the asset"
-        },
-        "file": {
-          "type": "string",
-          "description": "URL of the uploaded file"
-        }
-      },
-      "example": {
-        "updated_at": "2020-01-21T14:00:00Z",
-<<<<<<< HEAD
-        "name": "John Doe",
-=======
-        "name": "Asset",
->>>>>>> d8e6fa29
-        "inserted_at": "2020-02-21T14:00:00Z",
-        "id": "1232148nb3478",
-        "file": "/signature.pdf"
-      },
-<<<<<<< HEAD
-      "description": "A user of the application"
-    },
-    "ContentTypeRequest": {
-      "type": "object",
-      "title": "Content Type Request",
-      "required": [
-        "prefix",
-        "flow_uuid",
-        "layout_uuid",
-        "fields",
-        "description",
-        "name"
-      ],
-      "properties": {
-        "prefix": {
-=======
-      "description": "An asset."
-    },
-    "UserLoginRequest": {
-      "type": "object",
-      "title": "User Login",
-      "required": [
-        "password",
-        "email"
-      ],
-      "properties": {
-        "password": {
-          "type": "string",
-          "description": "User's password"
-        },
-        "email": {
-          "type": "string",
-          "description": "User's email"
-        }
-      },
-      "example": {
-        "password": "Password",
-        "email": "email@xyz.com"
-      },
-      "description": "A user log in to the application"
-    },
-    "Content": {
-      "type": "object",
-      "title": "Content",
-      "required": [
-        "id"
-      ],
-      "properties": {
-        "updated_at": {
-          "type": "string",
-          "format": "ISO-8601",
-          "description": "When was the engine last updated"
-        },
-        "serialized": {
-          "type": "map",
-          "description": "Serialized data of the content"
-        },
-        "raw": {
->>>>>>> d8e6fa29
-          "type": "string",
-          "description": "Raw data of the content"
-        },
-        "instance_id": {
-          "type": "string",
-          "description": "A unique ID generated for the content"
-        },
-        "layout_uuid": {
-          "type": "string",
-<<<<<<< HEAD
-          "description": "ID of the layout selected"
-=======
-          "format": "ISO-8601",
-          "description": "When was the engine inserted"
->>>>>>> d8e6fa29
-        },
-        "flow_uuid": {
-          "type": "string",
-<<<<<<< HEAD
-          "description": "ID of the flow selected"
-        },
-        "fields": {
-          "type": "map",
-          "description": "Dynamic fields and their datatype"
-        },
-        "description": {
-          "type": "string",
-          "description": "Content Type's description"
-        },
-        "color": {
-          "type": "string",
-          "description": "Hex code of color"
-        }
-      },
-      "example": {
-        "prefix": "OFFLET",
-        "name": "Offer letter",
-        "layout_uuid": "1232148nb3478",
-        "flow_uuid": "234okjnskjb8234",
-        "fields": {
-          "position": "string",
-          "name": "string",
-          "joining_date": "date",
-          "approved_by": "string"
-        },
-        "description": "An offer letter",
-        "color": "#fffff"
-      },
-      "description": "Create content type request."
-=======
-          "description": "The ID of the content"
-        }
-      },
-      "example": {
-        "updated_at": "2020-01-21T14:00:00Z",
-        "serialized": {
-          "title": "Title of the content",
-          "body": "Body of the content"
-        },
-        "raw": "Content",
-        "instance_id": "OFFL01",
-        "inserted_at": "2020-02-21T14:00:00Z",
-        "id": "1232148nb3478"
-      },
-      "description": "A content, which is then used to generate the out files."
->>>>>>> d8e6fa29
-    },
-    "EngineIndex": {
-      "type": "object",
-      "properties": {
-        "total_pages": {
-          "type": "integer",
-          "description": "Total number of pages"
-        },
-        "total_entries": {
-          "type": "integer",
-          "description": "Total number of contents"
-        },
-        "page_number": {
-          "type": "integer",
-          "description": "Page number"
-        },
-        "engines": {
-          "$ref": "#/definitions/Engines"
-        }
-      },
-      "example": {
-        "total_pages": 2,
-        "total_entries": 15,
-        "page_number": 1,
-        "engines": [
-          {
-            "updated_at": "2020-01-21T14:00:00Z",
-            "name": "Pandoc",
-            "inserted_at": "2020-02-21T14:00:00Z",
-            "id": "1232148nb3478",
-            "api_route": ""
-          }
-        ]
-      }
-    },
-<<<<<<< HEAD
-    "State": {
-      "type": "object",
-      "title": "State",
-      "properties": {
-        "updated_at": {
-          "type": "string",
-          "format": "ISO-8601",
-          "description": "When was the state last updated"
-        },
-        "state": {
-          "type": "string",
-          "description": "A state of content"
-        },
-        "order": {
-          "type": "integer",
-          "description": "Order of the state"
-        },
-        "inserted_at": {
-          "type": "string",
-          "format": "ISO-8601",
-          "description": "When was the state inserted"
-        },
-        "id": {
-          "type": "string",
-          "description": "ID of the state"
-        }
-      },
-      "example": {
-        "updated_at": "2020-01-21T14:00:00Z",
-        "state": "published",
-        "order": 1,
-        "inserted_at": "2020-02-21T14:00:00Z",
-        "id": "1232148nb3478"
-      },
-      "description": "State assigened to contents"
-    },
-    "DataTemplateRequest": {
-      "type": "object",
-      "title": "Data template Request",
-      "required": [
-        "data",
-        "tag"
-      ],
-      "properties": {
-        "tag": {
-          "type": "string",
-          "description": "Data templates's tag"
-        },
-        "data": {
-          "type": "string",
-          "description": "Data template's contents"
-        }
-      },
-      "example": {
-        "tag": "Main template",
-        "data": "Hi [user]"
-      },
-      "description": "Create data template request."
-=======
-    "ShowFlows": {
-      "type": "array",
-      "title": "All flows and its details",
-      "items": {
-        "$ref": "#/definitions/UpdateFlow"
-      },
-      "description": "All flows that have been created and their details"
->>>>>>> d8e6fa29
-    },
-    "Organisation": {
-      "type": "object",
-      "title": "Organisation",
-      "required": [
-        "legal_name",
-        "name",
-        "id"
-      ],
-      "properties": {
-        "updated_at": {
-          "type": "string",
-          "format": "ISO-8601",
-          "description": "When was the user last updated"
-        },
-        "phone": {
-          "type": "strign",
-          "description": "Phone number of organisation"
-        },
-        "name_of_cto": {
-          "type": "string",
-          "description": "Organisation CTO's Name"
-        },
-        "name_of_ceo": {
-          "type": "string",
-          "description": "Organisation CEO's Name"
-        },
-        "name": {
-          "type": "string",
-          "description": "Name of the organisation"
-        },
-        "logo": {
-          "type": "string",
-          "description": "Logo of organisation"
-        },
-        "legal_name": {
-          "type": "string",
-          "description": "Legal Name of the organisation"
-        },
-        "inserted_at": {
-          "type": "string",
-          "format": "ISO-8601",
-          "description": "When was the user inserted"
-        },
-        "id": {
-          "type": "string",
-          "description": "The id of an organisation"
-        },
-        "gstin": {
-          "type": "string",
-          "description": "GSTIN of organisation"
-        },
-        "email": {
-          "type": "string",
-          "description": "Email of organisation"
-        },
-        "corporate_id": {
-          "type": "string",
-          "description": "Corporate id of organisation"
-        },
-        "address": {
-          "type": "string",
-          "description": "Address of the organisation"
-        }
-      },
-      "example": {
-        "updated_at": "2020-01-21T14:00:00Z",
-        "phone": "865623232",
-        "name_of_cto": "Foo Doo",
-        "name_of_ceo": "John Doe",
-        "name": "ABC enterprices",
-        "logo": "/logo.jpg",
-        "legal_name": "ABC enterprices LLC",
-        "inserted_at": "2020-02-21T14:00:00Z",
-        "id": "mnbjhb23488n23e",
-        "gstin": "32AA65FF56545353",
-        "email": "abcent@gmail.com",
-        "corporate_id": "BNIJSN1234NGT",
-        "address": "#24, XV Building, TS DEB Layout "
-      },
-      "description": "An Organisation"
-    },
-<<<<<<< HEAD
-    "Themes": {
-      "type": "array",
-      "title": "All themes and its details",
-      "items": {
-        "$ref": "#/definitions/Theme"
-      },
-      "description": "All themes that have been created under current user's organisation and their details"
+        "$ref": "#/definitions/DataTemplate"
+      },
+      "description": "All data template that have been created under a content type"
     },
     "Theme": {
       "type": "object",
@@ -4137,209 +3562,12 @@
       },
       "description": "A Theme"
     },
-    "CurrentUser": {
-      "type": "object",
-      "title": "Current User",
-      "required": [
-        "email",
-        "name",
-        "id"
-      ],
-      "properties": {
-        "updated_at": {
-          "type": "string",
-          "format": "ISO-8601",
-          "description": "When was the user last updated"
-        },
-        "role": {
-          "type": "string",
-          "description": "User's role"
-        },
-        "profile_pic": {
-          "type": "string",
-          "description": "User's profile pic URL"
-        },
-        "organisation_id": {
-          "type": "integer",
-          "description": "ID of the user's oranisation"
-        },
-        "name": {
-          "type": "string",
-          "description": "Users name"
-        },
-        "inserted_at": {
-          "type": "string",
-          "format": "ISO-8601",
-          "description": "When was the user inserted"
-        },
-        "id": {
-          "type": "string",
-          "description": "The ID of the user"
-        },
-        "email_verify": {
-          "type": "boolean",
-          "description": "Email verification status"
-        },
-        "email": {
-          "type": "string",
-          "description": "Users email"
-        }
-      },
-      "example": {
-        "updated_at": "2020-01-21T14:00:00Z",
-        "role": "user",
-        "profile_pic": "www.aws.com/users/johndoe.jpg",
-        "organisation_id": "jn14786914qklnqw",
-        "name": "John Doe",
-        "inserted_at": "2020-02-21T14:00:00Z",
-        "id": "1232148nb3478",
-        "email_verify": true,
-        "email": "email@xyz.com"
-      },
-      "description": "Currently loged in user"
-    },
-    "AssetsIndex": {
-=======
-    "UserRegisterRequest": {
-      "type": "object",
-      "title": "Register User",
-      "required": [
-        "password",
-        "email",
-        "name"
-      ],
-      "properties": {
-        "password": {
-          "type": "string",
-          "description": "User's password"
-        },
-        "name": {
-          "type": "string",
-          "description": "User's name"
-        },
-        "email": {
-          "type": "string",
-          "description": "User's email"
-        }
-      },
-      "example": {
-        "password": "Password",
-        "name": "John Doe",
-        "email": "email@xyz.com"
-      },
-      "description": "A user to be registered in the application"
-    },
-    "Engines": {
-      "type": "array",
-      "title": "Engines",
-      "items": {
-        "$ref": "#/definitions/Engine"
-      },
-      "description": "All engines that have been created"
-    },
-    "EngineIndex": {
->>>>>>> d8e6fa29
-      "type": "object",
-      "properties": {
-        "total_pages": {
-          "type": "integer",
-          "description": "Total number of pages"
-        },
-        "total_entries": {
-          "type": "integer",
-          "description": "Total number of contents"
-        },
-        "page_number": {
-          "type": "integer",
-          "description": "Page number"
-        },
-<<<<<<< HEAD
-        "assets": {
-          "$ref": "#/definitions/Assets"
-=======
-        "engines": {
-          "$ref": "#/definitions/Engines"
->>>>>>> d8e6fa29
-        }
-      },
-      "example": {
-        "total_pages": 2,
-        "total_entries": 15,
-        "page_number": 1,
-<<<<<<< HEAD
-        "assets": [
-          {
-            "updated_at": "2020-01-21T14:00:00Z",
-            "name": "Asset",
-            "inserted_at": "2020-02-21T14:00:00Z",
-            "id": "1232148nb3478",
-            "file": "/signature.pdf"
-          }
-        ]
-      }
-    },
-    "UserRegisterRequest": {
-      "type": "object",
-      "title": "Register User",
-      "required": [
-        "password",
-        "email",
-        "name"
-      ],
-      "properties": {
-        "password": {
-          "type": "string",
-          "description": "User's password"
-        },
-        "name": {
-          "type": "string",
-          "description": "User's name"
-        },
-        "email": {
-          "type": "string",
-          "description": "User's email"
-        }
-      },
-      "example": {
-        "password": "Password",
-        "name": "John Doe",
-        "email": "email@xyz.com"
-      },
-      "description": "A user to be registered in the application"
-    },
     "FlowAndStates": {
-=======
-        "engines": [
-          {
-            "updated_at": "2020-01-21T14:00:00Z",
-            "name": "Pandoc",
-            "inserted_at": "2020-02-21T14:00:00Z",
-            "id": "1232148nb3478",
-            "api_route": ""
-          }
-        ]
-      }
-    },
-    "ThemeIndex": {
->>>>>>> d8e6fa29
       "type": "object",
       "title": "Show flow details and its states",
       "properties": {
-<<<<<<< HEAD
         "states": {
           "$ref": "#/definitions/State"
-=======
-        "total_pages": {
-          "type": "integer",
-          "description": "Total number of pages"
-        },
-        "total_entries": {
-          "type": "integer",
-          "description": "Total number of contents"
-        },
-        "themes": {
-          "$ref": "#/definitions/Themes"
->>>>>>> d8e6fa29
         },
         "flow": {
           "$ref": "#/definitions/Flow"
@@ -4349,7 +3577,6 @@
         }
       },
       "example": {
-<<<<<<< HEAD
         "states": [
           {
             "state": "published",
@@ -4374,79 +3601,79 @@
       },
       "description": "Show all details of a flow including all the states undet the flow"
     },
-    "Layout": {
+    "Content": {
       "type": "object",
-      "title": "Layout",
+      "title": "Content",
       "required": [
-        "name",
         "id"
       ],
       "properties": {
-        "width": {
-          "type": "float",
-          "description": "Width of the layout"
-        },
         "updated_at": {
           "type": "string",
           "format": "ISO-8601",
-          "description": "When was the layout last updated"
-        },
-        "unit": {
-          "type": "string",
-          "description": "Unit of dimensions"
-        },
-        "slug_file": {
-          "type": "string",
-          "description": "URL of the uploaded slug file"
-        },
-        "slug": {
-          "type": "string",
-          "description": "Name of the slug to be used for the layout"
-        },
-        "screenshot": {
-          "type": "string",
-          "description": "URL of the uploaded screenshot"
-        },
-        "name": {
-          "type": "string",
-          "description": "Layout's name"
+          "description": "When was the engine last updated"
+        },
+        "serialized": {
+          "type": "map",
+          "description": "Serialized data of the content"
+        },
+        "raw": {
+          "type": "string",
+          "description": "Raw data of the content"
+        },
+        "instance_id": {
+          "type": "string",
+          "description": "A unique ID generated for the content"
         },
         "inserted_at": {
           "type": "string",
           "format": "ISO-8601",
-          "description": "When was the layout created"
+          "description": "When was the engine inserted"
         },
         "id": {
           "type": "string",
-          "description": "The ID of the layout"
-        },
-        "height": {
-          "type": "float",
-          "description": "Height of the layout"
-        },
-        "description": {
-          "type": "string",
-          "description": "Layout's description"
+          "description": "The ID of the content"
         }
       },
       "example": {
-        "width": 40.0,
         "updated_at": "2020-01-21T14:00:00Z",
-        "unit": "cm",
-        "slug_file": "/official_letter.zip",
-        "slug": "Pandoc",
-        "screenshot": "/official_letter.jpg",
-        "name": "Official Letter",
+        "serialized": {
+          "title": "Title of the content",
+          "body": "Body of the content"
+        },
+        "raw": "Content",
+        "instance_id": "OFFL01",
         "inserted_at": "2020-02-21T14:00:00Z",
-        "id": "1232148nb3478",
-        "height": 20.0,
-        "description": "An official letter"
-      },
-      "description": "A Layout"
-    },
-    "ContentTypeAndLayout": {
+        "id": "1232148nb3478"
+      },
+      "description": "A content, which is then used to generate the out files."
+    },
+    "UserLoginRequest": {
       "type": "object",
-      "title": "Content Type and Layout",
+      "title": "User Login",
+      "required": [
+        "password",
+        "email"
+      ],
+      "properties": {
+        "password": {
+          "type": "string",
+          "description": "User's password"
+        },
+        "email": {
+          "type": "string",
+          "description": "User's email"
+        }
+      },
+      "example": {
+        "password": "Password",
+        "email": "email@xyz.com"
+      },
+      "description": "A user log in to the application"
+    },
+    "ContentTypeAndLayoutAndFlowAndStates": {
+      "type": "object",
+      "title": "Content Type, Layout, Flow and states",
       "required": [
         "name",
         "id"
@@ -4476,6 +3703,9 @@
         "id": {
           "type": "string",
           "description": "The ID of the content type"
+        },
+        "flow": {
+          "$ref": "#/definitions/FlowAndStatesWithoutCreator"
         },
         "fields": {
           "type": "map",
@@ -4508,6 +3738,19 @@
         },
         "inserted_at": "2020-02-21T14:00:00Z",
         "id": "1232148nb3478",
+        "flow": {
+          "updated_at": "2020-01-21T14:00:00Z",
+          "states": [
+            {
+              "state": "published",
+              "order": 1,
+              "id": "1232148nb3478"
+            }
+          ],
+          "name": "Flow 1",
+          "inserted_at": "2020-02-21T14:00:00Z",
+          "id": "1232148nb3478"
+        },
         "fields": {
           "position": "string",
           "name": "string",
@@ -4517,50 +3760,82 @@
         "description": "An offer letter",
         "color": "#fffff"
       },
-      "description": "Content Type to be used for the generation of a document and its layout."
-=======
-        "total_pages": 2,
-        "total_entries": 15,
-        "themes": [
-          {
-            "updated_at": "2020-01-21T14:00:00Z",
-            "typescale": {
-              "p": "6",
-              "h2": "8",
-              "h1": "10"
-            },
-            "name": "Official Letter Theme",
-            "inserted_at": "2020-02-21T14:00:00Z",
-            "id": "1232148nb3478",
-            "font": "Malery",
-            "file": "/malory.css"
-          }
-        ],
-        "page_number": 1
-      }
-    },
-    "StateRequest": {
+      "description": "Content Type to be used for the generation of a document, its layout, flow and states."
+    },
+    "CurrentUser": {
       "type": "object",
-      "title": "State Request",
+      "title": "Current User",
       "required": [
-        "order",
-        "state"
+        "email",
+        "name",
+        "id"
       ],
       "properties": {
-        "state": {
-          "type": "string",
-          "description": "State name"
-        },
-        "order": {
+        "updated_at": {
+          "type": "string",
+          "format": "ISO-8601",
+          "description": "When was the user last updated"
+        },
+        "role": {
+          "type": "string",
+          "description": "User's role"
+        },
+        "profile_pic": {
+          "type": "string",
+          "description": "User's profile pic URL"
+        },
+        "organisation_id": {
           "type": "integer",
-          "description": "State's order"
+          "description": "ID of the user's oranisation"
+        },
+        "name": {
+          "type": "string",
+          "description": "Users name"
+        },
+        "inserted_at": {
+          "type": "string",
+          "format": "ISO-8601",
+          "description": "When was the user inserted"
+        },
+        "id": {
+          "type": "string",
+          "description": "The ID of the user"
+        },
+        "email_verify": {
+          "type": "boolean",
+          "description": "Email verification status"
+        },
+        "email": {
+          "type": "string",
+          "description": "Users email"
         }
       },
       "example": {
-        "state": "Published",
-        "order": 1
-      },
-      "description": "Create state request."
+        "updated_at": "2020-01-21T14:00:00Z",
+        "role": "user",
+        "profile_pic": "www.aws.com/users/johndoe.jpg",
+        "organisation_id": "jn14786914qklnqw",
+        "name": "John Doe",
+        "inserted_at": "2020-02-21T14:00:00Z",
+        "id": "1232148nb3478",
+        "email_verify": true,
+        "email": "email@xyz.com"
+      },
+      "description": "Currently loged in user"
+    },
+    "Error": {
+      "type": "object",
+      "title": "Errors",
+      "required": [
+        "error"
+      ],
+      "properties": {
+        "error": {
+          "type": "string",
+          "description": "The message of the error raised"
+        }
+      },
+      "description": "Error responses from the API"
     },
     "ContentAndContentTypeAndState": {
       "type": "object",
@@ -4610,12 +3885,100 @@
         }
       },
       "description": "A content and its content type"
->>>>>>> d8e6fa29
-    },
-    "UpdateFlow": {
+    },
+    "EngineIndex": {
+      "type": "object",
+      "properties": {
+        "total_pages": {
+          "type": "integer",
+          "description": "Total number of pages"
+        },
+        "total_entries": {
+          "type": "integer",
+          "description": "Total number of contents"
+        },
+        "page_number": {
+          "type": "integer",
+          "description": "Page number"
+        },
+        "engines": {
+          "$ref": "#/definitions/Engines"
+        }
+      },
+      "example": {
+        "total_pages": 2,
+        "total_entries": 15,
+        "page_number": 1,
+        "engines": [
+          {
+            "updated_at": "2020-01-21T14:00:00Z",
+            "name": "Pandoc",
+            "inserted_at": "2020-02-21T14:00:00Z",
+            "id": "1232148nb3478",
+            "api_route": ""
+          }
+        ]
+      }
+    },
+    "State": {
+      "type": "object",
+      "title": "State",
+      "properties": {
+        "updated_at": {
+          "type": "string",
+          "format": "ISO-8601",
+          "description": "When was the state last updated"
+        },
+        "state": {
+          "type": "string",
+          "description": "A state of content"
+        },
+        "order": {
+          "type": "integer",
+          "description": "Order of the state"
+        },
+        "inserted_at": {
+          "type": "string",
+          "format": "ISO-8601",
+          "description": "When was the state inserted"
+        },
+        "id": {
+          "type": "string",
+          "description": "ID of the state"
+        }
+      },
+      "example": {
+        "updated_at": "2020-01-21T14:00:00Z",
+        "state": "published",
+        "order": 1,
+        "inserted_at": "2020-02-21T14:00:00Z",
+        "id": "1232148nb3478"
+      },
+      "description": "State assigened to contents"
+    },
+    "ShowStates": {
+      "type": "array",
+      "title": "All states and its details",
+      "items": {
+        "$ref": "#/definitions/ShowState"
+      },
+      "description": "All states that have been created and their details"
+    },
+    "Themes": {
+      "type": "array",
+      "title": "All themes and its details",
+      "items": {
+        "$ref": "#/definitions/Theme"
+      },
+      "description": "All themes that have been created under current user's organisation and their details"
+    },
+    "ShowState": {
       "type": "object",
       "title": "Show flow details",
       "properties": {
+        "state": {
+          "$ref": "#/definitions/State"
+        },
         "flow": {
           "$ref": "#/definitions/Flow"
         },
@@ -4624,11 +3987,18 @@
         }
       },
       "example": {
+        "state": {
+          "updated_at": "2020-01-21T14:00:00Z",
+          "state": "published",
+          "order": 1,
+          "inserted_at": "2020-02-21T14:00:00Z",
+          "id": "1232148nb3478"
+        },
         "flow": {
           "updated_at": "2020-01-21T14:00:00Z",
           "name": "Flow 1",
           "inserted_at": "2020-02-21T14:00:00Z",
-          "id": "1232148nb3478"
+          "id": "jnb234881adsad"
         },
         "creator": {
           "updated_at": "2020-01-21T14:00:00Z",
@@ -4641,63 +4011,44 @@
       },
       "description": "Show all details of a flow"
     },
-<<<<<<< HEAD
-    "Assets": {
+    "ShowFlows": {
       "type": "array",
-      "title": "All assets in an organisation",
+      "title": "All flows and its details",
       "items": {
-        "$ref": "#/definitions/Asset"
-      },
-      "description": "All assets that have been created under an organisation"
-    },
-    "ContentAndContentTypeAndState": {
+        "$ref": "#/definitions/UpdateFlow"
+      },
+      "description": "All flows that have been created and their details"
+    },
+    "Flow": {
       "type": "object",
-      "title": "Content and its Content Type",
+      "title": "Flow",
       "properties": {
-        "state": {
-          "$ref": "#/definitions/State"
-        },
-        "content_type": {
-          "$ref": "#/definitions/ContentType"
-        },
-        "content": {
-          "$ref": "#/definitions/Content"
+        "updated_at": {
+          "type": "string",
+          "format": "ISO-8601",
+          "description": "When was the flow last updated"
+        },
+        "name": {
+          "type": "string",
+          "description": "Name of the flow"
+        },
+        "inserted_at": {
+          "type": "string",
+          "format": "ISO-8601",
+          "description": "When was the flow inserted"
+        },
+        "id": {
+          "type": "string",
+          "description": "ID of the flow"
         }
       },
       "example": {
-        "state": {
-          "updated_at": "2020-01-21T14:00:00Z",
-          "state": "published",
-          "order": 1,
-          "inserted_at": "2020-02-21T14:00:00Z",
-          "id": "1232148nb3478"
-        },
-        "content_type": {
-          "updated_at": "2020-01-21T14:00:00Z",
-          "name": "Offer letter",
-          "inserted_at": "2020-02-21T14:00:00Z",
-          "id": "1232148nb3478",
-          "fields": {
-            "position": "string",
-            "name": "string",
-            "joining_date": "date",
-            "approved_by": "string"
-          },
-          "description": "An offer letter"
-        },
-        "content": {
-          "updated_at": "2020-01-21T14:00:00Z",
-          "serialized": {
-            "title": "Title of the content",
-            "body": "Body of the content"
-          },
-          "raw": "Content",
-          "instance_id": "OFFL01",
-          "inserted_at": "2020-02-21T14:00:00Z",
-          "id": "1232148nb3478"
-        }
-      },
-      "description": "A content and its content type"
+        "updated_at": "2020-01-21T14:00:00Z",
+        "name": "Flow 1",
+        "inserted_at": "2020-02-21T14:00:00Z",
+        "id": "1232148nb3478"
+      },
+      "description": "Flows to be followed in an organisation"
     },
     "ShowContent": {
       "type": "object",
@@ -4771,25 +4122,46 @@
       },
       "description": "A content and all its details"
     },
-    "DataTemplatesIndex": {
-=======
-    "Error": {
+    "Engines": {
+      "type": "array",
+      "title": "Engines",
+      "items": {
+        "$ref": "#/definitions/Engine"
+      },
+      "description": "All engines that have been created"
+    },
+    "UpdateFlow": {
       "type": "object",
-      "title": "Errors",
-      "required": [
-        "error"
-      ],
+      "title": "Show flow details",
       "properties": {
-        "error": {
-          "type": "string",
-          "description": "The message of the error raised"
-        }
-      },
-      "description": "Error responses from the API"
-    },
-    "ContentTypeAndLayoutAndFlowAndStates": {
+        "flow": {
+          "$ref": "#/definitions/Flow"
+        },
+        "creator": {
+          "$ref": "#/definitions/User"
+        }
+      },
+      "example": {
+        "flow": {
+          "updated_at": "2020-01-21T14:00:00Z",
+          "name": "Flow 1",
+          "inserted_at": "2020-02-21T14:00:00Z",
+          "id": "1232148nb3478"
+        },
+        "creator": {
+          "updated_at": "2020-01-21T14:00:00Z",
+          "name": "John Doe",
+          "inserted_at": "2020-02-21T14:00:00Z",
+          "id": "1232148nb3478",
+          "email_verify": true,
+          "email": "email@xyz.com"
+        }
+      },
+      "description": "Show all details of a flow"
+    },
+    "Engine": {
       "type": "object",
-      "title": "Content Type, Layout, Flow and states",
+      "title": "Render engine",
       "required": [
         "name",
         "id"
@@ -4798,6 +4170,601 @@
         "updated_at": {
           "type": "string",
           "format": "ISO-8601",
+          "description": "When was the engine last updated"
+        },
+        "name": {
+          "type": "string",
+          "description": "Engine's name"
+        },
+        "inserted_at": {
+          "type": "string",
+          "format": "ISO-8601",
+          "description": "When was the engine inserted"
+        },
+        "id": {
+          "type": "string",
+          "description": "The ID of the engine"
+        },
+        "api_route": {
+          "type": "string",
+          "description": "API route to be used"
+        }
+      },
+      "example": {
+        "updated_at": "2020-01-21T14:00:00Z",
+        "name": "Pandoc",
+        "inserted_at": "2020-02-21T14:00:00Z",
+        "id": "1232148nb3478",
+        "api_route": ""
+      },
+      "description": "A render engine to be used for document generation"
+    },
+    "ContentTypeRequest": {
+      "type": "object",
+      "title": "Content Type Request",
+      "required": [
+        "prefix",
+        "flow_uuid",
+        "layout_uuid",
+        "fields",
+        "description",
+        "name"
+      ],
+      "properties": {
+        "prefix": {
+          "type": "string",
+          "description": "Prefix to be used for generating Unique ID for contents"
+        },
+        "name": {
+          "type": "string",
+          "description": "Content Type's name"
+        },
+        "layout_uuid": {
+          "type": "string",
+          "description": "ID of the layout selected"
+        },
+        "flow_uuid": {
+          "type": "string",
+          "description": "ID of the flow selected"
+        },
+        "fields": {
+          "type": "map",
+          "description": "Dynamic fields and their datatype"
+        },
+        "description": {
+          "type": "string",
+          "description": "Content Type's description"
+        },
+        "color": {
+          "type": "string",
+          "description": "Hex code of color"
+        }
+      },
+      "example": {
+        "prefix": "OFFLET",
+        "name": "Offer letter",
+        "layout_uuid": "1232148nb3478",
+        "flow_uuid": "234okjnskjb8234",
+        "fields": {
+          "position": "string",
+          "name": "string",
+          "joining_date": "date",
+          "approved_by": "string"
+        },
+        "description": "An offer letter",
+        "color": "#fffff"
+      },
+      "description": "Create content type request."
+    },
+    "ShowContentType": {
+      "type": "object",
+      "title": "Content Type and all its details",
+      "properties": {
+        "creator": {
+          "$ref": "#/definitions/User"
+        },
+        "content_type": {
+          "$ref": "#/definitions/ContentTypeAndLayoutAndFlowAndStates"
+        }
+      },
+      "example": {
+        "creator": {
+          "updated_at": "2020-01-21T14:00:00Z",
+          "name": "John Doe",
+          "inserted_at": "2020-02-21T14:00:00Z",
+          "id": "1232148nb3478",
+          "email_verify": true,
+          "email": "email@xyz.com"
+        },
+        "content_type": {
+          "updated_at": "2020-01-21T14:00:00Z",
+          "prefix": "OFFLET",
+          "name": "Offer letter",
+          "layout": {
+            "width": 40.0,
+            "updated_at": "2020-01-21T14:00:00Z",
+            "unit": "cm",
+            "slug_file": "/letter.zip",
+            "slug": "Pandoc",
+            "name": "Official Letter",
+            "inserted_at": "2020-02-21T14:00:00Z",
+            "id": "1232148nb3478",
+            "height": 20.0,
+            "description": "An official letter"
+          },
+          "inserted_at": "2020-02-21T14:00:00Z",
+          "id": "1232148nb3478",
+          "flow": {
+            "updated_at": "2020-01-21T14:00:00Z",
+            "states": [
+              {
+                "state": "published",
+                "order": 1,
+                "id": "1232148nb3478"
+              }
+            ],
+            "name": "Flow 1",
+            "inserted_at": "2020-02-21T14:00:00Z",
+            "id": "1232148nb3478"
+          },
+          "fields": {
+            "position": "string",
+            "name": "string",
+            "joining_date": "date",
+            "approved_by": "string"
+          },
+          "description": "An offer letter",
+          "color": "#fffff"
+        }
+      },
+      "description": "API to show a content type and all its details"
+    },
+    "ResourceIndex": {
+      "type": "object",
+      "properties": {
+        "total_pages": {
+          "type": "integer",
+          "description": "Total number of pages"
+        },
+        "total_entries": {
+          "type": "integer",
+          "description": "Total number of contents"
+        },
+        "resources": {
+          "$ref": "#/definitions/Resources"
+        },
+        "page_number": {
+          "type": "integer",
+          "description": "Page number"
+        }
+      },
+      "example": {
+        "total_pages": 2,
+        "total_entries": 15,
+        "resources": [
+          {
+            "id": "1232148nb3478",
+            "category": "Flow",
+            "action": "create"
+          },
+          {
+            "id": "137ykjbefd987132",
+            "category": "Flow",
+            "action": "update"
+          }
+        ],
+        "page_number": 1
+      }
+    },
+    "UserToken": {
+      "type": "object",
+      "title": "User and token",
+      "required": [
+        "token"
+      ],
+      "properties": {
+        "user": {
+          "$ref": "#/definitions/User"
+        },
+        "token": {
+          "type": "string",
+          "description": "JWT token for authenticating the user"
+        }
+      },
+      "example": {
+        "user": {
+          "updated_at": "2020-01-21T14:00:00Z",
+          "name": "John Doe",
+          "inserted_at": "2020-02-21T14:00:00Z",
+          "id": "1232148nb3478",
+          "email_verify": true,
+          "email": "email@xyz.com"
+        },
+        "token": "Asdlkqweb.Khgqiwue132.xcli123"
+      },
+      "description": "User details with the generated JWT token for authentication"
+    },
+    "UserRegisterRequest": {
+      "type": "object",
+      "title": "Register User",
+      "required": [
+        "password",
+        "email",
+        "name"
+      ],
+      "properties": {
+        "password": {
+          "type": "string",
+          "description": "User's password"
+        },
+        "name": {
+          "type": "string",
+          "description": "User's name"
+        },
+        "email": {
+          "type": "string",
+          "description": "User's email"
+        }
+      },
+      "example": {
+        "password": "Password",
+        "name": "John Doe",
+        "email": "email@xyz.com"
+      },
+      "description": "A user to be registered in the application"
+    },
+    "FlowRequest": {
+      "type": "object",
+      "title": "Flow Request",
+      "required": [
+        "name"
+      ],
+      "properties": {
+        "name": {
+          "type": "string",
+          "description": "Flow's name"
+        }
+      },
+      "example": {
+        "name": "Flow 1"
+      },
+      "description": "Create flow request."
+    },
+    "ShowDataTemplate": {
+      "type": "object",
+      "title": "Data template and all its details",
+      "properties": {
+        "data_template": {
+          "$ref": "#/definitions/LayoutAndEngine"
+        },
+        "creator": {
+          "$ref": "#/definitions/User"
+        },
+        "content_type": {
+          "$ref": "#/definitions/ContentType"
+        }
+      },
+      "example": {
+        "data_template": {
+          "updated_at": "2020-01-21T14:00:00Z",
+          "tag": "Main tag",
+          "inserted_at": "2020-02-21T14:00:00Z",
+          "id": "1232148nb3478",
+          "data": "Hi [user]"
+        },
+        "creator": {
+          "updated_at": "2020-01-21T14:00:00Z",
+          "name": "John Doe",
+          "inserted_at": "2020-02-21T14:00:00Z",
+          "id": "1232148nb3478",
+          "email_verify": true,
+          "email": "email@xyz.com"
+        },
+        "content_type": {
+          "updated_at": "2020-01-21T14:00:00Z",
+          "prefix": "OFFLET",
+          "name": "Offer letter",
+          "inserted_at": "2020-02-21T14:00:00Z",
+          "id": "1232148nb3478",
+          "fields": {
+            "position": "string",
+            "name": "string",
+            "joining_date": "date",
+            "approved_by": "string"
+          },
+          "description": "An offer letter"
+        }
+      },
+      "description": "API to show a data template and all its details"
+    },
+    "ShowAsset": {
+      "type": "object",
+      "title": "Show asset",
+      "properties": {
+        "creator": {
+          "$ref": "#/definitions/User"
+        },
+        "content": {
+          "$ref": "#/definitions/Asset"
+        }
+      },
+      "example": {
+        "creator": {
+          "updated_at": "2020-01-21T14:00:00Z",
+          "name": "John Doe",
+          "inserted_at": "2020-02-21T14:00:00Z",
+          "id": "1232148nb3478",
+          "email_verify": true,
+          "email": "email@xyz.com"
+        },
+        "asset": {
+          "updated_at": "2020-01-21T14:00:00Z",
+          "name": "Asset",
+          "inserted_at": "2020-02-21T14:00:00Z",
+          "id": "1232148nb3478",
+          "file": "/signature.pdf"
+        }
+      },
+      "description": "An asset and its details"
+    },
+    "ContentRequest": {
+      "type": "object",
+      "title": "Content Request",
+      "required": [
+        "state_uuid",
+        "raw"
+      ],
+      "properties": {
+        "state_uuid": {
+          "type": "string",
+          "description": "state id"
+        },
+        "serialized": {
+          "type": "string",
+          "description": "Content serialized data"
+        },
+        "raw": {
+          "type": "string",
+          "description": "Content raw data"
+        }
+      },
+      "example": {
+        "state_uuid": "kjb12389k23eyg",
+        "serialized": {
+          "title": "Title of the content",
+          "body": "Body of the content"
+        },
+        "raw": "Content data"
+      },
+      "description": "Content creation request"
+    },
+    "Assets": {
+      "type": "array",
+      "title": "All assets in an organisation",
+      "items": {
+        "$ref": "#/definitions/Asset"
+      },
+      "description": "All assets that have been created under an organisation"
+    },
+    "OrganisationRequest": {
+      "type": "object",
+      "title": "Organisation Request",
+      "required": [
+        "legal_name",
+        "name"
+      ],
+      "properties": {
+        "phone": {
+          "type": "string",
+          "description": "Offical Phone number"
+        },
+        "name": {
+          "type": "string",
+          "description": "Organisation name"
+        },
+        "legal_name": {
+          "type": "string",
+          "description": "Legal name of organisation"
+        },
+        "gstin": {
+          "type": "string",
+          "description": "Goods and service tax invoice numger"
+        },
+        "email": {
+          "type": "string",
+          "description": "Official email"
+        },
+        "address": {
+          "type": "string",
+          "description": "Address of organisation"
+        }
+      },
+      "example": {
+        "phone": "865623232",
+        "name": "ABC enterprices",
+        "legal_name": "ABC enterprices LLC",
+        "gstin": "32AA65FF56545353",
+        "email": "abcent@gmail.com",
+        "address": "#24, XV Building, TS DEB Layout "
+      },
+      "description": "An organisation to be register for enterprice operation"
+    },
+    "Resource": {
+      "type": "object",
+      "title": "Resource",
+      "required": [
+        "action",
+        "category",
+        "id"
+      ],
+      "properties": {
+        "id": {
+          "type": "string",
+          "description": "The ID of the layout"
+        },
+        "category": {
+          "type": "string",
+          "description": "Name of the category"
+        },
+        "action": {
+          "type": "string",
+          "description": "Name of the action"
+        }
+      },
+      "example": {
+        "id": "1232148nb3478",
+        "category": "Flow",
+        "action": "create"
+      },
+      "description": "A Resource"
+    },
+    "PermissionRequest": {
+      "type": "object",
+      "title": "Permission Request",
+      "required": [
+        "resource_uuid",
+        "role_uuid"
+      ],
+      "properties": {
+        "role_uuid": {
+          "type": "string",
+          "description": "Role ID"
+        },
+        "resource_uuid": {
+          "type": "string",
+          "description": "Resource ID"
+        }
+      },
+      "example": {
+        "role_uuid": "jb3123jbiu1293",
+        "resource_uuid": "kjb3476123"
+      },
+      "description": "Create permission request."
+    },
+    "ShowTheme": {
+      "type": "object",
+      "title": "Show Theme",
+      "properties": {
+        "theme": {
+          "$ref": "#/definitions/Theme"
+        },
+        "creator": {
+          "$ref": "#/definitions/User"
+        }
+      },
+      "example": {
+        "theme": {
+          "updated_at": "2020-01-21T14:00:00Z",
+          "typescale": {
+            "p": "6",
+            "h2": "8",
+            "h1": "10"
+          },
+          "name": "Official Letter Theme",
+          "inserted_at": "2020-02-21T14:00:00Z",
+          "id": "1232148nb3478",
+          "font": "Malery",
+          "file": "/malory.css"
+        },
+        "creator": {
+          "updated_at": "2020-01-21T14:00:00Z",
+          "name": "John Doe",
+          "inserted_at": "2020-02-21T14:00:00Z",
+          "id": "1232148nb3478",
+          "email_verify": true,
+          "email": "email@xyz.com"
+        }
+      },
+      "description": "Show details of a theme"
+    },
+    "Layout": {
+      "type": "object",
+      "title": "Layout",
+      "required": [
+        "name",
+        "id"
+      ],
+      "properties": {
+        "width": {
+          "type": "float",
+          "description": "Width of the layout"
+        },
+        "updated_at": {
+          "type": "string",
+          "format": "ISO-8601",
+          "description": "When was the layout last updated"
+        },
+        "unit": {
+          "type": "string",
+          "description": "Unit of dimensions"
+        },
+        "slug_file": {
+          "type": "string",
+          "description": "URL of the uploaded slug file"
+        },
+        "slug": {
+          "type": "string",
+          "description": "Name of the slug to be used for the layout"
+        },
+        "screenshot": {
+          "type": "string",
+          "description": "URL of the uploaded screenshot"
+        },
+        "name": {
+          "type": "string",
+          "description": "Layout's name"
+        },
+        "inserted_at": {
+          "type": "string",
+          "format": "ISO-8601",
+          "description": "When was the layout created"
+        },
+        "id": {
+          "type": "string",
+          "description": "The ID of the layout"
+        },
+        "height": {
+          "type": "float",
+          "description": "Height of the layout"
+        },
+        "description": {
+          "type": "string",
+          "description": "Layout's description"
+        }
+      },
+      "example": {
+        "width": 40.0,
+        "updated_at": "2020-01-21T14:00:00Z",
+        "unit": "cm",
+        "slug_file": "/official_letter.zip",
+        "slug": "Pandoc",
+        "screenshot": "/official_letter.jpg",
+        "name": "Official Letter",
+        "inserted_at": "2020-02-21T14:00:00Z",
+        "id": "1232148nb3478",
+        "height": 20.0,
+        "description": "An official letter"
+      },
+      "description": "A Layout"
+    },
+    "Resources": {
+      "type": "array",
+      "title": "Resource list",
+      "items": {
+        "$ref": "#/definitions/Resource"
+      }
+    },
+    "ContentTypeAndLayoutAndFlow": {
+      "type": "object",
+      "title": "Content Type, Layout and its flow",
+      "required": [
+        "name",
+        "id"
+      ],
+      "properties": {
+        "updated_at": {
+          "type": "string",
+          "format": "ISO-8601",
           "description": "When was the user last updated"
         },
         "prefix": {
@@ -4821,7 +4788,7 @@
           "description": "The ID of the content type"
         },
         "flow": {
-          "$ref": "#/definitions/FlowAndStatesWithoutCreator"
+          "$ref": "#/definitions/Flow"
         },
         "fields": {
           "type": "map",
@@ -4856,13 +4823,6 @@
         "id": "1232148nb3478",
         "flow": {
           "updated_at": "2020-01-21T14:00:00Z",
-          "states": [
-            {
-              "state": "published",
-              "order": 1,
-              "id": "1232148nb3478"
-            }
-          ],
           "name": "Flow 1",
           "inserted_at": "2020-02-21T14:00:00Z",
           "id": "1232148nb3478"
@@ -4876,13 +4836,21 @@
         "description": "An offer letter",
         "color": "#fffff"
       },
-      "description": "Content Type to be used for the generation of a document, its layout, flow and states."
-    },
-    "ContentTypeAndLayoutAndFlow": {
->>>>>>> d8e6fa29
+      "description": "Content Type to be used for the generation of a document, its layout and flow."
+    },
+    "LayoutsAndEngines": {
+      "type": "array",
+      "title": "Layouts and its Engines",
+      "items": {
+        "$ref": "#/definitions/LayoutAndEngine"
+      },
+      "description": "All layouts that have been created and their engines"
+    },
+    "Organisation": {
       "type": "object",
-      "title": "Content Type, Layout and its flow",
+      "title": "Organisation",
       "required": [
+        "legal_name",
         "name",
         "id"
       ],
@@ -4892,20 +4860,29 @@
           "format": "ISO-8601",
           "description": "When was the user last updated"
         },
-        "prefix": {
-          "type": "string",
-          "description": "Prefix to be used for generating Unique ID for contents"
+        "phone": {
+          "type": "strign",
+          "description": "Phone number of organisation"
+        },
+        "name_of_cto": {
+          "type": "string",
+          "description": "Organisation CTO's Name"
+        },
+        "name_of_ceo": {
+          "type": "string",
+          "description": "Organisation CEO's Name"
         },
         "name": {
           "type": "string",
-          "description": "Content Type's name"
-        },
-<<<<<<< HEAD
-        "contents": {
-          "$ref": "#/definitions/DataTemplates"
-=======
-        "layout": {
-          "$ref": "#/definitions/Layout"
+          "description": "Name of the organisation"
+        },
+        "logo": {
+          "type": "string",
+          "description": "Logo of organisation"
+        },
+        "legal_name": {
+          "type": "string",
+          "description": "Legal Name of the organisation"
         },
         "inserted_at": {
           "type": "string",
@@ -4914,1533 +4891,41 @@
         },
         "id": {
           "type": "string",
-          "description": "The ID of the content type"
-        },
-        "flow": {
-          "$ref": "#/definitions/Flow"
-        },
-        "fields": {
-          "type": "map",
-          "description": "Dynamic fields and their datatype"
-        },
-        "description": {
-          "type": "string",
-          "description": "Content Type's description"
-        },
-        "color": {
-          "type": "string",
-          "description": "Hex code of color"
->>>>>>> d8e6fa29
+          "description": "The id of an organisation"
+        },
+        "gstin": {
+          "type": "string",
+          "description": "GSTIN of organisation"
+        },
+        "email": {
+          "type": "string",
+          "description": "Email of organisation"
+        },
+        "corporate_id": {
+          "type": "string",
+          "description": "Corporate id of organisation"
+        },
+        "address": {
+          "type": "string",
+          "description": "Address of the organisation"
         }
       },
       "example": {
         "updated_at": "2020-01-21T14:00:00Z",
-        "prefix": "OFFLET",
-        "name": "Offer letter",
-        "layout": {
-          "width": 40.0,
-          "updated_at": "2020-01-21T14:00:00Z",
-          "unit": "cm",
-          "slug_file": "/letter.zip",
-          "slug": "Pandoc",
-          "name": "Official Letter",
-          "inserted_at": "2020-02-21T14:00:00Z",
-          "id": "1232148nb3478",
-          "height": 20.0,
-          "description": "An official letter"
-        },
+        "phone": "865623232",
+        "name_of_cto": "Foo Doo",
+        "name_of_ceo": "John Doe",
+        "name": "ABC enterprices",
+        "logo": "/logo.jpg",
+        "legal_name": "ABC enterprices LLC",
         "inserted_at": "2020-02-21T14:00:00Z",
-        "id": "1232148nb3478",
-        "flow": {
-          "updated_at": "2020-01-21T14:00:00Z",
-          "name": "Flow 1",
-          "inserted_at": "2020-02-21T14:00:00Z",
-          "id": "1232148nb3478"
-        },
-        "fields": {
-          "position": "string",
-          "name": "string",
-          "joining_date": "date",
-          "approved_by": "string"
-        },
-        "description": "An offer letter",
-        "color": "#fffff"
-      },
-      "description": "Content Type to be used for the generation of a document, its layout and flow."
-    },
-    "FlowRequest": {
-      "type": "object",
-      "title": "Flow Request",
-      "required": [
-        "name"
-      ],
-      "properties": {
-        "name": {
-          "type": "string",
-          "description": "Flow's name"
-        }
-      },
-      "example": {
-        "name": "Flow 1"
-      },
-      "description": "Create flow request."
-    },
-    "OrganisationRequest": {
-      "type": "object",
-      "title": "Organisation Request",
-      "required": [
-        "legal_name",
-        "name"
-      ],
-      "properties": {
-        "phone": {
-          "type": "string",
-          "description": "Offical Phone number"
-        },
-        "name": {
-          "type": "string",
-          "description": "Organisation name"
-        },
-        "legal_name": {
-          "type": "string",
-          "description": "Legal name of organisation"
-        },
-        "gstin": {
-          "type": "string",
-          "description": "Goods and service tax invoice numger"
-        },
-        "email": {
-          "type": "string",
-          "description": "Official email"
-        },
-        "address": {
-          "type": "string",
-          "description": "Address of organisation"
-        }
-      },
-      "example": {
-        "phone": "865623232",
-        "name": "ABC enterprices",
-        "legal_name": "ABC enterprices LLC",
+        "id": "mnbjhb23488n23e",
         "gstin": "32AA65FF56545353",
         "email": "abcent@gmail.com",
+        "corporate_id": "BNIJSN1234NGT",
         "address": "#24, XV Building, TS DEB Layout "
       },
-      "description": "An organisation to be register for enterprice operation"
-    },
-    "FlowAndStates": {
-      "type": "object",
-      "title": "Show flow details and its states",
-      "properties": {
-        "states": {
-          "$ref": "#/definitions/State"
-        },
-        "flow": {
-          "$ref": "#/definitions/Flow"
-        },
-        "creator": {
-          "$ref": "#/definitions/User"
-        }
-      },
-      "example": {
-        "states": [
-          {
-<<<<<<< HEAD
-            "updated_at": "2020-01-21T14:00:00Z",
-            "tag": "Main template",
-            "inserted_at": "2020-02-21T14:00:00Z",
-            "id": "1232148nb3478",
-            "data": "Hi [user]"
-=======
-            "state": "published",
-            "order": 1,
-            "id": "1232148nb3478"
->>>>>>> d8e6fa29
-          }
-        ],
-        "flow": {
-          "updated_at": "2020-01-21T14:00:00Z",
-          "name": "Flow 1",
-          "inserted_at": "2020-02-21T14:00:00Z",
-          "id": "1232148nb3478"
-        },
-        "creator": {
-          "updated_at": "2020-01-21T14:00:00Z",
-          "name": "John Doe",
-          "inserted_at": "2020-02-21T14:00:00Z",
-          "id": "1232148nb3478",
-          "email_verify": true,
-          "email": "email@xyz.com"
-        }
-      },
-      "description": "Show all details of a flow including all the states undet the flow"
-    },
-    "FlowAndStatesWithoutCreator": {
-      "type": "object",
-      "title": "Show flow details and its states",
-      "properties": {
-        "states": {
-          "$ref": "#/definitions/State"
-        },
-        "flow": {
-          "$ref": "#/definitions/Flow"
-        }
-      },
-      "example": {
-        "states": [
-          {
-            "state": "published",
-            "order": 1,
-            "id": "1232148nb3478"
-          }
-        ],
-        "flow": {
-          "updated_at": "2020-01-21T14:00:00Z",
-          "name": "Flow 1",
-          "inserted_at": "2020-02-21T14:00:00Z",
-          "id": "1232148nb3478"
-        }
-      },
-      "description": "Show all details of a flow including all the states undet the flow"
-    },
-    "State": {
-      "type": "object",
-      "title": "State",
-      "properties": {
-        "updated_at": {
-          "type": "string",
-          "format": "ISO-8601",
-          "description": "When was the state last updated"
-        },
-        "state": {
-          "type": "string",
-          "description": "A state of content"
-        },
-        "order": {
-          "type": "integer",
-          "description": "Order of the state"
-        },
-        "inserted_at": {
-          "type": "string",
-          "format": "ISO-8601",
-          "description": "When was the state inserted"
-        },
-        "id": {
-          "type": "string",
-          "description": "ID of the state"
-        }
-      },
-      "example": {
-        "updated_at": "2020-01-21T14:00:00Z",
-        "state": "published",
-        "order": 1,
-        "inserted_at": "2020-02-21T14:00:00Z",
-        "id": "1232148nb3478"
-      },
-      "description": "State assigened to contents"
-    },
-    "ShowLayout": {
-      "type": "object",
-      "title": "Layout and all its details",
-      "properties": {
-        "layout": {
-          "$ref": "#/definitions/LayoutAndEngine"
-        },
-        "creator": {
-          "$ref": "#/definitions/User"
-        }
-      },
-      "example": {
-        "layout": {
-          "width": 40.0,
-          "updated_at": "2020-01-21T14:00:00Z",
-          "unit": "cm",
-          "slug_file": "/official_letter.zip",
-          "slug": "Pandoc",
-          "screenshot": "/official_letter.jpg",
-          "name": "Official Letter",
-          "inserted_at": "2020-02-21T14:00:00Z",
-          "id": "1232148nb3478",
-          "height": 20.0,
-          "engine": {
-            "updated_at": "2020-01-21T14:00:00Z",
-            "name": "Pandoc",
-            "inserted_at": "2020-02-21T14:00:00Z",
-            "id": "1232148nb3478",
-            "api_route": ""
-          },
-          "description": "An official letter"
-        },
-        "creator": {
-          "updated_at": "2020-01-21T14:00:00Z",
-          "name": "John Doe",
-          "inserted_at": "2020-02-21T14:00:00Z",
-          "id": "1232148nb3478",
-          "email_verify": true,
-          "email": "email@xyz.com"
-        }
-      },
-      "description": "API to show a layout and all its details"
-    },
-    "ShowStates": {
-      "type": "array",
-      "title": "All states and its details",
-      "items": {
-        "$ref": "#/definitions/ShowState"
-      },
-      "description": "All states that have been created and their details"
-    },
-    "ContentsAndContentTypeAndState": {
-      "type": "array",
-      "title": "Instances, their content types and states",
-      "items": {
-        "$ref": "#/definitions/ContentAndContentTypeAndState"
-      },
-      "description": "IInstances and all its details except creator."
-    },
-    "Resource": {
-      "type": "object",
-      "title": "Resource",
-      "required": [
-        "action",
-        "category",
-        "id"
-      ],
-      "properties": {
-        "id": {
-          "type": "string",
-          "description": "The ID of the layout"
-        },
-        "category": {
-          "type": "string",
-          "description": "Name of the category"
-        },
-        "action": {
-          "type": "string",
-          "description": "Name of the action"
-        }
-      },
-      "example": {
-        "id": "1232148nb3478",
-        "category": "Flow",
-        "action": "create"
-      },
-      "description": "A Resource"
-    },
-<<<<<<< HEAD
-    "Resources": {
-      "type": "array",
-      "title": "Resource list",
-      "items": {
-        "$ref": "#/definitions/Resource"
-      }
-    },
-    "ShowContentType": {
-=======
-    "ShowState": {
->>>>>>> d8e6fa29
-      "type": "object",
-      "title": "Content Type and all its details",
-      "properties": {
-<<<<<<< HEAD
-=======
-        "state": {
-          "$ref": "#/definitions/State"
-        },
-        "flow": {
-          "$ref": "#/definitions/Flow"
-        },
->>>>>>> d8e6fa29
-        "creator": {
-          "$ref": "#/definitions/User"
-        },
-        "content_type": {
-          "$ref": "#/definitions/ContentTypeAndLayoutAndFlowAndStates"
-        }
-      },
-      "example": {
-<<<<<<< HEAD
-=======
-        "state": {
-          "updated_at": "2020-01-21T14:00:00Z",
-          "state": "published",
-          "order": 1,
-          "inserted_at": "2020-02-21T14:00:00Z",
-          "id": "1232148nb3478"
-        },
-        "flow": {
-          "updated_at": "2020-01-21T14:00:00Z",
-          "name": "Flow 1",
-          "inserted_at": "2020-02-21T14:00:00Z",
-          "id": "jnb234881adsad"
-        },
->>>>>>> d8e6fa29
-        "creator": {
-          "updated_at": "2020-01-21T14:00:00Z",
-          "name": "John Doe",
-          "inserted_at": "2020-02-21T14:00:00Z",
-          "id": "1232148nb3478",
-          "email_verify": true,
-          "email": "email@xyz.com"
-        },
-        "content_type": {
-          "updated_at": "2020-01-21T14:00:00Z",
-          "prefix": "OFFLET",
-          "name": "Offer letter",
-          "layout": {
-            "width": 40.0,
-            "updated_at": "2020-01-21T14:00:00Z",
-            "unit": "cm",
-            "slug_file": "/letter.zip",
-            "slug": "Pandoc",
-            "name": "Official Letter",
-            "inserted_at": "2020-02-21T14:00:00Z",
-            "id": "1232148nb3478",
-            "height": 20.0,
-            "description": "An official letter"
-          },
-          "inserted_at": "2020-02-21T14:00:00Z",
-          "id": "1232148nb3478",
-          "flow": {
-            "updated_at": "2020-01-21T14:00:00Z",
-            "states": [
-              {
-                "state": "published",
-                "order": 1,
-                "id": "1232148nb3478"
-              }
-            ],
-            "name": "Flow 1",
-            "inserted_at": "2020-02-21T14:00:00Z",
-            "id": "1232148nb3478"
-          },
-          "fields": {
-            "position": "string",
-            "name": "string",
-            "joining_date": "date",
-            "approved_by": "string"
-          },
-          "description": "An offer letter",
-          "color": "#fffff"
-        }
-      },
-      "description": "API to show a content type and all its details"
-    },
-    "ShowDataTemplate": {
-      "type": "object",
-      "title": "Data template and all its details",
-      "properties": {
-        "data_template": {
-          "$ref": "#/definitions/LayoutAndEngine"
-        },
-        "creator": {
-          "$ref": "#/definitions/User"
-        },
-        "content_type": {
-          "$ref": "#/definitions/ContentType"
-        }
-      },
-      "example": {
-        "data_template": {
-          "updated_at": "2020-01-21T14:00:00Z",
-          "tag": "Main tag",
-          "inserted_at": "2020-02-21T14:00:00Z",
-          "id": "1232148nb3478",
-          "data": "Hi [user]"
-        },
-        "creator": {
-          "updated_at": "2020-01-21T14:00:00Z",
-          "name": "John Doe",
-          "inserted_at": "2020-02-21T14:00:00Z",
-          "id": "1232148nb3478",
-          "email_verify": true,
-          "email": "email@xyz.com"
-        },
-        "content_type": {
-          "updated_at": "2020-01-21T14:00:00Z",
-          "prefix": "OFFLET",
-          "name": "Offer letter",
-          "inserted_at": "2020-02-21T14:00:00Z",
-          "id": "1232148nb3478",
-          "fields": {
-            "position": "string",
-            "name": "string",
-            "joining_date": "date",
-            "approved_by": "string"
-          },
-          "description": "An offer letter"
-        }
-      },
-      "description": "API to show a data template and all its details"
-    },
-    "DataTemplates": {
-      "type": "array",
-      "title": "Data templates under a content type",
-      "items": {
-        "$ref": "#/definitions/DataTemplate"
-      },
-      "description": "All data template that have been created under a content type"
-    },
-    "ContentType": {
-      "type": "object",
-      "title": "Content Type",
-      "required": [
-        "name",
-        "id"
-      ],
-      "properties": {
-        "updated_at": {
-          "type": "string",
-          "format": "ISO-8601",
-          "description": "When was the user last updated"
-        },
-        "prefix": {
-          "type": "string",
-          "description": "Prefix to be used for generating Unique ID for contents"
-<<<<<<< HEAD
-        },
-        "name": {
-          "type": "string",
-          "description": "Content Type's name"
-=======
-        },
-        "name": {
-          "type": "string",
-          "description": "Content Type's name"
-        },
-        "inserted_at": {
-          "type": "string",
-          "format": "ISO-8601",
-          "description": "When was the user inserted"
-        },
-        "id": {
-          "type": "string",
-          "description": "The ID of the content type"
-        },
-        "fields": {
-          "type": "map",
-          "description": "Dynamic fields and their datatype"
-        },
-        "description": {
-          "type": "string",
-          "description": "Content Type's description"
-        },
-        "color": {
-          "type": "string",
-          "description": "Hex code of color"
-        }
-      },
-      "example": {
-        "updated_at": "2020-01-21T14:00:00Z",
-        "prefix": "OFFLET",
-        "name": "Offer letter",
-        "inserted_at": "2020-02-21T14:00:00Z",
-        "id": "1232148nb3478",
-        "fields": {
-          "position": "string",
-          "name": "string",
-          "joining_date": "date",
-          "approved_by": "string"
-        },
-        "description": "An offer letter",
-        "color": "#fffff"
-      },
-      "description": "A Content Type."
-    },
-    "Flow": {
-      "type": "object",
-      "title": "Flow",
-      "properties": {
-        "updated_at": {
-          "type": "string",
-          "format": "ISO-8601",
-          "description": "When was the flow last updated"
-        },
-        "name": {
-          "type": "string",
-          "description": "Name of the flow"
->>>>>>> d8e6fa29
-        },
-        "inserted_at": {
-          "type": "string",
-          "format": "ISO-8601",
-<<<<<<< HEAD
-          "description": "When was the user inserted"
-        },
-        "id": {
-          "type": "string",
-          "description": "The ID of the content type"
-        },
-        "fields": {
-          "type": "map",
-          "description": "Dynamic fields and their datatype"
-        },
-        "description": {
-          "type": "string",
-          "description": "Content Type's description"
-        },
-        "color": {
-          "type": "string",
-          "description": "Hex code of color"
-=======
-          "description": "When was the flow inserted"
-        },
-        "id": {
-          "type": "string",
-          "description": "ID of the flow"
->>>>>>> d8e6fa29
-        }
-      },
-      "example": {
-        "updated_at": "2020-01-21T14:00:00Z",
-<<<<<<< HEAD
-        "prefix": "OFFLET",
-        "name": "Offer letter",
-        "inserted_at": "2020-02-21T14:00:00Z",
-        "id": "1232148nb3478",
-        "fields": {
-          "position": "string",
-          "name": "string",
-          "joining_date": "date",
-          "approved_by": "string"
-        },
-        "description": "An offer letter",
-        "color": "#fffff"
-      },
-      "description": "A Content Type."
-    },
-    "PermissionRequest": {
-      "type": "object",
-      "title": "Permission Request",
-      "required": [
-        "resource_uuid",
-        "role_uuid"
-      ],
-      "properties": {
-        "role_uuid": {
-          "type": "string",
-          "description": "Role ID"
-        },
-        "resource_uuid": {
-          "type": "string",
-          "description": "Resource ID"
-        }
-      },
-      "example": {
-        "role_uuid": "jb3123jbiu1293",
-        "resource_uuid": "kjb3476123"
-      },
-      "description": "Create permission request."
-    },
-    "ShowAsset": {
-      "type": "object",
-      "title": "Show asset",
-      "properties": {
-        "creator": {
-          "$ref": "#/definitions/User"
-        },
-        "content": {
-          "$ref": "#/definitions/Asset"
-        }
-      },
-      "example": {
-        "creator": {
-          "updated_at": "2020-01-21T14:00:00Z",
-          "name": "John Doe",
-          "inserted_at": "2020-02-21T14:00:00Z",
-          "id": "1232148nb3478",
-          "email_verify": true,
-          "email": "email@xyz.com"
-        },
-        "asset": {
-          "updated_at": "2020-01-21T14:00:00Z",
-          "name": "Asset",
-          "inserted_at": "2020-02-21T14:00:00Z",
-          "id": "1232148nb3478",
-          "file": "/signature.pdf"
-        }
-      },
-      "description": "An asset and its details"
-    },
-    "ContentsIndex": {
-      "type": "object",
-      "properties": {
-        "total_pages": {
-          "type": "integer",
-          "description": "Total number of pages"
-        },
-        "total_entries": {
-          "type": "integer",
-          "description": "Total number of contents"
-        },
-        "page_number": {
-          "type": "integer",
-          "description": "Page number"
-        },
-        "contents": {
-          "$ref": "#/definitions/ContentsAndContentTypeAndState"
-=======
-        "name": "Flow 1",
-        "inserted_at": "2020-02-21T14:00:00Z",
-        "id": "1232148nb3478"
-      },
-      "description": "Flows to be followed in an organisation"
-    },
-    "FlowIndex": {
-      "type": "object",
-      "properties": {
-        "total_pages": {
-          "type": "integer",
-          "description": "Total number of pages"
-        },
-        "total_entries": {
-          "type": "integer",
-          "description": "Total number of contents"
-        },
-        "states": {
-          "$ref": "#/definitions/ShowStates"
-        },
-        "page_number": {
-          "type": "integer",
-          "description": "Page number"
->>>>>>> d8e6fa29
-        }
-      },
-      "example": {
-        "total_pages": 2,
-        "total_entries": 15,
-<<<<<<< HEAD
-        "page_number": 1,
-        "contents": [
-=======
-        "states": [
->>>>>>> d8e6fa29
-          {
-            "state": {
-              "updated_at": "2020-01-21T14:00:00Z",
-              "state": "published",
-              "order": 1,
-              "inserted_at": "2020-02-21T14:00:00Z",
-              "id": "1232148nb3478"
-            },
-<<<<<<< HEAD
-            "content_type": {
-              "updated_at": "2020-01-21T14:00:00Z",
-              "name": "Offer letter",
-              "inserted_at": "2020-02-21T14:00:00Z",
-              "id": "1232148nb3478",
-              "fields": {
-                "position": "string",
-                "name": "string",
-                "joining_date": "date",
-                "approved_by": "string"
-              },
-              "description": "An offer letter"
-            },
-            "content": {
-              "updated_at": "2020-01-21T14:00:00Z",
-              "serialized": {
-                "title": "Title of the content",
-                "body": "Body of the content"
-              },
-              "raw": "Content",
-              "instance_id": "OFFL01",
-              "inserted_at": "2020-02-21T14:00:00Z",
-              "id": "1232148nb3478"
-            }
-          }
-        ]
-      }
-    },
-    "ThemeIndex": {
-      "type": "object",
-      "properties": {
-        "total_pages": {
-          "type": "integer",
-          "description": "Total number of pages"
-        },
-        "total_entries": {
-          "type": "integer",
-          "description": "Total number of contents"
-        },
-        "themes": {
-          "$ref": "#/definitions/Themes"
-        },
-        "page_number": {
-          "type": "integer",
-          "description": "Page number"
-        }
-      },
-      "example": {
-        "total_pages": 2,
-        "total_entries": 15,
-        "themes": [
-          {
-            "updated_at": "2020-01-21T14:00:00Z",
-            "typescale": {
-              "p": "6",
-              "h2": "8",
-              "h1": "10"
-            },
-            "name": "Official Letter Theme",
-            "inserted_at": "2020-02-21T14:00:00Z",
-            "id": "1232148nb3478",
-            "font": "Malery",
-            "file": "/malory.css"
-          }
-=======
-            "flow": {
-              "updated_at": "2020-01-21T14:00:00Z",
-              "name": "Flow 1",
-              "inserted_at": "2020-02-21T14:00:00Z",
-              "id": "jnb234881adsad"
-            },
-            "creator": {
-              "updated_at": "2020-01-21T14:00:00Z",
-              "name": "John Doe",
-              "inserted_at": "2020-02-21T14:00:00Z",
-              "id": "1232148nb3478",
-              "email_verify": true,
-              "email": "email@xyz.com"
-            }
-          }
->>>>>>> d8e6fa29
-        ],
-        "page_number": 1
-      }
-    },
-<<<<<<< HEAD
-    "ShowState": {
-      "type": "object",
-      "title": "Show flow details",
-      "properties": {
-        "state": {
-          "$ref": "#/definitions/State"
-        },
-        "flow": {
-          "$ref": "#/definitions/Flow"
-        },
-        "creator": {
-          "$ref": "#/definitions/User"
-        }
-      },
-      "example": {
-        "state": {
-          "updated_at": "2020-01-21T14:00:00Z",
-          "state": "published",
-          "order": 1,
-          "inserted_at": "2020-02-21T14:00:00Z",
-          "id": "1232148nb3478"
-        },
-        "flow": {
-          "updated_at": "2020-01-21T14:00:00Z",
-          "name": "Flow 1",
-          "inserted_at": "2020-02-21T14:00:00Z",
-          "id": "jnb234881adsad"
-        },
-        "creator": {
-          "updated_at": "2020-01-21T14:00:00Z",
-          "name": "John Doe",
-          "inserted_at": "2020-02-21T14:00:00Z",
-          "id": "1232148nb3478",
-          "email_verify": true,
-          "email": "email@xyz.com"
-        }
-      },
-      "description": "Show all details of a flow"
-    },
-    "UserLoginRequest": {
-      "type": "object",
-      "title": "User Login",
-      "required": [
-        "password",
-        "email"
-=======
-    "User": {
-      "type": "object",
-      "title": "User",
-      "required": [
-        "email",
-        "name",
-        "id"
->>>>>>> d8e6fa29
-      ],
-      "properties": {
-        "updated_at": {
-          "type": "string",
-          "format": "ISO-8601",
-          "description": "When was the user last updated"
-        },
-        "email": {
-          "type": "string",
-          "description": "User's email"
-        }
-      },
-      "example": {
-        "password": "Password",
-        "email": "email@xyz.com"
-      },
-      "description": "A user log in to the application"
-    },
-    "ResourceRequest": {
-      "type": "object",
-      "title": "Resource Request",
-      "required": [
-        "action",
-        "category"
-      ],
-      "properties": {
-        "category": {
-          "type": "string",
-<<<<<<< HEAD
-          "description": "Category's name"
-=======
-          "description": "Users name"
-        },
-        "inserted_at": {
-          "type": "string",
-          "format": "ISO-8601",
-          "description": "When was the user inserted"
-        },
-        "id": {
-          "type": "string",
-          "description": "The ID of the user"
-        },
-        "email_verify": {
-          "type": "boolean",
-          "description": "Email verification status"
->>>>>>> d8e6fa29
-        },
-        "action": {
-          "type": "string",
-<<<<<<< HEAD
-          "description": "Action name"
-        }
-      },
-      "example": {
-        "category": "Flow",
-        "action": "create"
-      },
-      "description": "Create resource request."
-=======
-          "description": "Users email"
-        }
-      },
-      "example": {
-        "updated_at": "2020-01-21T14:00:00Z",
-        "name": "John Doe",
-        "inserted_at": "2020-02-21T14:00:00Z",
-        "id": "1232148nb3478",
-        "email_verify": true,
-        "email": "email@xyz.com"
-      },
-      "description": "A user of the application"
->>>>>>> d8e6fa29
-    },
-    "ContentTypesIndex": {
-      "type": "object",
-      "properties": {
-        "total_pages": {
-          "type": "integer",
-          "description": "Total number of pages"
-        },
-        "total_entries": {
-          "type": "integer",
-          "description": "Total number of contents"
-        },
-        "page_number": {
-          "type": "integer",
-          "description": "Page number"
-        },
-        "content_types": {
-          "$ref": "#/definitions/ContentTypesAndLayoutsAndFlows"
-        }
-      },
-      "example": {
-        "total_pages": 2,
-        "total_entries": 15,
-        "page_number": 1,
-        "content_types": [
-          {
-            "creator": {
-              "updated_at": "2020-01-21T14:00:00Z",
-              "name": "John Doe",
-              "inserted_at": "2020-02-21T14:00:00Z",
-              "id": "1232148nb3478",
-              "email_verify": true,
-              "email": "email@xyz.com"
-            },
-            "content_type": {
-              "updated_at": "2020-01-21T14:00:00Z",
-              "prefix": "OFFLET",
-              "name": "Offer letter",
-              "layout": {
-                "width": 40.0,
-                "updated_at": "2020-01-21T14:00:00Z",
-                "unit": "cm",
-                "slug_file": "/letter.zip",
-                "slug": "Pandoc",
-                "name": "Official Letter",
-                "inserted_at": "2020-02-21T14:00:00Z",
-                "id": "1232148nb3478",
-                "height": 20.0,
-                "description": "An official letter"
-              },
-              "inserted_at": "2020-02-21T14:00:00Z",
-              "id": "1232148nb3478",
-              "flow": {
-                "updated_at": "2020-01-21T14:00:00Z",
-                "name": "Flow 1",
-                "inserted_at": "2020-02-21T14:00:00Z",
-                "id": "1232148nb3478"
-              },
-              "fields": {
-                "position": "string",
-                "name": "string",
-                "joining_date": "date",
-                "approved_by": "string"
-              },
-              "description": "An offer letter",
-              "color": "#fffff"
-            }
-          }
-        ]
-      }
-    },
-<<<<<<< HEAD
-    "StateRequest": {
-      "type": "object",
-      "title": "State Request",
-      "required": [
-        "order",
-        "state"
-      ],
-      "properties": {
-        "state": {
-          "type": "string",
-          "description": "State name"
-        },
-        "order": {
-          "type": "integer",
-          "description": "State's order"
-        }
-      },
-      "example": {
-        "state": "Published",
-        "order": 1
-      },
-      "description": "Create state request."
-    },
-    "UpdateFlow": {
-=======
-    "Themes": {
-      "type": "array",
-      "title": "All themes and its details",
-      "items": {
-        "$ref": "#/definitions/Theme"
-      },
-      "description": "All themes that have been created under current user's organisation and their details"
-    },
-    "DataTemplateRequest": {
-      "type": "object",
-      "title": "Data template Request",
-      "required": [
-        "data",
-        "tag"
-      ],
-      "properties": {
-        "tag": {
-          "type": "string",
-          "description": "Data templates's tag"
-        },
-        "data": {
-          "type": "string",
-          "description": "Data template's contents"
-        }
-      },
-      "example": {
-        "tag": "Main template",
-        "data": "Hi [user]"
-      },
-      "description": "Create data template request."
-    },
-    "ShowTheme": {
-      "type": "object",
-      "title": "Show Theme",
-      "properties": {
-        "theme": {
-          "$ref": "#/definitions/Theme"
-        },
-        "creator": {
-          "$ref": "#/definitions/User"
-        }
-      },
-      "example": {
-        "theme": {
-          "updated_at": "2020-01-21T14:00:00Z",
-          "typescale": {
-            "p": "6",
-            "h2": "8",
-            "h1": "10"
-          },
-          "name": "Official Letter Theme",
-          "inserted_at": "2020-02-21T14:00:00Z",
-          "id": "1232148nb3478",
-          "font": "Malery",
-          "file": "/malory.css"
-        },
-        "creator": {
-          "updated_at": "2020-01-21T14:00:00Z",
-          "name": "John Doe",
-          "inserted_at": "2020-02-21T14:00:00Z",
-          "id": "1232148nb3478",
-          "email_verify": true,
-          "email": "email@xyz.com"
-        }
-      },
-      "description": "Show details of a theme"
-    },
-    "Assets": {
-      "type": "array",
-      "title": "All assets in an organisation",
-      "items": {
-        "$ref": "#/definitions/Asset"
-      },
-      "description": "All assets that have been created under an organisation"
-    },
-    "DataTemplate": {
-      "type": "object",
-      "title": "Data Template",
-      "required": [
-        "tag",
-        "id"
-      ],
-      "properties": {
-        "updated_at": {
-          "type": "string",
-          "format": "ISO-8601",
-          "description": "When was the layout last updated"
-        },
-        "tag": {
-          "type": "string",
-          "description": "Tag name of the data template"
-        },
-        "inserted_at": {
-          "type": "string",
-          "format": "ISO-8601",
-          "description": "When was the layout created"
-        },
-        "id": {
-          "type": "string",
-          "description": "The ID of the data template"
-        },
-        "data": {
-          "type": "string",
-          "description": "Data template's contents"
-        }
-      },
-      "example": {
-        "updated_at": "2020-01-21T14:00:00Z",
-        "tag": "Main template",
-        "inserted_at": "2020-02-21T14:00:00Z",
-        "id": "1232148nb3478",
-        "data": "Hi [user]"
-      },
-      "description": "A Data Template"
-    },
-    "ContentTypeAndLayout": {
->>>>>>> d8e6fa29
-      "type": "object",
-      "title": "Content Type and Layout",
-      "required": [
-        "name",
-        "id"
-      ],
-      "properties": {
-<<<<<<< HEAD
-        "flow": {
-          "$ref": "#/definitions/Flow"
-=======
-        "updated_at": {
-          "type": "string",
-          "format": "ISO-8601",
-          "description": "When was the user last updated"
-        },
-        "prefix": {
-          "type": "string",
-          "description": "Prefix to be used for generating Unique ID for contents"
->>>>>>> d8e6fa29
-        },
-        "name": {
-          "type": "string",
-          "description": "Content Type's name"
-        },
-        "layout": {
-          "$ref": "#/definitions/Layout"
-        },
-        "inserted_at": {
-          "type": "string",
-          "format": "ISO-8601",
-          "description": "When was the user inserted"
-        },
-        "id": {
-          "type": "string",
-          "description": "The ID of the content type"
-        },
-        "fields": {
-          "type": "map",
-          "description": "Dynamic fields and their datatype"
-        },
-        "description": {
-          "type": "string",
-          "description": "Content Type's description"
-        },
-        "color": {
-          "type": "string",
-          "description": "Hex code of color"
-        }
-      },
-      "example": {
-<<<<<<< HEAD
-        "flow": {
-          "updated_at": "2020-01-21T14:00:00Z",
-          "name": "Flow 1",
-          "inserted_at": "2020-02-21T14:00:00Z",
-          "id": "1232148nb3478"
-        },
-        "creator": {
-=======
-        "updated_at": "2020-01-21T14:00:00Z",
-        "prefix": "OFFLET",
-        "name": "Offer letter",
-        "layout": {
-          "width": 40.0,
->>>>>>> d8e6fa29
-          "updated_at": "2020-01-21T14:00:00Z",
-          "unit": "cm",
-          "slug_file": "/letter.zip",
-          "slug": "Pandoc",
-          "name": "Official Letter",
-          "inserted_at": "2020-02-21T14:00:00Z",
-          "id": "1232148nb3478",
-          "height": 20.0,
-          "description": "An official letter"
-        },
-        "inserted_at": "2020-02-21T14:00:00Z",
-        "id": "1232148nb3478",
-        "fields": {
-          "position": "string",
-          "name": "string",
-          "joining_date": "date",
-          "approved_by": "string"
-        },
-        "description": "An offer letter",
-        "color": "#fffff"
-      },
-      "description": "Content Type to be used for the generation of a document and its layout."
-    },
-    "FlowIndex": {
-      "type": "object",
-      "properties": {
-        "total_pages": {
-          "type": "integer",
-          "description": "Total number of pages"
-        },
-        "total_entries": {
-          "type": "integer",
-          "description": "Total number of contents"
-        },
-        "states": {
-          "$ref": "#/definitions/ShowStates"
-        },
-        "page_number": {
-          "type": "integer",
-          "description": "Page number"
-        }
-      },
-      "example": {
-        "total_pages": 2,
-        "total_entries": 15,
-        "states": [
-          {
-            "state": {
-              "updated_at": "2020-01-21T14:00:00Z",
-              "state": "published",
-              "order": 1,
-              "inserted_at": "2020-02-21T14:00:00Z",
-              "id": "1232148nb3478"
-            },
-            "flow": {
-              "updated_at": "2020-01-21T14:00:00Z",
-              "name": "Flow 1",
-              "inserted_at": "2020-02-21T14:00:00Z",
-              "id": "jnb234881adsad"
-            },
-            "creator": {
-              "updated_at": "2020-01-21T14:00:00Z",
-              "name": "John Doe",
-              "inserted_at": "2020-02-21T14:00:00Z",
-              "id": "1232148nb3478",
-              "email_verify": true,
-              "email": "email@xyz.com"
-            }
-          }
-        ],
-        "page_number": 1
-      }
-    },
-<<<<<<< HEAD
-    "FlowRequest": {
-      "type": "object",
-      "title": "Flow Request",
-=======
-    "LayoutsAndEngines": {
-      "type": "array",
-      "title": "Layouts and its Engines",
-      "items": {
-        "$ref": "#/definitions/LayoutAndEngine"
-      },
-      "description": "All layouts that have been created and their engines"
-    },
-    "CurrentUser": {
-      "type": "object",
-      "title": "Current User",
->>>>>>> d8e6fa29
-      "required": [
-        "name"
-      ],
-      "properties": {
-<<<<<<< HEAD
-=======
-        "updated_at": {
-          "type": "string",
-          "format": "ISO-8601",
-          "description": "When was the user last updated"
-        },
-        "role": {
-          "type": "string",
-          "description": "User's role"
-        },
-        "profile_pic": {
-          "type": "string",
-          "description": "User's profile pic URL"
-        },
-        "organisation_id": {
-          "type": "integer",
-          "description": "ID of the user's oranisation"
-        },
->>>>>>> d8e6fa29
-        "name": {
-          "type": "string",
-          "description": "Flow's name"
-        }
-      },
-      "example": {
-<<<<<<< HEAD
-        "name": "Flow 1"
-      },
-      "description": "Create flow request."
-    },
-    "DataTemplates": {
-      "type": "array",
-      "title": "Data templates under a content type",
-      "items": {
-        "$ref": "#/definitions/DataTemplate"
-      },
-      "description": "All data template that have been created under a content type"
-    },
-    "Flow": {
-      "type": "object",
-      "title": "Flow",
-      "properties": {
-        "updated_at": {
-          "type": "string",
-          "format": "ISO-8601",
-          "description": "When was the flow last updated"
-        },
-        "name": {
-          "type": "string",
-          "description": "Name of the flow"
-        },
-        "inserted_at": {
-          "type": "string",
-          "format": "ISO-8601",
-          "description": "When was the flow inserted"
-        },
-        "id": {
-          "type": "string",
-          "description": "ID of the flow"
-        }
-      },
-      "example": {
-        "updated_at": "2020-01-21T14:00:00Z",
-        "name": "Flow 1",
-        "inserted_at": "2020-02-21T14:00:00Z",
-        "id": "1232148nb3478"
-      },
-      "description": "Flows to be followed in an organisation"
-    },
-    "ShowLayout": {
-      "type": "object",
-      "title": "Layout and all its details",
-      "properties": {
-        "layout": {
-          "$ref": "#/definitions/LayoutAndEngine"
-        },
-        "creator": {
-          "$ref": "#/definitions/User"
-        }
-      },
-      "example": {
-        "layout": {
-          "width": 40.0,
-          "updated_at": "2020-01-21T14:00:00Z",
-          "unit": "cm",
-          "slug_file": "/official_letter.zip",
-          "slug": "Pandoc",
-          "screenshot": "/official_letter.jpg",
-          "name": "Official Letter",
-          "inserted_at": "2020-02-21T14:00:00Z",
-          "id": "1232148nb3478",
-          "height": 20.0,
-          "engine": {
-            "updated_at": "2020-01-21T14:00:00Z",
-            "name": "Pandoc",
-            "inserted_at": "2020-02-21T14:00:00Z",
-            "id": "1232148nb3478",
-            "api_route": ""
-          },
-          "description": "An official letter"
-        },
-        "creator": {
-          "updated_at": "2020-01-21T14:00:00Z",
-          "name": "John Doe",
-          "inserted_at": "2020-02-21T14:00:00Z",
-          "id": "1232148nb3478",
-          "email_verify": true,
-          "email": "email@xyz.com"
-        }
-      },
-      "description": "API to show a layout and all its details"
-=======
-        "updated_at": "2020-01-21T14:00:00Z",
-        "role": "user",
-        "profile_pic": "www.aws.com/users/johndoe.jpg",
-        "organisation_id": "jn14786914qklnqw",
-        "name": "John Doe",
-        "inserted_at": "2020-02-21T14:00:00Z",
-        "id": "1232148nb3478",
-        "email_verify": true,
-        "email": "email@xyz.com"
-      },
-      "description": "Currently loged in user"
-    },
-    "ShowContent": {
-      "type": "object",
-      "title": "Content and its details",
-      "properties": {
-        "state": {
-          "$ref": "#/definitions/State"
-        },
-        "creator": {
-          "$ref": "#/definitions/User"
-        },
-        "content_type": {
-          "$ref": "#/definitions/ContentTypeAndLayout"
-        },
-        "content": {
-          "$ref": "#/definitions/Content"
-        }
-      },
-      "example": {
-        "state": {
-          "updated_at": "2020-01-21T14:00:00Z",
-          "state": "published",
-          "order": 1,
-          "inserted_at": "2020-02-21T14:00:00Z",
-          "id": "1232148nb3478"
-        },
-        "creator": {
-          "updated_at": "2020-01-21T14:00:00Z",
-          "name": "John Doe",
-          "inserted_at": "2020-02-21T14:00:00Z",
-          "id": "1232148nb3478",
-          "email_verify": true,
-          "email": "email@xyz.com"
-        },
-        "content_type": {
-          "updated_at": "2020-01-21T14:00:00Z",
-          "name": "Offer letter",
-          "layout": {
-            "width": 40.0,
-            "updated_at": "2020-01-21T14:00:00Z",
-            "unit": "cm",
-            "slug_file": "/letter.zip",
-            "slug": "Pandoc",
-            "name": "Official Letter",
-            "inserted_at": "2020-02-21T14:00:00Z",
-            "id": "1232148nb3478",
-            "height": 20.0,
-            "description": "An official letter"
-          },
-          "inserted_at": "2020-02-21T14:00:00Z",
-          "id": "1232148nb3478",
-          "fields": {
-            "position": "string",
-            "name": "string",
-            "joining_date": "date",
-            "approved_by": "string"
-          },
-          "description": "An offer letter"
-        },
-        "content": {
-          "updated_at": "2020-01-21T14:00:00Z",
-          "serialized": {
-            "title": "Title of the content",
-            "body": "Body of the content"
-          },
-          "raw": "Content",
-          "instance_id": "OFFL01",
-          "inserted_at": "2020-02-21T14:00:00Z",
-          "id": "1232148nb3478"
-        }
-      },
-      "description": "A content and all its details"
-    },
-    "DataTemplatesIndex": {
-      "type": "object",
-      "properties": {
-        "total_pages": {
-          "type": "integer",
-          "description": "Total number of pages"
-        },
-        "total_entries": {
-          "type": "integer",
-          "description": "Total number of contents"
-        },
-        "page_number": {
-          "type": "integer",
-          "description": "Page number"
-        },
-        "contents": {
-          "$ref": "#/definitions/DataTemplates"
-        }
-      },
-      "example": {
-        "total_pages": 2,
-        "total_entries": 15,
-        "page_number": 1,
-        "contents": [
-          {
-            "updated_at": "2020-01-21T14:00:00Z",
-            "tag": "Main template",
-            "inserted_at": "2020-02-21T14:00:00Z",
-            "id": "1232148nb3478",
-            "data": "Hi [user]"
-          }
-        ]
-      }
->>>>>>> d8e6fa29
+      "description": "An Organisation"
     }
   },
   "basePath": "/api/v1"
