{
  "swagger": "2.0",
  "securityDefinitions": {
    "Bearer": {
      "type": "apiKey",
      "name": "Authorization",
      "in": "header",
      "description": "API Operations require a valid token."
    }
  },
  "security": [
    {
      "Bearer": []
    }
  ],
  "paths": {
    "/users/signup": {
      "post": {
        "tags": [
          "Registration"
        ],
        "summary": "User registration",
        "responses": {
          "422": {
            "schema": {
              "$ref": "#/definitions/Error"
            },
            "description": "Unprocessable Entity"
          },
          "200": {
            "schema": {
              "$ref": "#/definitions/UserToken"
            },
            "description": "Ok"
          }
        },
        "parameters": [
          {
            "schema": {
              "$ref": "#/definitions/UserRegisterRequest"
            },
            "required": true,
            "name": "user",
            "in": "body",
            "description": "User to register"
          }
        ],
        "operationId": "WraftDocWeb.Api.V1.RegistrationController.create",
        "description": "User registration API"
      }
    },
    "/users/signin": {
      "post": {
        "tags": [
          "User"
        ],
        "summary": "User sign in",
        "responses": {
          "422": {
            "schema": {
              "$ref": "#/definitions/Error"
            },
            "description": "Unprocessable Entity"
          },
          "200": {
            "schema": {
              "$ref": "#/definitions/UserToken"
            },
            "description": "Ok"
          }
        },
        "parameters": [
          {
            "schema": {
              "$ref": "#/definitions/UserLoginRequest"
            },
            "required": true,
            "name": "user",
            "in": "body",
            "description": "User to trying to login"
          }
        ],
        "operationId": "WraftDocWeb.Api.V1.UserController.signin",
        "description": "User sign in API"
      }
    },
    "/users/me": {
      "get": {
        "tags": [
          "User"
        ],
        "summary": "Current user",
        "responses": {
          "422": {
            "schema": {
              "$ref": "#/definitions/Error"
            },
            "description": "Unprocessable Entity"
          },
          "200": {
            "schema": {
              "$ref": "#/definitions/CurrentUser"
            },
            "description": "Ok"
          }
        },
        "parameters": [],
        "operationId": "WraftDocWeb.Api.V1.UserController.me",
        "description": "Current User details"
      }
    },
    "/themes/{id}": {
      "put": {
        "tags": [
          "Theme"
        ],
        "summary": "Update a theme",
        "responses": {
          "422": {
            "schema": {
              "$ref": "#/definitions/Error"
            },
            "description": "Unprocessable Entity"
          },
          "404": {
            "schema": {
              "$ref": "#/definitions/Error"
            },
            "description": "Not found"
          },
          "401": {
            "schema": {
              "$ref": "#/definitions/Error"
            },
            "description": "Unauthorized"
          },
          "200": {
            "schema": {
              "$ref": "#/definitions/Theme"
            },
            "description": "Ok"
          }
        },
        "parameters": [
          {
            "type": "string",
            "required": true,
            "name": "id",
            "in": "path",
            "description": "theme id"
          },
          {
            "type": "string",
            "required": true,
            "name": "name",
            "in": "formData",
            "description": "Theme's name"
          },
          {
            "type": "string",
            "required": true,
            "name": "font",
            "in": "formData",
            "description": "Font to be used in the theme"
          },
          {
            "type": "string",
            "required": true,
            "name": "typescale",
            "in": "formData",
            "description": "Typescale of the theme"
          },
          {
            "type": "file",
            "required": false,
            "name": "file",
            "in": "formData",
            "description": "Theme file to upload"
          }
        ],
        "operationId": "WraftDocWeb.Api.V1.ThemeController.update",
        "description": "Update a theme API",
        "consumes": [
          "multipart/form-data"
        ]
      },
      "get": {
        "tags": [
          "Theme"
        ],
        "summary": "Show a theme",
        "responses": {
          "401": {
            "schema": {
              "$ref": "#/definitions/Error"
            },
            "description": "Unauthorized"
          },
          "200": {
            "schema": {
              "$ref": "#/definitions/ShowTheme"
            },
            "description": "Ok"
          }
        },
        "parameters": [
          {
            "type": "string",
            "required": true,
            "name": "id",
            "in": "path",
            "description": "theme id"
          }
        ],
        "operationId": "WraftDocWeb.Api.V1.ThemeController.show",
        "description": "Show a theme API"
      },
      "delete": {
        "tags": [
          "Theme"
        ],
        "summary": "Delete a theme",
        "responses": {
          "422": {
            "schema": {
              "$ref": "#/definitions/Error"
            },
            "description": "Unprocessable Entity"
          },
          "401": {
            "schema": {
              "$ref": "#/definitions/Error"
            },
            "description": "Unauthorized"
          },
          "200": {
            "schema": {
              "$ref": "#/definitions/Theme"
            },
            "description": "Ok"
          }
        },
        "parameters": [
          {
            "type": "string",
            "required": true,
            "name": "id",
            "in": "path",
            "description": "theme id"
          }
        ],
        "operationId": "WraftDocWeb.Api.V1.ThemeController.delete",
        "description": "API to delete a theme"
      }
    },
    "/themes": {
      "post": {
        "tags": [
          "Theme"
        ],
        "summary": "Create theme",
        "responses": {
          "422": {
            "schema": {
              "$ref": "#/definitions/Error"
            },
            "description": "Unprocessable Entity"
          },
          "401": {
            "schema": {
              "$ref": "#/definitions/Error"
            },
            "description": "Unauthorized"
          },
          "200": {
            "schema": {
              "$ref": "#/definitions/Theme"
            },
            "description": "Ok"
          }
        },
        "parameters": [
          {
            "type": "string",
            "required": true,
            "name": "name",
            "in": "formData",
            "description": "Theme's name"
          },
          {
            "type": "string",
            "required": true,
            "name": "font",
            "in": "formData",
            "description": "Font to be used in the theme"
          },
          {
            "type": "string",
            "required": true,
            "name": "typescale",
            "in": "formData",
            "description": "Typescale of the theme"
          },
          {
            "type": "file",
            "required": false,
            "name": "file",
            "in": "formData",
            "description": "Theme file to upload"
          }
        ],
        "operationId": "WraftDocWeb.Api.V1.ThemeController.create",
        "description": "Create theme API",
        "consumes": [
          "multipart/form-data"
        ]
      },
      "get": {
        "tags": [
          "Theme"
        ],
        "summary": "Theme index",
        "responses": {
          "401": {
            "schema": {
              "$ref": "#/definitions/Error"
            },
            "description": "Unauthorized"
          },
          "200": {
            "schema": {
              "$ref": "#/definitions/ThemeIndex"
            },
            "description": "Ok"
          }
        },
        "parameters": [
          {
            "type": "string",
            "required": false,
            "name": "page",
            "in": "query",
            "description": "Page number"
          }
        ],
        "operationId": "WraftDocWeb.Api.V1.ThemeController.index",
        "description": "Theme index API"
      }
    },
    "/states/{id}": {
      "put": {
        "tags": [
          "State"
        ],
        "summary": "State update",
        "responses": {
          "422": {
            "schema": {
              "$ref": "#/definitions/Error"
            },
            "description": "Unprocessable Entity"
          },
          "404": {
            "schema": {
              "$ref": "#/definitions/Error"
            },
            "description": "Not found"
          },
          "401": {
            "schema": {
              "$ref": "#/definitions/Error"
            },
            "description": "Unauthorized"
          },
          "200": {
            "schema": {
              "$ref": "#/definitions/ShowState"
            },
            "description": "Ok"
          }
        },
        "parameters": [
          {
            "type": "string",
            "required": true,
            "name": "id",
            "in": "path",
            "description": "state id"
          },
          {
            "schema": {
              "$ref": "#/definitions/StateRequest"
            },
            "required": true,
            "name": "flow",
            "in": "body",
            "description": "Flow to be created"
          }
        ],
        "operationId": "WraftDocWeb.Api.V1.StateController.update",
        "description": "API to update a state"
      },
      "delete": {
        "tags": [
          "State"
        ],
        "summary": "State delete",
        "responses": {
          "422": {
            "schema": {
              "$ref": "#/definitions/Error"
            },
            "description": "Unprocessable Entity"
          },
          "404": {
            "schema": {
              "$ref": "#/definitions/Error"
            },
            "description": "Not found"
          },
          "401": {
            "schema": {
              "$ref": "#/definitions/Error"
            },
            "description": "Unauthorized"
          },
          "200": {
            "schema": {
              "$ref": "#/definitions/State"
            },
            "description": "Ok"
          }
        },
        "parameters": [
          {
            "type": "string",
            "required": true,
            "name": "id",
            "in": "path",
            "description": "state id"
          }
        ],
        "operationId": "WraftDocWeb.Api.V1.StateController.delete",
        "description": "API to delete a state"
      }
    },
    "/layouts/{id}": {
      "put": {
        "tags": [
          "Layout"
        ],
        "summary": "Update a Layout",
        "responses": {
          "422": {
            "schema": {
              "$ref": "#/definitions/Error"
            },
            "description": "Unprocessable Entity"
          },
          "401": {
            "schema": {
              "$ref": "#/definitions/Error"
            },
            "description": "Unauthorized"
          },
          "200": {
            "schema": {
              "$ref": "#/definitions/ShowLayout"
            },
            "description": "Ok"
          }
        },
        "parameters": [
          {
            "type": "string",
            "required": true,
            "name": "id",
            "in": "path",
            "description": "layout id"
          },
          {
            "type": "string",
            "required": true,
            "name": "name",
            "in": "formData",
            "description": "Layout's name"
          },
          {
            "type": "string",
            "required": true,
            "name": "description",
            "in": "formData",
            "description": "Layout description"
          },
          {
            "type": "string",
            "required": true,
            "name": "width",
            "in": "formData",
            "description": "Layout width"
          },
          {
            "type": "string",
            "required": true,
            "name": "height",
            "in": "formData",
            "description": "Layout height"
          },
          {
            "type": "string",
            "required": true,
            "name": "unit",
            "in": "formData",
            "description": "Layout dimension unit"
          },
          {
            "type": "string",
            "required": false,
            "name": "slug",
            "in": "formData",
            "description": "Name of slug to be used"
          },
          {
            "type": "file",
            "required": false,
            "name": "slug_file",
            "in": "formData",
            "description": "Slug file to upload"
          },
          {
            "type": "string",
            "required": true,
            "name": "engine_uuid",
            "in": "formData",
            "description": "ID of layout's engine"
          }
        ],
        "operationId": "WraftDocWeb.Api.V1.LayoutController.update",
        "description": "API to update a layout",
        "consumes": [
          "multipart/form-data"
        ]
      },
      "get": {
        "tags": [
          "Layout"
        ],
        "summary": "Show a Layout",
        "responses": {
          "401": {
            "schema": {
              "$ref": "#/definitions/Error"
            },
            "description": "Unauthorized"
          },
          "200": {
            "schema": {
              "$ref": "#/definitions/ShowLayout"
            },
            "description": "Ok"
          }
        },
        "parameters": [
          {
            "type": "string",
            "required": true,
            "name": "id",
            "in": "path",
            "description": "layout id"
          }
        ],
        "operationId": "WraftDocWeb.Api.V1.LayoutController.show",
        "description": "API to show details of a layout"
      },
      "delete": {
        "tags": [
          "Layout"
        ],
        "summary": "Delete a Layout",
        "responses": {
          "422": {
            "schema": {
              "$ref": "#/definitions/Error"
            },
            "description": "Unprocessable Entity"
          },
          "401": {
            "schema": {
              "$ref": "#/definitions/Error"
            },
            "description": "Unauthorized"
          },
          "200": {
            "schema": {
              "$ref": "#/definitions/Layout"
            },
            "description": "Ok"
          }
        },
        "parameters": [
          {
            "type": "string",
            "required": true,
            "name": "id",
            "in": "path",
            "description": "layout id"
          }
        ],
        "operationId": "WraftDocWeb.Api.V1.LayoutController.delete",
        "description": "API to delete a layout"
      }
    },
    "/layouts": {
      "post": {
        "tags": [
          "Layout"
        ],
        "summary": "Create layout",
        "responses": {
          "422": {
            "schema": {
              "$ref": "#/definitions/Error"
            },
            "description": "Unprocessable Entity"
          },
          "401": {
            "schema": {
              "$ref": "#/definitions/Error"
            },
            "description": "Unauthorized"
          },
          "200": {
            "schema": {
              "$ref": "#/definitions/LayoutAndEngine"
            },
            "description": "Ok"
          }
        },
        "parameters": [
          {
            "type": "string",
            "required": true,
            "name": "name",
            "in": "formData",
            "description": "Layout's name"
          },
          {
            "type": "string",
            "required": true,
            "name": "description",
            "in": "formData",
            "description": "Layout description"
          },
          {
            "type": "string",
            "required": true,
            "name": "width",
            "in": "formData",
            "description": "Layout width"
          },
          {
            "type": "string",
            "required": true,
            "name": "height",
            "in": "formData",
            "description": "Layout height"
          },
          {
            "type": "string",
            "required": true,
            "name": "unit",
            "in": "formData",
            "description": "Layout dimension unit"
          },
          {
            "type": "string",
            "required": false,
            "name": "slug",
            "in": "formData",
            "description": "Name of slug to be used"
          },
          {
            "type": "file",
            "required": false,
            "name": "slug_file",
            "in": "formData",
            "description": "Slug file to upload"
          },
          {
            "type": "string",
            "required": true,
            "name": "engine_uuid",
            "in": "formData",
            "description": "ID of layout's engine"
          }
        ],
        "operationId": "WraftDocWeb.Api.V1.LayoutController.create",
        "description": "Create layout API",
        "consumes": [
          "multipart/form-data"
        ]
      },
      "get": {
        "tags": [
          "Layout"
        ],
        "summary": "Layout index",
        "responses": {
          "401": {
            "schema": {
              "$ref": "#/definitions/Error"
            },
            "description": "Unauthorized"
          },
          "200": {
            "schema": {
              "$ref": "#/definitions/LayoutIndex"
            },
            "description": "Ok"
          }
        },
        "parameters": [
          {
            "type": "string",
            "required": false,
            "name": "page",
            "in": "query",
            "description": "Page number"
          }
        ],
        "operationId": "WraftDocWeb.Api.V1.LayoutController.index",
        "description": "API to get the list of all layouts created so far"
      }
    },
    "/flows/{id}": {
      "put": {
        "tags": [
          "Flow"
        ],
        "summary": "Flow update",
        "responses": {
          "422": {
            "schema": {
              "$ref": "#/definitions/Error"
            },
            "description": "Unprocessable Entity"
          },
          "404": {
            "schema": {
              "$ref": "#/definitions/Error"
            },
            "description": "Not found"
          },
          "401": {
            "schema": {
              "$ref": "#/definitions/Error"
            },
            "description": "Unauthorized"
          },
          "200": {
            "schema": {
              "$ref": "#/definitions/UpdateFlow"
            },
            "description": "Ok"
          }
        },
        "parameters": [
          {
            "type": "string",
            "required": true,
            "name": "id",
            "in": "path",
            "description": "flow id"
          },
          {
            "schema": {
              "$ref": "#/definitions/FlowRequest"
            },
            "required": true,
            "name": "flow",
            "in": "body",
            "description": "Flow to be updated"
          }
        ],
        "operationId": "WraftDocWeb.Api.V1.FlowController.update",
        "description": "API to update a flow"
      },
      "get": {
        "tags": [
          "Flow"
        ],
        "summary": "Show a flow",
        "responses": {
          "401": {
            "schema": {
              "$ref": "#/definitions/Error"
            },
            "description": "Unauthorized"
          },
          "200": {
            "schema": {
              "$ref": "#/definitions/FlowAndStates"
            },
            "description": "Ok"
          }
        },
        "parameters": [
          {
            "type": "string",
            "required": true,
            "name": "id",
            "in": "path",
            "description": "flow id"
          }
        ],
        "operationId": "WraftDocWeb.Api.V1.FlowController.show",
        "description": "Show a flow and its details including states under it"
      },
      "delete": {
        "tags": [
          "Flow"
        ],
        "summary": "Flow delete",
        "responses": {
          "422": {
            "schema": {
              "$ref": "#/definitions/Error"
            },
            "description": "Unprocessable Entity"
          },
          "404": {
            "schema": {
              "$ref": "#/definitions/Error"
            },
            "description": "Not found"
          },
          "401": {
            "schema": {
              "$ref": "#/definitions/Error"
            },
            "description": "Unauthorized"
          },
          "200": {
            "schema": {
              "$ref": "#/definitions/Flow"
            },
            "description": "Ok"
          }
        },
        "parameters": [
          {
            "type": "string",
            "required": true,
            "name": "id",
            "in": "path",
            "description": "flow id"
          }
        ],
        "operationId": "WraftDocWeb.Api.V1.FlowController.delete",
        "description": "API to delete a flow"
      }
    },
    "/flows/{flow_id}/states": {
      "post": {
        "tags": [
          "State"
        ],
        "summary": "Create a state",
        "responses": {
          "422": {
            "schema": {
              "$ref": "#/definitions/Error"
            },
            "description": "Unprocessable Entity"
          },
          "401": {
            "schema": {
              "$ref": "#/definitions/Error"
            },
            "description": "Unauthorized"
          },
          "200": {
            "schema": {
              "$ref": "#/definitions/State"
            },
            "description": "Ok"
          }
        },
        "parameters": [
          {
            "schema": {
              "$ref": "#/definitions/StateRequest"
            },
            "required": true,
            "name": "state",
            "in": "body",
            "description": "State to be created"
          },
          {
            "type": "string",
            "required": true,
            "name": "flow_id",
            "in": "path",
            "description": "Flow id"
          }
        ],
        "operationId": "WraftDocWeb.Api.V1.StateController.create",
        "description": "Create state API"
      },
      "get": {
        "tags": [
          "State"
        ],
        "summary": "State index",
        "responses": {
          "401": {
            "schema": {
              "$ref": "#/definitions/Error"
            },
            "description": "Unauthorized"
          },
          "200": {
            "schema": {
              "$ref": "#/definitions/FlowIndex"
            },
            "description": "Ok"
          }
        },
        "parameters": [
          {
            "type": "string",
            "required": true,
            "name": "flow_id",
            "in": "path",
            "description": "flow id"
          },
          {
            "type": "string",
            "required": false,
            "name": "page",
            "in": "query",
            "description": "Page number"
          }
        ],
        "operationId": "WraftDocWeb.Api.V1.StateController.index",
        "description": "Index of States under a flow"
      }
    },
    "/flows": {
      "post": {
        "tags": [
          "Flow"
        ],
        "summary": "Create a flow",
        "responses": {
          "422": {
            "schema": {
              "$ref": "#/definitions/Error"
            },
            "description": "Unprocessable Entity"
          },
          "401": {
            "schema": {
              "$ref": "#/definitions/Error"
            },
            "description": "Unauthorized"
          },
          "200": {
            "schema": {
              "$ref": "#/definitions/Flow"
            },
            "description": "Ok"
          }
        },
        "parameters": [
          {
            "schema": {
              "$ref": "#/definitions/FlowRequest"
            },
            "required": true,
            "name": "flow",
            "in": "body",
            "description": "Flow to be created"
          }
        ],
        "operationId": "WraftDocWeb.Api.V1.FlowController.create",
        "description": "Create flow API"
      },
      "get": {
        "tags": [
          "Flow"
        ],
        "summary": "Flow index",
        "responses": {
          "401": {
            "schema": {
              "$ref": "#/definitions/Error"
            },
            "description": "Unauthorized"
          },
          "200": {
            "schema": {
              "$ref": "#/definitions/FlowIndex"
            },
            "description": "Ok"
          }
        },
        "parameters": [
          {
            "type": "string",
            "required": false,
            "name": "page",
            "in": "query",
            "description": "Page number"
          }
        ],
        "operationId": "WraftDocWeb.Api.V1.FlowController.index",
        "description": "Index of flows in current user's organisation"
      }
    },
    "/engines": {
      "get": {
        "tags": [
          "Engine"
        ],
        "summary": "List of all enignes",
        "responses": {
          "422": {
            "schema": {
              "$ref": "#/definitions/Error"
            },
            "description": "Unprocessable Entity"
          },
          "401": {
            "schema": {
              "$ref": "#/definitions/Error"
            },
            "description": "Unauthorized"
          },
          "200": {
            "schema": {
              "$ref": "#/definitions/EngineIndex"
            },
            "description": "Ok"
          }
        },
        "parameters": [
          {
            "type": "string",
            "required": false,
            "name": "page",
            "in": "query",
            "description": "Page number"
          }
        ],
        "operationId": "WraftDocWeb.Api.V1.EngineController.index",
        "description": "API to list of all enignes creates/seeded so far"
      }
    },
    "/data_templates/{id}": {
      "put": {
        "tags": [
          "DataTemplate"
        ],
        "summary": "Update a data template",
        "responses": {
          "422": {
            "schema": {
              "$ref": "#/definitions/Error"
            },
            "description": "Unprocessable Entity"
          },
          "404": {
            "schema": {
              "$ref": "#/definitions/Error"
            },
            "description": "Not found"
          },
          "401": {
            "schema": {
              "$ref": "#/definitions/Error"
            },
            "description": "Unauthorized"
          },
          "200": {
            "schema": {
              "$ref": "#/definitions/ShowDataTemplate"
            },
            "description": "Ok"
          }
        },
        "parameters": [
          {
            "type": "string",
            "required": true,
            "name": "id",
            "in": "path",
            "description": "Data template id"
          },
          {
            "schema": {
              "$ref": "#/definitions/DataTemplateRequest"
            },
            "required": true,
            "name": "data_templte",
            "in": "body",
            "description": "Data template to be updated"
          }
        ],
        "operationId": "WraftDocWeb.Api.V1.DataTemplateController.update",
        "description": "API to update a data template"
      },
      "get": {
        "tags": [
          "DataTemplate"
        ],
        "summary": "Show Data template",
        "responses": {
          "401": {
            "schema": {
              "$ref": "#/definitions/Error"
            },
            "description": "Unauthorized"
          },
          "200": {
            "schema": {
              "$ref": "#/definitions/ShowDataTemplate"
            },
            "description": "Ok"
          }
        },
        "parameters": [
          {
            "type": "string",
            "required": true,
            "name": "id",
            "in": "path",
            "description": "ID of the data template"
          }
        ],
        "operationId": "WraftDocWeb.Api.V1.DataTemplateController.show",
        "description": "API to get all details of a data template"
      },
      "delete": {
        "tags": [
          "DataTemplate"
        ],
        "summary": "Delete a data template",
        "responses": {
          "422": {
            "schema": {
              "$ref": "#/definitions/Error"
            },
            "description": "Unprocessable Entity"
          },
          "404": {
            "schema": {
              "$ref": "#/definitions/Error"
            },
            "description": "Not found"
          },
          "401": {
            "schema": {
              "$ref": "#/definitions/Error"
            },
            "description": "Unauthorized"
          },
          "200": {
            "schema": {
              "$ref": "#/definitions/DataTemplate"
            },
            "description": "Ok"
          }
        },
        "parameters": [
          {
            "type": "string",
            "required": true,
            "name": "id",
            "in": "path",
            "description": "data template id"
          }
        ],
        "operationId": "WraftDocWeb.Api.V1.DataTemplateController.delete",
        "description": "API to delete a data template"
      }
    },
    "/data_templates": {
      "get": {
        "tags": [
          "DataTemplate"
        ],
        "summary": "All Data templates",
        "responses": {
          "401": {
            "schema": {
              "$ref": "#/definitions/Error"
            },
            "description": "Unauthorized"
          },
          "200": {
            "schema": {
              "$ref": "#/definitions/DataTemplatesIndex"
            },
            "description": "Ok"
          }
        },
        "parameters": [
          {
            "type": "string",
            "required": false,
            "name": "page",
            "in": "query",
            "description": "Page number"
          }
        ],
        "operationId": "WraftDocWeb.Api.V1.DataTemplateController.all_templates",
        "description": "API to get the list of all data templates created so far under an organisation"
      }
    },
    "/contents/{id}/build": {
      "post": {
        "tags": [
          "Instance"
        ],
        "summary": "Build a document",
        "responses": {
          "422": {
            "schema": {
              "$ref": "#/definitions/Error"
            },
            "description": "Unprocessable Entity"
          },
          "404": {
            "schema": {
              "$ref": "#/definitions/Error"
            },
            "description": "Not found"
          },
          "401": {
            "schema": {
              "$ref": "#/definitions/Error"
            },
            "description": "Unauthorized"
          },
          "200": {
            "schema": {
              "$ref": "#/definitions/Content"
            },
            "description": "Ok"
          }
        },
        "parameters": [
          {
            "type": "string",
            "required": true,
            "name": "id",
            "in": "path",
            "description": "instance id"
          }
        ],
        "operationId": "WraftDocWeb.Api.V1.InstanceController.build",
        "description": "API to build a document from instance"
      }
    },
    "/contents/{id}": {
      "put": {
        "tags": [
          "Instance"
        ],
        "summary": "Update an instance",
        "responses": {
          "422": {
            "schema": {
              "$ref": "#/definitions/Error"
            },
            "description": "Unprocessable Entity"
          },
          "404": {
            "schema": {
              "$ref": "#/definitions/Error"
            },
            "description": "Not found"
          },
          "401": {
            "schema": {
              "$ref": "#/definitions/Error"
            },
            "description": "Unauthorized"
          },
          "200": {
            "schema": {
              "$ref": "#/definitions/ShowContent"
            },
            "description": "Ok"
          }
        },
        "parameters": [
          {
            "type": "string",
            "required": true,
            "name": "id",
            "in": "path",
            "description": "Instance id"
          },
          {
            "schema": {
              "$ref": "#/definitions/ContentRequest"
            },
            "required": true,
            "name": "content",
            "in": "body",
            "description": "Instance to be updated"
          }
        ],
        "operationId": "WraftDocWeb.Api.V1.InstanceController.update",
        "description": "API to update an instance"
      },
      "get": {
        "tags": [
          "Instance"
        ],
        "summary": "Show an instance",
        "responses": {
          "401": {
            "schema": {
              "$ref": "#/definitions/Error"
            },
            "description": "Unauthorized"
          },
          "200": {
            "schema": {
              "$ref": "#/definitions/ShowContent"
            },
            "description": "Ok"
          }
        },
        "parameters": [
          {
            "type": "string",
            "required": true,
            "name": "id",
            "in": "path",
            "description": "ID of the instance"
          }
        ],
        "operationId": "WraftDocWeb.Api.V1.InstanceController.show",
        "description": "API to get all details of an instance"
      },
      "delete": {
        "tags": [
          "Instance"
        ],
        "summary": "Delete an instance",
        "responses": {
          "422": {
            "schema": {
              "$ref": "#/definitions/Error"
            },
            "description": "Unprocessable Entity"
          },
          "404": {
            "schema": {
              "$ref": "#/definitions/Error"
            },
            "description": "Not found"
          },
          "401": {
            "schema": {
              "$ref": "#/definitions/Error"
            },
            "description": "Unauthorized"
          },
          "200": {
            "schema": {
              "$ref": "#/definitions/Content"
            },
            "description": "Ok"
          }
        },
        "parameters": [
          {
            "type": "string",
            "required": true,
            "name": "id",
            "in": "path",
            "description": "instance id"
          }
        ],
        "operationId": "WraftDocWeb.Api.V1.InstanceController.delete",
        "description": "API to delete an instance"
      }
    },
    "/contents": {
      "get": {
        "tags": [
          "Instance"
        ],
        "summary": "All instances",
        "responses": {
          "401": {
            "schema": {
              "$ref": "#/definitions/Error"
            },
            "description": "Unauthorized"
          },
          "200": {
            "schema": {
              "$ref": "#/definitions/ContentsIndex"
            },
            "description": "Ok"
          }
        },
        "parameters": [
          {
            "type": "string",
            "required": false,
            "name": "page",
            "in": "query",
            "description": "Page number"
          }
        ],
        "operationId": "WraftDocWeb.Api.V1.InstanceController.all_contents",
        "description": "API to get the list of all instances created so far under an organisation"
      }
    },
    "/content_types/{id}": {
      "put": {
        "tags": [
          "ContentType"
        ],
        "summary": "Update a Content Type",
        "responses": {
          "422": {
            "schema": {
              "$ref": "#/definitions/Error"
            },
            "description": "Unprocessable Entity"
          },
          "404": {
            "schema": {
              "$ref": "#/definitions/Error"
            },
            "description": "Not Found"
          },
          "401": {
            "schema": {
              "$ref": "#/definitions/Error"
            },
            "description": "Unauthorized"
          },
          "200": {
            "schema": {
              "$ref": "#/definitions/ShowContentType"
            },
            "description": "Ok"
          }
        },
        "parameters": [
          {
            "type": "string",
            "required": true,
            "name": "id",
            "in": "path",
            "description": "content type id"
          },
          {
            "schema": {
              "$ref": "#/definitions/ContentTypeRequest"
            },
            "required": true,
            "name": "layout",
            "in": "body",
            "description": "Content Type to be updated"
          }
        ],
        "operationId": "WraftDocWeb.Api.V1.ContentTypeController.update",
        "description": "API to update a content type"
      },
      "get": {
        "tags": [
          "ContentType"
        ],
        "summary": "Show a Content Type",
        "responses": {
          "404": {
            "schema": {
              "$ref": "#/definitions/Error"
            },
            "description": "Not Found"
          },
          "401": {
            "schema": {
              "$ref": "#/definitions/Error"
            },
            "description": "Unauthorized"
          },
          "200": {
            "schema": {
              "$ref": "#/definitions/ShowContentType"
            },
            "description": "Ok"
          }
        },
        "parameters": [
          {
            "type": "string",
            "required": true,
            "name": "id",
            "in": "path",
            "description": "content type id"
          }
        ],
        "operationId": "WraftDocWeb.Api.V1.ContentTypeController.show",
        "description": "API to show details of a content type"
      },
      "delete": {
        "tags": [
          "ContentType"
        ],
        "summary": "Delete a Content Type",
        "responses": {
          "422": {
            "schema": {
              "$ref": "#/definitions/Error"
            },
            "description": "Unprocessable Entity"
          },
          "404": {
            "schema": {
              "$ref": "#/definitions/Error"
            },
            "description": "Not Found"
          },
          "401": {
            "schema": {
              "$ref": "#/definitions/Error"
            },
            "description": "Unauthorized"
          },
          "200": {
            "schema": {
              "$ref": "#/definitions/ContentType"
            },
            "description": "Ok"
          }
        },
        "parameters": [
          {
            "type": "string",
            "required": true,
            "name": "id",
            "in": "path",
            "description": "content type id"
          }
        ],
        "operationId": "WraftDocWeb.Api.V1.ContentTypeController.delete",
        "description": "API to delete a content type"
      }
    },
    "/content_types/{c_type_id}/data_templates": {
      "post": {
        "tags": [
          "DataTemplate"
        ],
        "summary": "Create data template",
        "responses": {
          "422": {
            "schema": {
              "$ref": "#/definitions/Error"
            },
            "description": "Unprocessable Entity"
          },
          "401": {
            "schema": {
              "$ref": "#/definitions/Error"
            },
            "description": "Unauthorized"
          },
          "200": {
            "schema": {
              "$ref": "#/definitions/DataTemplate"
            },
            "description": "Ok"
          }
        },
        "parameters": [
          {
            "type": "string",
            "required": true,
            "name": "c_type_id",
            "in": "path",
            "description": "ID of the content type"
          },
          {
            "schema": {
              "$ref": "#/definitions/DataTemplateRequest"
            },
            "required": true,
            "name": "data_template",
            "in": "body",
            "description": "Data template to be created"
          }
        ],
        "operationId": "WraftDocWeb.Api.V1.DataTemplateController.create",
        "description": "Create data template API"
      },
      "get": {
        "tags": [
          "DataTemplate"
        ],
        "summary": "Data template index",
        "responses": {
          "401": {
            "schema": {
              "$ref": "#/definitions/Error"
            },
            "description": "Unauthorized"
          },
          "200": {
            "schema": {
              "$ref": "#/definitions/DataTemplatesIndex"
            },
            "description": "Ok"
          }
        },
        "parameters": [
          {
            "type": "string",
            "required": true,
            "name": "c_type_id",
            "in": "path",
            "description": "ID of the content type"
          },
          {
            "type": "string",
            "required": false,
            "name": "page",
            "in": "query",
            "description": "Page number"
          }
        ],
        "operationId": "WraftDocWeb.Api.V1.DataTemplateController.index",
        "description": "API to get the list of all data templates created so far under a content type"
      }
    },
    "/content_types/{c_type_id}/contents": {
      "post": {
        "tags": [
          "Instance"
        ],
        "summary": "Create a content",
        "responses": {
          "422": {
            "schema": {
              "$ref": "#/definitions/Error"
            },
            "description": "Unprocessable Entity"
          },
          "401": {
            "schema": {
              "$ref": "#/definitions/Error"
            },
            "description": "Unauthorized"
          },
          "200": {
            "schema": {
              "$ref": "#/definitions/ContentAndContentTypeAndState"
            },
            "description": "Ok"
          }
        },
        "parameters": [
          {
            "type": "string",
            "required": true,
            "name": "c_type_id",
            "in": "path",
            "description": "content type id"
          },
          {
            "schema": {
              "$ref": "#/definitions/ContentRequest"
            },
            "required": true,
            "name": "content",
            "in": "body",
            "description": "Content to be created"
          }
        ],
        "operationId": "WraftDocWeb.Api.V1.InstanceController.create",
        "description": "Create content API"
      },
      "get": {
        "tags": [
          "Instance"
        ],
        "summary": "Instance index",
        "responses": {
          "401": {
            "schema": {
              "$ref": "#/definitions/Error"
            },
            "description": "Unauthorized"
          },
          "200": {
            "schema": {
              "$ref": "#/definitions/ContentsIndex"
            },
            "description": "Ok"
          }
        },
        "parameters": [
          {
            "type": "string",
            "required": true,
            "name": "c_type_id",
            "in": "path",
            "description": "ID of the content type"
          },
          {
            "type": "string",
            "required": false,
            "name": "page",
            "in": "query",
            "description": "Page number"
          }
        ],
        "operationId": "WraftDocWeb.Api.V1.InstanceController.index",
        "description": "API to get the list of all instances created so far under a content type"
      }
    },
    "/content_types": {
      "post": {
        "tags": [
          "ContentType"
        ],
        "summary": "Create content type",
        "responses": {
          "422": {
            "schema": {
              "$ref": "#/definitions/Error"
            },
            "description": "Unprocessable Entity"
          },
          "401": {
            "schema": {
              "$ref": "#/definitions/Error"
            },
            "description": "Unauthorized"
          },
          "200": {
            "schema": {
              "$ref": "#/definitions/ContentTypeAndLayoutAndFlow"
            },
            "description": "Ok"
          }
        },
        "parameters": [
          {
            "schema": {
              "$ref": "#/definitions/ContentTypeRequest"
            },
            "required": true,
            "name": "content_type",
            "in": "body",
            "description": "Content Type to be created"
          }
        ],
        "operationId": "WraftDocWeb.Api.V1.ContentTypeController.create",
        "description": "Create content type API"
      },
      "get": {
        "tags": [
          "ContentType"
        ],
        "summary": "Content Type index",
        "responses": {
          "401": {
            "schema": {
              "$ref": "#/definitions/Error"
            },
            "description": "Unauthorized"
          },
          "200": {
            "schema": {
              "$ref": "#/definitions/ContentTypesIndex"
            },
            "description": "Ok"
          }
        },
        "parameters": [
          {
            "type": "string",
            "required": false,
            "name": "page",
            "in": "query",
            "description": "Page number"
          }
        ],
        "operationId": "WraftDocWeb.Api.V1.ContentTypeController.index",
        "description": "API to get the list of all content types created so far"
      }
    },
    "/assets/{id}": {
      "put": {
        "tags": [
          "Asset"
        ],
        "summary": "Update an asset",
        "responses": {
          "422": {
            "schema": {
              "$ref": "#/definitions/Error"
            },
            "description": "Unprocessable Entity"
          },
          "404": {
            "schema": {
              "$ref": "#/definitions/Error"
            },
            "description": "Not found"
          },
          "401": {
            "schema": {
              "$ref": "#/definitions/Error"
            },
            "description": "Unauthorized"
          },
          "200": {
            "schema": {
              "$ref": "#/definitions/Asset"
            },
            "description": "Ok"
          }
        },
        "parameters": [
          {
            "type": "string",
            "required": true,
            "name": "id",
            "in": "path",
            "description": "asset id"
          },
          {
            "type": "string",
            "required": true,
            "name": "name",
            "in": "formData",
            "description": "Asset name"
          },
          {
            "type": "file",
            "required": false,
            "name": "file",
            "in": "formData",
            "description": "Asset file to upload"
          }
        ],
        "operationId": "WraftDocWeb.Api.V1.AssetController.update",
        "description": "API to update an asset",
        "consumes": [
          "multipart/form-data"
        ]
      },
      "get": {
        "tags": [
          "Asset"
        ],
        "summary": "Show an asset",
        "responses": {
          "401": {
            "schema": {
              "$ref": "#/definitions/Error"
            },
            "description": "Unauthorized"
          },
          "200": {
            "schema": {
              "$ref": "#/definitions/ShowAsset"
            },
            "description": "Ok"
          }
        },
        "parameters": [
          {
            "type": "string",
            "required": true,
            "name": "id",
            "in": "path",
            "description": "ID of the asset"
          }
        ],
        "operationId": "WraftDocWeb.Api.V1.AssetController.show",
        "description": "API to get all details of an asset"
      },
      "delete": {
        "tags": [
          "Asset"
        ],
        "summary": "Delete an asset",
        "responses": {
          "422": {
            "schema": {
              "$ref": "#/definitions/Error"
            },
            "description": "Unprocessable Entity"
          },
          "404": {
            "schema": {
              "$ref": "#/definitions/Error"
            },
            "description": "Not found"
          },
          "401": {
            "schema": {
              "$ref": "#/definitions/Error"
            },
            "description": "Unauthorized"
          },
          "200": {
            "schema": {
              "$ref": "#/definitions/Asset"
            },
            "description": "Ok"
          }
        },
        "parameters": [
          {
            "type": "string",
            "required": true,
            "name": "id",
            "in": "path",
            "description": "asset id"
          }
        ],
        "operationId": "WraftDocWeb.Api.V1.AssetController.delete",
        "description": "API to delete an asset"
      }
    },
    "/assets": {
      "post": {
        "tags": [
          "Asset"
        ],
        "summary": "Create an asset",
        "responses": {
          "422": {
            "schema": {
              "$ref": "#/definitions/Error"
            },
            "description": "Unprocessable Entity"
          },
          "401": {
            "schema": {
              "$ref": "#/definitions/Error"
            },
            "description": "Unauthorized"
          },
          "200": {
            "schema": {
              "$ref": "#/definitions/Asset"
            },
            "description": "Ok"
          }
        },
        "parameters": [
          {
            "type": "string",
            "required": true,
            "name": "name",
            "in": "formData",
            "description": "Asset name"
          },
          {
            "type": "file",
            "required": false,
            "name": "file",
            "in": "formData",
            "description": "Asset file to upload"
          }
        ],
        "operationId": "WraftDocWeb.Api.V1.AssetController.create",
        "description": "Create asset API",
        "consumes": [
          "multipart/form-data"
        ]
      },
      "get": {
        "tags": [
          "Asset"
        ],
        "summary": "Asset index",
        "responses": {
          "401": {
            "schema": {
              "$ref": "#/definitions/Error"
            },
            "description": "Unauthorized"
          },
          "200": {
            "schema": {
              "$ref": "#/definitions/AssetsIndex"
            },
            "description": "Ok"
          }
        },
        "parameters": [
          {
            "type": "string",
            "required": false,
            "name": "page",
            "in": "query",
            "description": "Page number"
          }
        ],
        "operationId": "WraftDocWeb.Api.V1.AssetController.index",
        "description": "API to get the list of all assets created so far under an organisation"
      }
    }
  },
  "info": {
    "version": "0.0.1",
    "title": "Wraft Docs"
  },
  "host": "localhost:4000",
  "definitions": {
<<<<<<< HEAD
    "DataTemplates": {
      "type": "array",
      "title": "Data templates under a content type",
      "items": {
        "$ref": "#/definitions/DataTemplate"
      },
      "description": "All data template that have been created under a content type"
    },
    "Flow": {
      "type": "object",
      "title": "Flow",
      "properties": {
        "updated_at": {
          "type": "string",
          "format": "ISO-8601",
          "description": "When was the flow last updated"
        },
        "name": {
          "type": "string",
          "description": "Name of the flow"
        },
        "inserted_at": {
          "type": "string",
          "format": "ISO-8601",
          "description": "When was the flow inserted"
        },
        "id": {
          "type": "string",
          "description": "ID of the flow"
        }
      },
      "example": {
        "updated_at": "2020-01-21T14:00:00Z",
        "name": "Flow 1",
        "inserted_at": "2020-02-21T14:00:00Z",
        "id": "1232148nb3478"
      },
      "description": "Flows to be followed in an organisation"
=======
    "ShowDataTemplate": {
      "type": "object",
      "title": "Data template and all its details",
      "properties": {
        "data_template": {
          "$ref": "#/definitions/LayoutAndEngine"
        },
        "creator": {
          "$ref": "#/definitions/User"
        },
        "content_type": {
          "$ref": "#/definitions/ContentType"
        }
      },
      "example": {
        "data_template": {
          "updated_at": "2020-01-21T14:00:00Z",
          "tag": "Main tag",
          "inserted_at": "2020-02-21T14:00:00Z",
          "id": "1232148nb3478",
          "data": "Hi [user]"
        },
        "creator": {
          "updated_at": "2020-01-21T14:00:00Z",
          "name": "John Doe",
          "inserted_at": "2020-02-21T14:00:00Z",
          "id": "1232148nb3478",
          "email_verify": true,
          "email": "email@xyz.com"
        },
        "content_type": {
          "updated_at": "2020-01-21T14:00:00Z",
          "prefix": "OFFLET",
          "name": "Offer letter",
          "inserted_at": "2020-02-21T14:00:00Z",
          "id": "1232148nb3478",
          "fields": {
            "position": "string",
            "name": "string",
            "joining_date": "date",
            "approved_by": "string"
          },
          "description": "An offer letter"
        }
      },
      "description": "API to show a data template and all its details"
    },
    "Error": {
      "type": "object",
      "title": "Errors",
      "required": [
        "error"
      ],
      "properties": {
        "error": {
          "type": "string",
          "description": "The message of the error raised"
        }
      },
      "description": "Error responses from the API"
>>>>>>> fed43bcc
    },
    "ShowDataTemplate": {
      "type": "object",
      "title": "Data template and all its details",
      "properties": {
        "data_template": {
          "$ref": "#/definitions/LayoutAndEngine"
        },
        "creator": {
          "$ref": "#/definitions/User"
        },
        "content_type": {
          "$ref": "#/definitions/ContentType"
        }
      },
      "example": {
<<<<<<< HEAD
        "data_template": {
          "updated_at": "2020-01-21T14:00:00Z",
          "tag": "Main tag",
          "inserted_at": "2020-02-21T14:00:00Z",
          "id": "1232148nb3478",
          "data": "Hi [user]"
        },
        "creator": {
          "updated_at": "2020-01-21T14:00:00Z",
          "name": "John Doe",
          "inserted_at": "2020-02-21T14:00:00Z",
          "id": "1232148nb3478",
          "email_verify": true,
          "email": "email@xyz.com"
        },
        "content_type": {
          "updated_at": "2020-01-21T14:00:00Z",
          "prefix": "OFFLET",
          "name": "Offer letter",
          "inserted_at": "2020-02-21T14:00:00Z",
          "id": "1232148nb3478",
          "fields": {
            "position": "string",
            "name": "string",
            "joining_date": "date",
            "approved_by": "string"
          },
          "description": "An offer letter"
        }
      },
      "description": "API to show a data template and all its details"
    },
    "AssetsIndex": {
      "type": "object",
      "properties": {
        "total_pages": {
          "type": "integer",
          "description": "Total number of pages"
        },
        "total_entries": {
          "type": "integer",
          "description": "Total number of contents"
        },
        "page_number": {
          "type": "integer",
          "description": "Page number"
        },
        "assets": {
          "$ref": "#/definitions/Assets"
        }
      },
      "example": {
        "total_pages": 2,
        "total_entries": 15,
        "page_number": 1,
        "assets": [
          {
            "updated_at": "2020-01-21T14:00:00Z",
            "name": "Asset",
            "inserted_at": "2020-02-21T14:00:00Z",
            "id": "1232148nb3478"
          }
        ]
      }
    },
    "ContentType": {
      "type": "object",
      "title": "Content Type",
      "required": [
        "name",
        "id"
      ],
=======
        "password": "Password",
        "name": "John Doe",
        "email": "email@xyz.com"
      },
      "description": "A user to be registered in the application"
    },
    "ContentTypeAndLayoutAndFlow": {
      "type": "object",
      "title": "Content Type and Layout",
      "required": [
        "name",
        "id"
      ],
      "properties": {
        "updated_at": {
          "type": "string",
          "format": "ISO-8601",
          "description": "When was the user last updated"
        },
        "prefix": {
          "type": "string",
          "description": "Prefix to be used for generating Unique ID for contents"
        },
        "name": {
          "type": "string",
          "description": "Content Type's name"
        },
        "layout": {
          "$ref": "#/definitions/Layout"
        },
        "inserted_at": {
          "type": "string",
          "format": "ISO-8601",
          "description": "When was the user inserted"
        },
        "id": {
          "type": "string",
          "description": "The ID of the content type"
        },
        "fields": {
          "type": "map",
          "description": "Dynamic fields and their datatype"
        },
        "description": {
          "type": "string",
          "description": "Content Type's description"
        },
        "color": {
          "type": "string",
          "description": "Hex code of color"
        }
      },
      "example": {
        "updated_at": "2020-01-21T14:00:00Z",
        "prefix": "OFFLET",
        "name": "Offer letter",
        "layout": {
          "width": 40.0,
          "updated_at": "2020-01-21T14:00:00Z",
          "unit": "cm",
          "slug_file": "/letter.zip",
          "slug": "Pandoc",
          "name": "Official Letter",
          "inserted_at": "2020-02-21T14:00:00Z",
          "id": "1232148nb3478",
          "height": 20.0,
          "description": "An official letter"
        },
        "inserted_at": "2020-02-21T14:00:00Z",
        "id": "1232148nb3478",
        "flow": {
          "updated_at": "2020-01-21T14:00:00Z",
          "name": "Flow 1",
          "inserted_at": "2020-02-21T14:00:00Z",
          "id": "1232148nb3478"
        },
        "fields": {
          "position": "string",
          "name": "string",
          "joining_date": "date",
          "approved_by": "string"
        },
        "description": "An offer letter",
        "color": "#fffff"
      },
      "description": "Content Type to be used for the generation of a document."
    },
    "Flow": {
      "type": "object",
      "title": "Flow",
>>>>>>> fed43bcc
      "properties": {
        "updated_at": {
          "type": "string",
          "format": "ISO-8601",
          "description": "When was the flow last updated"
        },
        "prefix": {
          "type": "string",
          "description": "Prefix to be used for generating Unique ID for contents"
        },
        "name": {
          "type": "string",
<<<<<<< HEAD
          "description": "Content Type's name"
=======
          "description": "Name of the flow"
>>>>>>> fed43bcc
        },
        "inserted_at": {
          "type": "string",
          "format": "ISO-8601",
          "description": "When was the flow inserted"
        },
        "id": {
          "type": "string",
<<<<<<< HEAD
          "description": "The ID of the content type"
        },
        "fields": {
          "type": "map",
          "description": "Dynamic fields and their datatype"
        },
        "description": {
          "type": "string",
          "description": "Content Type's description"
        },
        "color": {
          "type": "string",
          "description": "Hex code of color"
=======
          "description": "ID of the flow"
>>>>>>> fed43bcc
        }
      },
      "example": {
        "updated_at": "2020-01-21T14:00:00Z",
<<<<<<< HEAD
        "prefix": "OFFLET",
        "name": "Offer letter",
        "inserted_at": "2020-02-21T14:00:00Z",
        "id": "1232148nb3478",
        "fields": {
          "position": "string",
          "name": "string",
          "joining_date": "date",
          "approved_by": "string"
        },
        "description": "An offer letter",
        "color": "#fffff"
      },
      "description": "A Content Type."
    },
    "ContentsIndex": {
      "type": "object",
      "properties": {
        "total_pages": {
          "type": "integer",
          "description": "Total number of pages"
        },
        "total_entries": {
          "type": "integer",
          "description": "Total number of contents"
        },
        "page_number": {
          "type": "integer",
          "description": "Page number"
        },
        "contents": {
          "$ref": "#/definitions/ContentsAndContentTypeAndState"
        }
      },
      "example": {
        "total_pages": 2,
        "total_entries": 15,
        "page_number": 1,
        "contents": [
          {
            "state": {
              "updated_at": "2020-01-21T14:00:00Z",
              "state": "published",
              "order": 1,
              "inserted_at": "2020-02-21T14:00:00Z",
              "id": "1232148nb3478"
            },
            "content_type": {
              "updated_at": "2020-01-21T14:00:00Z",
              "name": "Offer letter",
              "inserted_at": "2020-02-21T14:00:00Z",
              "id": "1232148nb3478",
              "fields": {
                "position": "string",
                "name": "string",
                "joining_date": "date",
                "approved_by": "string"
              },
              "description": "An offer letter"
            },
            "content": {
              "updated_at": "2020-01-21T14:00:00Z",
              "serialized": {
                "title": "Title of the content",
                "body": "Body of the content"
              },
              "raw": "Content",
              "instance_id": "OFFL01",
              "inserted_at": "2020-02-21T14:00:00Z",
              "id": "1232148nb3478"
            }
          }
        ]
      }
=======
        "name": "Flow 1",
        "inserted_at": "2020-02-21T14:00:00Z",
        "id": "1232148nb3478"
      },
      "description": "Flows to be followed in an organisation"
>>>>>>> fed43bcc
    },
    "LayoutAndEngine": {
      "type": "object",
      "title": "Layout and Engine",
      "required": [
        "name",
        "id"
      ],
      "properties": {
        "width": {
          "type": "float",
          "description": "Width of the layout"
        },
        "updated_at": {
          "type": "string",
          "format": "ISO-8601",
          "description": "When was the layout last updated"
        },
        "unit": {
          "type": "string",
          "description": "Unit of dimensions"
        },
        "slug": {
          "type": "string",
          "description": "Name of the slug to be used for the layout"
        },
        "name": {
          "type": "string",
          "description": "Layout's name"
        },
        "inserted_at": {
          "type": "string",
          "format": "ISO-8601",
          "description": "When was the layout created"
        },
        "id": {
          "type": "string",
          "description": "The ID of the layout"
        },
        "height": {
          "type": "float",
          "description": "Height of the layout"
        },
        "engine": {
          "$ref": "#/definitions/Engine"
        },
        "description": {
          "type": "string",
          "description": "Layout's description"
        }
      },
      "example": {
        "width": 40.0,
        "updated_at": "2020-01-21T14:00:00Z",
        "unit": "cm",
        "slug": "Pandoc",
        "name": "Official Letter",
        "inserted_at": "2020-02-21T14:00:00Z",
        "id": "1232148nb3478",
        "height": 20.0,
        "engine": {
          "updated_at": "2020-01-21T14:00:00Z",
          "name": "Pandoc",
          "inserted_at": "2020-02-21T14:00:00Z",
          "id": "1232148nb3478",
          "api_route": ""
        },
        "description": "An official letter"
      },
      "description": "Layout to be used for the generation of a document."
<<<<<<< HEAD
=======
    },
    "LayoutsAndEngines": {
      "type": "array",
      "title": "Layouts and its Engines",
      "items": {
        "$ref": "#/definitions/LayoutAndEngine"
      },
      "description": "All layouts that have been created and their engines"
    },
    "User": {
      "type": "object",
      "title": "User",
      "required": [
        "email",
        "name",
        "id"
      ],
      "properties": {
        "updated_at": {
          "type": "string",
          "format": "ISO-8601",
          "description": "When was the user last updated"
        },
        "name": {
          "type": "string",
          "description": "Users name"
        },
        "inserted_at": {
          "type": "string",
          "format": "ISO-8601",
          "description": "When was the user inserted"
        },
        "id": {
          "type": "string",
          "description": "The ID of the user"
        },
        "email_verify": {
          "type": "boolean",
          "description": "Email verification status"
        },
        "email": {
          "type": "string",
          "description": "Users email"
        }
      },
      "example": {
        "updated_at": "2020-01-21T14:00:00Z",
        "name": "John Doe",
        "inserted_at": "2020-02-21T14:00:00Z",
        "id": "1232148nb3478",
        "email_verify": true,
        "email": "email@xyz.com"
      },
      "description": "A user of the application"
    },
    "DataTemplateRequest": {
      "type": "object",
      "title": "Data template Request",
      "required": [
        "data",
        "tag"
      ],
      "properties": {
        "tag": {
          "type": "string",
          "description": "Data templates's tag"
        },
        "data": {
          "type": "string",
          "description": "Data template's contents"
        }
      },
      "example": {
        "tag": "Main template",
        "data": "Hi [user]"
      },
      "description": "Create data template request."
>>>>>>> fed43bcc
    },
    "AssetRequest": {
      "type": "object",
      "title": "Asset Request",
      "required": [
        "name"
      ],
      "properties": {
        "name": {
          "type": "string",
          "description": "Asset name"
        }
      },
      "example": {
        "name": "Asset"
      },
      "description": "Asset creation/updation request"
    },
<<<<<<< HEAD
    "ContentsAndContentTypeAndState": {
      "type": "array",
      "title": "Instances, their content types and states",
      "items": {
        "$ref": "#/definitions/ContentAndContentTypeAndState"
      },
      "description": "IInstances and all its details except creator."
    },
    "ContentTypeAndLayoutAndFlowAndStates": {
      "type": "object",
      "title": "Content Type, Layout, Flow and states",
      "required": [
        "name",
        "id"
      ],
      "properties": {
        "updated_at": {
          "type": "string",
          "format": "ISO-8601",
          "description": "When was the user last updated"
        },
        "prefix": {
          "type": "string",
          "description": "Prefix to be used for generating Unique ID for contents"
        },
        "name": {
          "type": "string",
          "description": "Content Type's name"
        },
        "layout": {
          "$ref": "#/definitions/Layout"
        },
        "inserted_at": {
          "type": "string",
          "format": "ISO-8601",
          "description": "When was the user inserted"
        },
        "id": {
          "type": "string",
          "description": "The ID of the content type"
        },
        "flow": {
          "$ref": "#/definitions/FlowAndStatesWithoutCreator"
        },
        "fields": {
          "type": "map",
          "description": "Dynamic fields and their datatype"
        },
        "description": {
          "type": "string",
          "description": "Content Type's description"
        },
        "color": {
          "type": "string",
          "description": "Hex code of color"
        }
      },
      "example": {
        "updated_at": "2020-01-21T14:00:00Z",
        "prefix": "OFFLET",
        "name": "Offer letter",
        "layout": {
          "width": 40.0,
          "updated_at": "2020-01-21T14:00:00Z",
          "unit": "cm",
          "slug_file": "/letter.zip",
          "slug": "Pandoc",
          "name": "Official Letter",
          "inserted_at": "2020-02-21T14:00:00Z",
          "id": "1232148nb3478",
          "height": 20.0,
          "description": "An official letter"
        },
        "inserted_at": "2020-02-21T14:00:00Z",
        "id": "1232148nb3478",
        "flow": {
          "updated_at": "2020-01-21T14:00:00Z",
          "states": [
            {
              "state": "published",
              "order": 1,
              "id": "1232148nb3478"
            }
          ],
          "name": "Flow 1",
          "inserted_at": "2020-02-21T14:00:00Z",
          "id": "1232148nb3478"
        },
        "fields": {
          "position": "string",
          "name": "string",
          "joining_date": "date",
          "approved_by": "string"
        },
        "description": "An offer letter",
        "color": "#fffff"
      },
      "description": "Content Type to be used for the generation of a document."
    },
    "ShowContent": {
      "type": "object",
      "title": "Content and its details",
      "properties": {
        "state": {
          "$ref": "#/definitions/State"
        },
        "creator": {
          "$ref": "#/definitions/User"
        },
        "content_type": {
          "$ref": "#/definitions/ContentType"
        },
        "content": {
          "$ref": "#/definitions/Content"
        }
      },
      "example": {
        "state": {
          "updated_at": "2020-01-21T14:00:00Z",
          "state": "published",
          "order": 1,
          "inserted_at": "2020-02-21T14:00:00Z",
          "id": "1232148nb3478"
        },
        "creator": {
          "updated_at": "2020-01-21T14:00:00Z",
          "name": "John Doe",
          "inserted_at": "2020-02-21T14:00:00Z",
          "id": "1232148nb3478",
          "email_verify": true,
          "email": "email@xyz.com"
        },
        "content_type": {
          "updated_at": "2020-01-21T14:00:00Z",
          "name": "Offer letter",
          "inserted_at": "2020-02-21T14:00:00Z",
          "id": "1232148nb3478",
          "fields": {
            "position": "string",
            "name": "string",
            "joining_date": "date",
            "approved_by": "string"
          },
          "description": "An offer letter"
        },
        "content": {
          "updated_at": "2020-01-21T14:00:00Z",
          "serialized": {
            "title": "Title of the content",
            "body": "Body of the content"
          },
          "raw": "Content",
          "instance_id": "OFFL01",
          "inserted_at": "2020-02-21T14:00:00Z",
          "id": "1232148nb3478"
        }
      },
      "description": "A content and all its details"
    },
    "ContentTypesAndLayoutsAndFlows": {
      "type": "array",
      "title": "Content Types and their Layouts",
      "items": {
        "$ref": "#/definitions/ContentTypeAndLayoutAndFlow"
      },
      "description": "All content types that have been created and their layouts"
    },
    "ContentTypesIndex": {
=======
    "AssetsIndex": {
      "type": "object",
      "properties": {
        "total_pages": {
          "type": "integer",
          "description": "Total number of pages"
        },
        "total_entries": {
          "type": "integer",
          "description": "Total number of contents"
        },
        "page_number": {
          "type": "integer",
          "description": "Page number"
        },
        "assets": {
          "$ref": "#/definitions/Assets"
        }
      },
      "example": {
        "total_pages": 2,
        "total_entries": 15,
        "page_number": 1,
        "assets": [
          {
            "updated_at": "2020-01-21T14:00:00Z",
            "name": "Asset",
            "inserted_at": "2020-02-21T14:00:00Z",
            "id": "1232148nb3478",
            "file": "/signature.pdf"
          }
        ]
      }
    },
    "EngineIndex": {
>>>>>>> fed43bcc
      "type": "object",
      "properties": {
        "total_pages": {
          "type": "integer",
          "description": "Total number of pages"
        },
        "total_entries": {
          "type": "integer",
          "description": "Total number of contents"
        },
        "page_number": {
          "type": "integer",
          "description": "Page number"
        },
<<<<<<< HEAD
        "content_types": {
          "$ref": "#/definitions/ContentTypesAndLayoutsAndFlows"
=======
        "engines": {
          "$ref": "#/definitions/Engines"
>>>>>>> fed43bcc
        }
      },
      "example": {
        "total_pages": 2,
        "total_entries": 15,
        "page_number": 1,
<<<<<<< HEAD
        "content_types": [
          {
            "creator": {
              "updated_at": "2020-01-21T14:00:00Z",
              "name": "John Doe",
              "inserted_at": "2020-02-21T14:00:00Z",
              "id": "1232148nb3478",
              "email_verify": true,
              "email": "email@xyz.com"
            },
            "content_type": {
              "updated_at": "2020-01-21T14:00:00Z",
              "prefix": "OFFLET",
              "name": "Offer letter",
              "layout": {
                "width": 40.0,
                "updated_at": "2020-01-21T14:00:00Z",
                "unit": "cm",
                "slug_file": "/letter.zip",
                "slug": "Pandoc",
                "name": "Official Letter",
                "inserted_at": "2020-02-21T14:00:00Z",
                "id": "1232148nb3478",
                "height": 20.0,
                "description": "An official letter"
              },
              "inserted_at": "2020-02-21T14:00:00Z",
              "id": "1232148nb3478",
              "flow": {
                "updated_at": "2020-01-21T14:00:00Z",
                "name": "Flow 1",
                "inserted_at": "2020-02-21T14:00:00Z",
                "id": "1232148nb3478"
              },
              "fields": {
                "position": "string",
                "name": "string",
                "joining_date": "date",
                "approved_by": "string"
              },
              "description": "An offer letter",
              "color": "#fffff"
            }
=======
        "engines": [
          {
            "updated_at": "2020-01-21T14:00:00Z",
            "name": "Pandoc",
            "inserted_at": "2020-02-21T14:00:00Z",
            "id": "1232148nb3478",
            "api_route": ""
>>>>>>> fed43bcc
          }
        ]
      }
    },
    "UpdateFlow": {
      "type": "object",
      "title": "Show flow details",
      "properties": {
        "flow": {
          "$ref": "#/definitions/Flow"
        },
        "creator": {
          "$ref": "#/definitions/User"
        }
      },
      "example": {
        "flow": {
          "updated_at": "2020-01-21T14:00:00Z",
          "name": "Flow 1",
          "inserted_at": "2020-02-21T14:00:00Z",
          "id": "1232148nb3478"
        },
<<<<<<< HEAD
        "raw": "Content data"
      },
      "description": "Content creation request"
    },
    "ShowTheme": {
      "type": "object",
      "title": "Show Theme",
      "properties": {
        "theme": {
          "$ref": "#/definitions/Theme"
        },
        "creator": {
          "$ref": "#/definitions/User"
        }
      },
      "example": {
        "theme": {
          "updated_at": "2020-01-21T14:00:00Z",
          "typescale": {
            "p": "6",
            "h2": "8",
            "h1": "10"
          },
          "name": "Official Letter Theme",
          "inserted_at": "2020-02-21T14:00:00Z",
          "id": "1232148nb3478",
          "font": "Malery",
          "file": "/malory.css"
        },
        "creator": {
          "updated_at": "2020-01-21T14:00:00Z",
          "name": "John Doe",
          "inserted_at": "2020-02-21T14:00:00Z",
          "id": "1232148nb3478",
          "email_verify": true,
          "email": "email@xyz.com"
        }
      },
      "description": "Show details of a theme"
=======
        "creator": {
          "updated_at": "2020-01-21T14:00:00Z",
          "name": "John Doe",
          "inserted_at": "2020-02-21T14:00:00Z",
          "id": "1232148nb3478",
          "email_verify": true,
          "email": "email@xyz.com"
        }
      },
      "description": "Show all details of a flow"
>>>>>>> fed43bcc
    },
    "UserToken": {
      "type": "object",
      "title": "User and token",
      "required": [
        "token"
      ],
      "properties": {
        "user": {
          "$ref": "#/definitions/User"
        },
        "token": {
          "type": "string",
          "description": "JWT token for authenticating the user"
        }
      },
      "example": {
<<<<<<< HEAD
        "user": {
          "updated_at": "2020-01-21T14:00:00Z",
          "name": "John Doe",
          "inserted_at": "2020-02-21T14:00:00Z",
          "id": "1232148nb3478",
          "email_verify": true,
          "email": "email@xyz.com"
        },
        "token": "Asdlkqweb.Khgqiwue132.xcli123"
      },
      "description": "User details with the generated JWT token for authentication"
    },
    "UpdateFlow": {
      "type": "object",
      "title": "Show flow details",
      "properties": {
        "flow": {
          "$ref": "#/definitions/Flow"
        },
        "creator": {
          "$ref": "#/definitions/User"
        }
      },
      "example": {
        "flow": {
          "updated_at": "2020-01-21T14:00:00Z",
          "name": "Flow 1",
          "inserted_at": "2020-02-21T14:00:00Z",
          "id": "1232148nb3478"
        },
        "creator": {
          "updated_at": "2020-01-21T14:00:00Z",
          "name": "John Doe",
          "inserted_at": "2020-02-21T14:00:00Z",
          "id": "1232148nb3478",
          "email_verify": true,
          "email": "email@xyz.com"
        }
      },
      "description": "Show all details of a flow"
    },
    "Content": {
      "type": "object",
      "title": "Content",
      "required": [
        "id"
      ],
      "properties": {
        "updated_at": {
          "type": "string",
          "format": "ISO-8601",
          "description": "When was the engine last updated"
        },
        "serialized": {
          "type": "map",
          "description": "Serialized data of the content"
        },
        "raw": {
          "type": "string",
          "description": "Raw data of the content"
        },
        "instance_id": {
          "type": "string",
          "description": "A unique ID generated for the content"
        },
        "inserted_at": {
          "type": "string",
          "format": "ISO-8601",
          "description": "When was the engine inserted"
        },
        "id": {
          "type": "string",
          "description": "The ID of the content"
        }
      },
      "example": {
        "updated_at": "2020-01-21T14:00:00Z",
        "serialized": {
          "title": "Title of the content",
          "body": "Body of the content"
        },
        "raw": "Content",
        "instance_id": "OFFL01",
        "inserted_at": "2020-02-21T14:00:00Z",
        "id": "1232148nb3478"
      },
      "description": "A content, which is then used to generate the out files."
    },
    "FlowAndStatesWithoutCreator": {
      "type": "object",
      "title": "Show flow details and its states",
      "properties": {
        "states": {
          "$ref": "#/definitions/State"
        },
        "flow": {
          "$ref": "#/definitions/Flow"
        }
      },
      "example": {
        "states": [
          {
            "state": "published",
            "order": 1,
            "id": "1232148nb3478"
          }
        ],
        "flow": {
          "updated_at": "2020-01-21T14:00:00Z",
          "name": "Flow 1",
          "inserted_at": "2020-02-21T14:00:00Z",
          "id": "1232148nb3478"
        }
      },
      "description": "Show all details of a flow including all the states undet the flow"
    },
    "DataTemplatesIndex": {
      "type": "object",
      "properties": {
        "total_pages": {
          "type": "integer",
          "description": "Total number of pages"
        },
        "total_entries": {
          "type": "integer",
          "description": "Total number of contents"
        },
        "page_number": {
          "type": "integer",
          "description": "Page number"
        },
        "contents": {
          "$ref": "#/definitions/DataTemplates"
        }
      },
      "example": {
        "total_pages": 2,
        "total_entries": 15,
        "page_number": 1,
        "contents": [
          {
            "updated_at": "2020-01-21T14:00:00Z",
            "tag": "Main template",
            "inserted_at": "2020-02-21T14:00:00Z",
            "id": "1232148nb3478",
            "data": "Hi [user]"
          }
        ]
      }
    },
    "ShowAsset": {
      "type": "object",
      "title": "Show asset",
      "properties": {
        "creator": {
          "$ref": "#/definitions/User"
        },
        "content": {
          "$ref": "#/definitions/Asset"
        }
      },
      "example": {
        "creator": {
          "updated_at": "2020-01-21T14:00:00Z",
          "name": "John Doe",
          "inserted_at": "2020-02-21T14:00:00Z",
          "id": "1232148nb3478",
          "email_verify": true,
          "email": "email@xyz.com"
        },
        "asset": {
          "updated_at": "2020-01-21T14:00:00Z",
          "name": "Asset",
          "inserted_at": "2020-02-21T14:00:00Z",
          "id": "1232148nb3478"
        }
      },
      "description": "An asset and its details"
=======
        "prefix": "OFFLET",
        "name": "Offer letter",
        "layout_uuid": "1232148nb3478",
        "flow_uuid": "234okjnskjb8234",
        "fields": {
          "position": "string",
          "name": "string",
          "joining_date": "date",
          "approved_by": "string"
        },
        "description": "An offer letter",
        "color": "#fffff"
      },
      "description": "Create content type request."
>>>>>>> fed43bcc
    },
    "ContentAndContentTypeAndState": {
      "type": "object",
      "title": "Content and its Content Type",
      "properties": {
        "state": {
          "$ref": "#/definitions/State"
        },
        "content_type": {
          "$ref": "#/definitions/ContentType"
        },
        "content": {
          "$ref": "#/definitions/Content"
        }
      },
      "example": {
        "state": {
          "updated_at": "2020-01-21T14:00:00Z",
          "state": "published",
          "order": 1,
          "inserted_at": "2020-02-21T14:00:00Z",
          "id": "1232148nb3478"
        },
        "content_type": {
          "updated_at": "2020-01-21T14:00:00Z",
          "name": "Offer letter",
          "inserted_at": "2020-02-21T14:00:00Z",
          "id": "1232148nb3478",
          "fields": {
            "position": "string",
            "name": "string",
            "joining_date": "date",
            "approved_by": "string"
          },
          "description": "An offer letter"
        },
        "content": {
          "updated_at": "2020-01-21T14:00:00Z",
          "serialized": {
            "title": "Title of the content",
            "body": "Body of the content"
          },
          "raw": "Content",
          "instance_id": "OFFL01",
          "inserted_at": "2020-02-21T14:00:00Z",
          "id": "1232148nb3478"
        }
      },
      "description": "A content and its content type"
    },
<<<<<<< HEAD
    "FlowAndStates": {
      "type": "object",
      "title": "Show flow details and its states",
      "properties": {
        "states": {
          "$ref": "#/definitions/State"
=======
    "ContentTypesAndLayoutsAndFlows": {
      "type": "array",
      "title": "Content Types and their Layouts",
      "items": {
        "$ref": "#/definitions/ContentTypeAndLayoutAndFlow"
      },
      "description": "All content types that have been created and their layouts"
    },
    "Engine": {
      "type": "object",
      "title": "Render engine",
      "required": [
        "name",
        "id"
      ],
      "properties": {
        "updated_at": {
          "type": "string",
          "format": "ISO-8601",
          "description": "When was the engine last updated"
        },
        "name": {
          "type": "string",
          "description": "Engine's name"
        },
        "inserted_at": {
          "type": "string",
          "format": "ISO-8601",
          "description": "When was the engine inserted"
        },
        "id": {
          "type": "string",
          "description": "The ID of the engine"
        },
        "api_route": {
          "type": "string",
          "description": "API route to be used"
        }
      },
      "example": {
        "updated_at": "2020-01-21T14:00:00Z",
        "name": "Pandoc",
        "inserted_at": "2020-02-21T14:00:00Z",
        "id": "1232148nb3478",
        "api_route": ""
      },
      "description": "A render engine to be used for document generation"
    },
    "State": {
      "type": "object",
      "title": "State",
      "properties": {
        "updated_at": {
          "type": "string",
          "format": "ISO-8601",
          "description": "When was the state last updated"
        },
        "state": {
          "type": "string",
          "description": "A state of content"
>>>>>>> fed43bcc
        },
        "order": {
          "type": "integer",
          "description": "Order of the state"
        },
        "inserted_at": {
          "type": "string",
          "format": "ISO-8601",
          "description": "When was the state inserted"
        },
        "id": {
          "type": "string",
          "description": "ID of the state"
        }
      },
      "example": {
<<<<<<< HEAD
        "states": [
          {
            "state": "published",
            "order": 1,
            "id": "1232148nb3478"
          }
        ],
        "flow": {
          "updated_at": "2020-01-21T14:00:00Z",
          "name": "Flow 1",
          "inserted_at": "2020-02-21T14:00:00Z",
          "id": "1232148nb3478"
        },
        "creator": {
          "updated_at": "2020-01-21T14:00:00Z",
          "name": "John Doe",
          "inserted_at": "2020-02-21T14:00:00Z",
          "id": "1232148nb3478",
          "email_verify": true,
          "email": "email@xyz.com"
        }
      },
      "description": "Show all details of a flow including all the states undet the flow"
=======
        "updated_at": "2020-01-21T14:00:00Z",
        "state": "published",
        "order": 1,
        "inserted_at": "2020-02-21T14:00:00Z",
        "id": "1232148nb3478"
      },
      "description": "State assigened to contents"
    },
    "UserLoginRequest": {
      "type": "object",
      "title": "User Login",
      "required": [
        "password",
        "email"
      ],
      "properties": {
        "password": {
          "type": "string",
          "description": "User's password"
        },
        "email": {
          "type": "string",
          "description": "User's email"
        }
      },
      "example": {
        "password": "Password",
        "email": "email@xyz.com"
      },
      "description": "A user log in to the application"
    },
    "ContentsAndContentTypeAndState": {
      "type": "array",
      "title": "Instances, their content types and states",
      "items": {
        "$ref": "#/definitions/ContentAndContentTypeAndState"
      },
      "description": "IInstances and all its details except creator."
>>>>>>> fed43bcc
    },
    "FlowRequest": {
      "type": "object",
      "title": "Flow Request",
      "required": [
        "name"
      ],
      "properties": {
        "name": {
          "type": "string",
          "description": "Flow's name"
        }
      },
      "example": {
        "name": "Flow 1"
      },
      "description": "Create flow request."
    },
    "DataTemplate": {
      "type": "object",
      "title": "Data Template",
      "required": [
        "tag",
        "id"
      ],
      "properties": {
        "updated_at": {
          "type": "string",
          "format": "ISO-8601",
          "description": "When was the layout last updated"
        },
        "tag": {
          "type": "string",
          "description": "Tag name of the data template"
        },
        "inserted_at": {
          "type": "string",
          "format": "ISO-8601",
          "description": "When was the layout created"
        },
        "id": {
          "type": "string",
          "description": "The ID of the data template"
        },
        "data": {
          "type": "string",
          "description": "Data template's contents"
        }
      },
      "example": {
        "updated_at": "2020-01-21T14:00:00Z",
        "tag": "Main template",
        "inserted_at": "2020-02-21T14:00:00Z",
        "id": "1232148nb3478",
        "data": "Hi [user]"
      },
      "description": "A Data Template"
    },
    "EngineIndex": {
      "type": "object",
      "properties": {
        "total_pages": {
          "type": "integer",
          "description": "Total number of pages"
        },
        "total_entries": {
          "type": "integer",
          "description": "Total number of contents"
        },
        "page_number": {
          "type": "integer",
          "description": "Page number"
        },
        "engines": {
          "$ref": "#/definitions/Engines"
        }
      },
      "example": {
        "total_pages": 2,
        "total_entries": 15,
        "page_number": 1,
        "engines": [
          {
            "updated_at": "2020-01-21T14:00:00Z",
            "name": "Pandoc",
            "inserted_at": "2020-02-21T14:00:00Z",
            "id": "1232148nb3478",
            "api_route": ""
          }
        ]
      }
    },
<<<<<<< HEAD
    "LayoutIndex": {
=======
    "UserToken": {
      "type": "object",
      "title": "User and token",
      "required": [
        "token"
      ],
      "properties": {
        "user": {
          "$ref": "#/definitions/User"
        },
        "token": {
          "type": "string",
          "description": "JWT token for authenticating the user"
        }
      },
      "example": {
        "user": {
          "updated_at": "2020-01-21T14:00:00Z",
          "name": "John Doe",
          "inserted_at": "2020-02-21T14:00:00Z",
          "id": "1232148nb3478",
          "email_verify": true,
          "email": "email@xyz.com"
        },
        "token": "Asdlkqweb.Khgqiwue132.xcli123"
      },
      "description": "User details with the generated JWT token for authentication"
    },
    "ShowContentType": {
>>>>>>> fed43bcc
      "type": "object",
      "properties": {
        "total_pages": {
          "type": "integer",
          "description": "Total number of pages"
        },
        "total_entries": {
          "type": "integer",
          "description": "Total number of contents"
        },
        "page_number": {
          "type": "integer",
          "description": "Page number"
        },
        "layouts": {
          "$ref": "#/definitions/LayoutsAndEngines"
        }
      },
      "example": {
        "total_pages": 2,
        "total_entries": 15,
        "page_number": 1,
        "layouts": [
          {
            "width": 40.0,
            "updated_at": "2020-01-21T14:00:00Z",
            "unit": "cm",
            "slug": "Pandoc",
            "name": "Official Letter",
            "inserted_at": "2020-02-21T14:00:00Z",
            "id": "1232148nb3478",
            "height": 20.0,
            "engine": {
              "updated_at": "2020-01-21T14:00:00Z",
              "name": "Pandoc",
              "inserted_at": "2020-02-21T14:00:00Z",
              "id": "1232148nb3478",
              "api_route": ""
            },
            "description": "An official letter"
          }
        ]
      }
    },
    "Error": {
      "type": "object",
      "title": "Errors",
      "required": [
        "error"
      ],
      "properties": {
        "error": {
          "type": "string",
          "description": "The message of the error raised"
        }
      },
      "description": "Error responses from the API"
    },
<<<<<<< HEAD
    "ShowStates": {
      "type": "array",
      "title": "All states and its details",
      "items": {
        "$ref": "#/definitions/ShowState"
      },
      "description": "All states that have been created and their details"
    },
    "ContentTypeRequest": {
      "type": "object",
      "title": "Content Type Request",
      "required": [
        "prefix",
        "flow_uuid",
        "layout_uuid",
        "fields",
        "description",
        "name"
      ],
      "properties": {
        "prefix": {
          "type": "string",
          "description": "Prefix to be used for generating Unique ID for contents"
=======
    "Assets": {
      "type": "array",
      "title": "All assets in an organisation",
      "items": {
        "$ref": "#/definitions/Asset"
      },
      "description": "All assets that have been created under an organisation"
    },
    "FlowAndStates": {
      "type": "object",
      "title": "Show flow details and its states",
      "properties": {
        "states": {
          "$ref": "#/definitions/State"
        },
        "flow": {
          "$ref": "#/definitions/Flow"
>>>>>>> fed43bcc
        },
        "creator": {
          "$ref": "#/definitions/User"
        }
      },
      "example": {
        "states": [
          {
            "state": "published",
            "order": 1,
            "id": "1232148nb3478"
          }
        ],
        "flow": {
          "updated_at": "2020-01-21T14:00:00Z",
          "name": "Flow 1",
          "inserted_at": "2020-02-21T14:00:00Z",
          "id": "1232148nb3478"
        },
        "creator": {
          "updated_at": "2020-01-21T14:00:00Z",
          "name": "John Doe",
          "inserted_at": "2020-02-21T14:00:00Z",
          "id": "1232148nb3478",
          "email_verify": true,
          "email": "email@xyz.com"
        }
      },
      "description": "Show all details of a flow including all the states undet the flow"
    },
    "ContentRequest": {
      "type": "object",
      "title": "Content Request",
      "required": [
        "state_uuid",
        "raw"
      ],
      "properties": {
        "state_uuid": {
          "type": "string",
          "description": "state id"
        },
<<<<<<< HEAD
        "layout_uuid": {
          "type": "string",
          "description": "ID of the layout selected"
        },
        "flow_uuid": {
          "type": "string",
          "description": "ID of the flow selected"
=======
        "serialized": {
          "type": "string",
          "description": "Content serialized data"
        },
        "raw": {
          "type": "string",
          "description": "Content raw data"
        }
      },
      "example": {
        "state_uuid": "kjb12389k23eyg",
        "serialized": {
          "title": "Title of the content",
          "body": "Body of the content"
>>>>>>> fed43bcc
        },
        "raw": "Content data"
      },
      "description": "Content creation request"
    },
    "ShowStates": {
      "type": "array",
      "title": "All states and its details",
      "items": {
        "$ref": "#/definitions/ShowState"
      },
      "description": "All states that have been created and their details"
    },
    "ShowState": {
      "type": "object",
      "title": "Show flow details",
      "properties": {
        "state": {
          "$ref": "#/definitions/State"
        },
        "flow": {
          "$ref": "#/definitions/Flow"
        },
        "creator": {
          "$ref": "#/definitions/User"
        }
      },
      "example": {
<<<<<<< HEAD
        "prefix": "OFFLET",
        "name": "Offer letter",
        "layout_uuid": "1232148nb3478",
        "flow_uuid": "234okjnskjb8234",
        "fields": {
          "position": "string",
          "name": "string",
          "joining_date": "date",
          "approved_by": "string"
=======
        "state": {
          "updated_at": "2020-01-21T14:00:00Z",
          "state": "published",
          "order": 1,
          "inserted_at": "2020-02-21T14:00:00Z",
          "id": "1232148nb3478"
>>>>>>> fed43bcc
        },
        "flow": {
          "updated_at": "2020-01-21T14:00:00Z",
          "name": "Flow 1",
          "inserted_at": "2020-02-21T14:00:00Z",
          "id": "jnb234881adsad"
        },
        "creator": {
          "updated_at": "2020-01-21T14:00:00Z",
          "name": "John Doe",
          "inserted_at": "2020-02-21T14:00:00Z",
          "id": "1232148nb3478",
          "email_verify": true,
          "email": "email@xyz.com"
        }
      },
<<<<<<< HEAD
      "description": "Create content type request."
    },
    "ShowFlows": {
      "type": "array",
      "title": "All flows and its details",
      "items": {
        "$ref": "#/definitions/UpdateFlow"
      },
      "description": "All flows that have been created and their details"
    },
    "Theme": {
=======
      "description": "Show all details of a flow"
    },
    "ContentTypesIndex": {
>>>>>>> fed43bcc
      "type": "object",
      "title": "Theme",
      "required": [
        "typescale",
        "font",
        "name",
        "id"
      ],
      "properties": {
        "updated_at": {
          "type": "string",
          "format": "ISO-8601",
          "description": "When was the layout last updated"
        },
<<<<<<< HEAD
        "typescale": {
          "type": "map",
          "description": "Typescale of the theme"
        },
        "name": {
          "type": "string",
          "description": "Theme's name"
        },
        "inserted_at": {
          "type": "string",
          "format": "ISO-8601",
          "description": "When was the layout created"
=======
        "page_number": {
          "type": "integer",
          "description": "Page number"
        },
        "content_types": {
          "$ref": "#/definitions/ContentTypesAndLayoutsAndFlows"
        }
      },
      "example": {
        "total_pages": 2,
        "total_entries": 15,
        "page_number": 1,
        "content_types": [
          {
            "creator": {
              "updated_at": "2020-01-21T14:00:00Z",
              "name": "John Doe",
              "inserted_at": "2020-02-21T14:00:00Z",
              "id": "1232148nb3478",
              "email_verify": true,
              "email": "email@xyz.com"
            },
            "content_type": {
              "updated_at": "2020-01-21T14:00:00Z",
              "prefix": "OFFLET",
              "name": "Offer letter",
              "layout": {
                "width": 40.0,
                "updated_at": "2020-01-21T14:00:00Z",
                "unit": "cm",
                "slug_file": "/letter.zip",
                "slug": "Pandoc",
                "name": "Official Letter",
                "inserted_at": "2020-02-21T14:00:00Z",
                "id": "1232148nb3478",
                "height": 20.0,
                "description": "An official letter"
              },
              "inserted_at": "2020-02-21T14:00:00Z",
              "id": "1232148nb3478",
              "flow": {
                "updated_at": "2020-01-21T14:00:00Z",
                "name": "Flow 1",
                "inserted_at": "2020-02-21T14:00:00Z",
                "id": "1232148nb3478"
              },
              "fields": {
                "position": "string",
                "name": "string",
                "joining_date": "date",
                "approved_by": "string"
              },
              "description": "An offer letter",
              "color": "#fffff"
            }
          }
        ]
      }
    },
    "FlowIndex": {
      "type": "object",
      "properties": {
        "total_pages": {
          "type": "integer",
          "description": "Total number of pages"
>>>>>>> fed43bcc
        },
        "total_entries": {
          "type": "integer",
          "description": "Total number of contents"
        },
        "states": {
          "$ref": "#/definitions/ShowStates"
        },
        "page_number": {
          "type": "integer",
          "description": "Page number"
        }
      },
      "example": {
        "total_pages": 2,
        "total_entries": 15,
        "states": [
          {
            "state": {
              "updated_at": "2020-01-21T14:00:00Z",
              "state": "published",
              "order": 1,
              "inserted_at": "2020-02-21T14:00:00Z",
              "id": "1232148nb3478"
            },
            "flow": {
              "updated_at": "2020-01-21T14:00:00Z",
              "name": "Flow 1",
              "inserted_at": "2020-02-21T14:00:00Z",
              "id": "jnb234881adsad"
            },
            "creator": {
              "updated_at": "2020-01-21T14:00:00Z",
              "name": "John Doe",
              "inserted_at": "2020-02-21T14:00:00Z",
              "id": "1232148nb3478",
              "email_verify": true,
              "email": "email@xyz.com"
            }
          }
        ],
        "page_number": 1
      }
    },
    "StateRequest": {
      "type": "object",
      "title": "State Request",
      "required": [
        "order",
        "state"
      ],
      "properties": {
        "state": {
          "type": "string",
          "description": "State name"
        },
        "order": {
          "type": "integer",
          "description": "State's order"
        }
      },
      "example": {
        "state": "Published",
        "order": 1
      },
      "description": "Create state request."
    },
    "FlowRequest": {
      "type": "object",
      "title": "Flow Request",
      "required": [
        "name"
      ],
      "properties": {
        "name": {
          "type": "string",
          "description": "Flow's name"
        }
      },
      "example": {
        "name": "Flow 1"
      },
      "description": "Create flow request."
    },
<<<<<<< HEAD
    "ShowLayout": {
      "type": "object",
      "title": "Layout and all its details",
      "properties": {
        "layout": {
          "$ref": "#/definitions/LayoutAndEngine"
        },
        "creator": {
          "$ref": "#/definitions/User"
        }
      },
      "example": {
        "layout": {
          "width": 40.0,
          "updated_at": "2020-01-21T14:00:00Z",
          "unit": "cm",
          "slug": "Pandoc",
          "name": "Official Letter",
          "inserted_at": "2020-02-21T14:00:00Z",
          "id": "1232148nb3478",
          "height": 20.0,
          "engine": {
            "updated_at": "2020-01-21T14:00:00Z",
            "name": "Pandoc",
            "inserted_at": "2020-02-21T14:00:00Z",
            "id": "1232148nb3478",
            "api_route": ""
          },
          "description": "An official letter"
        },
        "creator": {
          "updated_at": "2020-01-21T14:00:00Z",
          "name": "John Doe",
          "inserted_at": "2020-02-21T14:00:00Z",
          "id": "1232148nb3478",
          "email_verify": true,
          "email": "email@xyz.com"
        }
      },
      "description": "API to show a layout and all its details"
    },
    "ThemeIndex": {
      "type": "object",
      "properties": {
        "total_pages": {
          "type": "integer",
          "description": "Total number of pages"
        },
        "total_entries": {
          "type": "integer",
          "description": "Total number of contents"
        },
        "themes": {
          "$ref": "#/definitions/Themes"
        },
        "page_number": {
          "type": "integer",
          "description": "Page number"
        }
      },
      "example": {
        "total_pages": 2,
        "total_entries": 15,
        "themes": [
          {
            "updated_at": "2020-01-21T14:00:00Z",
            "typescale": {
              "p": "6",
              "h2": "8",
              "h1": "10"
            },
            "name": "Official Letter Theme",
            "inserted_at": "2020-02-21T14:00:00Z",
            "id": "1232148nb3478",
            "font": "Malery",
            "file": "/malory.css"
          }
        ],
        "page_number": 1
      }
    },
    "UserLoginRequest": {
      "type": "object",
      "title": "User Login",
      "required": [
        "password",
        "email"
      ],
      "properties": {
        "password": {
          "type": "string",
          "description": "User's password"
        },
        "email": {
          "type": "string",
          "description": "User's email"
        }
      },
      "example": {
        "password": "Password",
        "email": "email@xyz.com"
      },
      "description": "A user log in to the application"
    },
    "Asset": {
      "type": "object",
      "title": "Asset",
      "required": [
        "id"
      ],
      "properties": {
        "updated_at": {
          "type": "string",
          "format": "ISO-8601",
          "description": "When was the engine last updated"
        },
        "name": {
          "type": "string",
          "description": "Name of the asset"
        },
        "inserted_at": {
          "type": "string",
          "format": "ISO-8601",
          "description": "When was the engine inserted"
        },
        "id": {
          "type": "string",
          "description": "The ID of the asset"
        }
      },
      "example": {
        "updated_at": "2020-01-21T14:00:00Z",
        "name": "Asset",
        "inserted_at": "2020-02-21T14:00:00Z",
        "id": "1232148nb3478"
      },
      "description": "An asset."
    },
    "ShowContentType": {
=======
    "Themes": {
      "type": "array",
      "title": "All themes and its details",
      "items": {
        "$ref": "#/definitions/Theme"
      },
      "description": "All themes that have been created under current user's organisation and their details"
    },
    "DataTemplatesIndex": {
      "type": "object",
      "properties": {
        "total_pages": {
          "type": "integer",
          "description": "Total number of pages"
        },
        "total_entries": {
          "type": "integer",
          "description": "Total number of contents"
        },
        "page_number": {
          "type": "integer",
          "description": "Page number"
        },
        "contents": {
          "$ref": "#/definitions/DataTemplates"
        }
      },
      "example": {
        "total_pages": 2,
        "total_entries": 15,
        "page_number": 1,
        "contents": [
          {
            "updated_at": "2020-01-21T14:00:00Z",
            "tag": "Main template",
            "inserted_at": "2020-02-21T14:00:00Z",
            "id": "1232148nb3478",
            "data": "Hi [user]"
          }
        ]
      }
    },
    "ThemeIndex": {
>>>>>>> fed43bcc
      "type": "object",
      "title": "Content Type and all its details",
      "properties": {
        "creator": {
          "$ref": "#/definitions/User"
        },
        "content_type": {
          "$ref": "#/definitions/ContentTypeAndLayoutAndFlowAndStates"
        }
      },
      "example": {
        "creator": {
          "updated_at": "2020-01-21T14:00:00Z",
          "name": "John Doe",
          "inserted_at": "2020-02-21T14:00:00Z",
          "id": "1232148nb3478",
          "email_verify": true,
          "email": "email@xyz.com"
        },
<<<<<<< HEAD
        "content_type": {
          "updated_at": "2020-01-21T14:00:00Z",
          "prefix": "OFFLET",
          "name": "Offer letter",
          "layout": {
            "width": 40.0,
            "updated_at": "2020-01-21T14:00:00Z",
            "unit": "cm",
            "slug_file": "/letter.zip",
            "slug": "Pandoc",
            "name": "Official Letter",
            "inserted_at": "2020-02-21T14:00:00Z",
            "id": "1232148nb3478",
            "height": 20.0,
            "description": "An official letter"
          },
          "inserted_at": "2020-02-21T14:00:00Z",
          "id": "1232148nb3478",
          "flow": {
            "updated_at": "2020-01-21T14:00:00Z",
            "states": [
              {
                "state": "published",
                "order": 1,
                "id": "1232148nb3478"
              }
            ],
            "name": "Flow 1",
            "inserted_at": "2020-02-21T14:00:00Z",
            "id": "1232148nb3478"
          },
          "fields": {
            "position": "string",
            "name": "string",
            "joining_date": "date",
            "approved_by": "string"
          },
          "description": "An offer letter",
          "color": "#fffff"
        }
      },
      "description": "API to show a content type and all its details"
    },
    "Layout": {
      "type": "object",
      "title": "Layout",
      "required": [
        "name",
        "id"
      ],
      "properties": {
        "width": {
          "type": "float",
          "description": "Width of the layout"
        },
        "updated_at": {
          "type": "string",
          "format": "ISO-8601",
          "description": "When was the layout last updated"
        },
        "unit": {
          "type": "string",
          "description": "Unit of dimensions"
        },
        "slug": {
          "type": "string",
          "description": "Name of the slug to be used for the layout"
        },
        "name": {
          "type": "string",
          "description": "Layout's name"
        },
        "inserted_at": {
          "type": "string",
          "format": "ISO-8601",
          "description": "When was the layout created"
        },
        "id": {
          "type": "string",
          "description": "The ID of the layout"
        },
        "height": {
          "type": "float",
          "description": "Height of the layout"
        },
        "description": {
          "type": "string",
          "description": "Layout's description"
        }
      },
      "example": {
        "width": 40.0,
        "updated_at": "2020-01-21T14:00:00Z",
        "unit": "cm",
        "slug": "Pandoc",
        "name": "Official Letter",
        "inserted_at": "2020-02-21T14:00:00Z",
        "id": "1232148nb3478",
        "height": 20.0,
        "description": "An official letter"
      },
      "description": "A Layout"
    },
    "LayoutsAndEngines": {
      "type": "array",
      "title": "Layouts and its Engines",
      "items": {
        "$ref": "#/definitions/LayoutAndEngine"
      },
      "description": "All layouts that have been created and their engines"
    },
    "Engines": {
      "type": "array",
      "title": "Engines",
      "items": {
        "$ref": "#/definitions/Engine"
      },
      "description": "All engines that have been created"
    },
    "State": {
=======
        "themes": {
          "$ref": "#/definitions/Themes"
        },
        "page_number": {
          "type": "integer",
          "description": "Page number"
        }
      },
      "example": {
        "total_pages": 2,
        "total_entries": 15,
        "themes": [
          {
            "updated_at": "2020-01-21T14:00:00Z",
            "typescale": {
              "p": "6",
              "h2": "8",
              "h1": "10"
            },
            "name": "Official Letter Theme",
            "inserted_at": "2020-02-21T14:00:00Z",
            "id": "1232148nb3478",
            "font": "Malery",
            "file": "/malory.css"
          }
        ],
        "page_number": 1
      }
    },
    "Layout": {
      "type": "object",
      "title": "Layout",
      "required": [
        "name",
        "id"
      ],
      "properties": {
        "width": {
          "type": "float",
          "description": "Width of the layout"
        },
        "updated_at": {
          "type": "string",
          "format": "ISO-8601",
          "description": "When was the layout last updated"
        },
        "unit": {
          "type": "string",
          "description": "Unit of dimensions"
        },
        "slug": {
          "type": "string",
          "description": "Name of the slug to be used for the layout"
        },
        "name": {
          "type": "string",
          "description": "Layout's name"
        },
        "inserted_at": {
          "type": "string",
          "format": "ISO-8601",
          "description": "When was the layout created"
        },
        "id": {
          "type": "string",
          "description": "The ID of the layout"
        },
        "height": {
          "type": "float",
          "description": "Height of the layout"
        },
        "description": {
          "type": "string",
          "description": "Layout's description"
        }
      },
      "example": {
        "width": 40.0,
        "updated_at": "2020-01-21T14:00:00Z",
        "unit": "cm",
        "slug": "Pandoc",
        "name": "Official Letter",
        "inserted_at": "2020-02-21T14:00:00Z",
        "id": "1232148nb3478",
        "height": 20.0,
        "description": "An official letter"
      },
      "description": "A Layout"
    },
    "ShowContent": {
>>>>>>> fed43bcc
      "type": "object",
      "title": "State",
      "properties": {
        "updated_at": {
          "type": "string",
          "format": "ISO-8601",
          "description": "When was the state last updated"
        },
        "state": {
          "type": "string",
          "description": "A state of content"
        },
        "order": {
          "type": "integer",
          "description": "Order of the state"
        },
        "inserted_at": {
          "type": "string",
          "format": "ISO-8601",
          "description": "When was the state inserted"
        },
        "id": {
          "type": "string",
          "description": "ID of the state"
        }
      },
      "example": {
<<<<<<< HEAD
        "updated_at": "2020-01-21T14:00:00Z",
        "state": "published",
        "order": 1,
        "inserted_at": "2020-02-21T14:00:00Z",
        "id": "1232148nb3478"
      },
      "description": "State assigened to contents"
    },
    "Themes": {
      "type": "array",
      "title": "All themes and its details",
      "items": {
        "$ref": "#/definitions/Theme"
      },
      "description": "All themes that have been created under current user's organisation and their details"
    },
    "Assets": {
      "type": "array",
      "title": "All assets in an organisation",
      "items": {
        "$ref": "#/definitions/Asset"
      },
      "description": "All assets that have been created under an organisation"
    },
    "ShowState": {
      "type": "object",
      "title": "Show flow details",
      "properties": {
        "state": {
          "$ref": "#/definitions/State"
        },
        "flow": {
          "$ref": "#/definitions/Flow"
        },
        "creator": {
          "$ref": "#/definitions/User"
        }
      },
      "example": {
=======
>>>>>>> fed43bcc
        "state": {
          "updated_at": "2020-01-21T14:00:00Z",
          "state": "published",
          "order": 1,
          "inserted_at": "2020-02-21T14:00:00Z",
          "id": "1232148nb3478"
        },
<<<<<<< HEAD
        "flow": {
          "updated_at": "2020-01-21T14:00:00Z",
          "name": "Flow 1",
          "inserted_at": "2020-02-21T14:00:00Z",
          "id": "jnb234881adsad"
        },
=======
>>>>>>> fed43bcc
        "creator": {
          "updated_at": "2020-01-21T14:00:00Z",
          "name": "John Doe",
          "inserted_at": "2020-02-21T14:00:00Z",
          "id": "1232148nb3478",
          "email_verify": true,
          "email": "email@xyz.com"
<<<<<<< HEAD
        }
      },
      "description": "Show all details of a flow"
=======
        },
        "content_type": {
          "updated_at": "2020-01-21T14:00:00Z",
          "name": "Offer letter",
          "inserted_at": "2020-02-21T14:00:00Z",
          "id": "1232148nb3478",
          "fields": {
            "position": "string",
            "name": "string",
            "joining_date": "date",
            "approved_by": "string"
          },
          "description": "An offer letter"
        },
        "content": {
          "updated_at": "2020-01-21T14:00:00Z",
          "serialized": {
            "title": "Title of the content",
            "body": "Body of the content"
          },
          "raw": "Content",
          "instance_id": "OFFL01",
          "inserted_at": "2020-02-21T14:00:00Z",
          "id": "1232148nb3478"
        }
      },
      "description": "A content and all its details"
    },
    "Engines": {
      "type": "array",
      "title": "Engines",
      "items": {
        "$ref": "#/definitions/Engine"
      },
      "description": "All engines that have been created"
>>>>>>> fed43bcc
    },
    "Content": {
      "type": "object",
      "title": "Content",
      "required": [
        "id"
      ],
      "properties": {
        "updated_at": {
          "type": "string",
          "format": "ISO-8601",
          "description": "When was the engine last updated"
        },
        "serialized": {
          "type": "map",
          "description": "Serialized data of the content"
        },
        "raw": {
          "type": "string",
          "description": "Raw data of the content"
        },
<<<<<<< HEAD
        "organisation_id": {
          "type": "integer",
          "description": "ID of the user's oranisation"
        },
        "name": {
=======
        "instance_id": {
>>>>>>> fed43bcc
          "type": "string",
          "description": "A unique ID generated for the content"
        },
        "inserted_at": {
          "type": "string",
          "format": "ISO-8601",
          "description": "When was the engine inserted"
        },
        "id": {
          "type": "string",
          "description": "The ID of the content"
        }
      },
      "example": {
        "updated_at": "2020-01-21T14:00:00Z",
<<<<<<< HEAD
        "role": "user",
        "profile_pic": "www.aws.com/users/johndoe.jpg",
        "organisation_id": "jn14786914qklnqw",
        "name": "John Doe",
        "inserted_at": "2020-02-21T14:00:00Z",
        "id": "1232148nb3478",
        "email_verify": true,
        "email": "email@xyz.com"
      },
      "description": "Currently loged in user"
    },
    "UserRegisterRequest": {
      "type": "object",
      "title": "Register User",
      "required": [
        "password",
        "email",
        "name"
      ],
      "properties": {
        "password": {
          "type": "string",
          "description": "User's password"
        },
        "name": {
          "type": "string",
          "description": "User's name"
        },
        "email": {
          "type": "string",
          "description": "User's email"
        }
      },
      "example": {
        "password": "Password",
        "name": "John Doe",
        "email": "email@xyz.com"
      },
      "description": "A user to be registered in the application"
    },
    "StateRequest": {
      "type": "object",
      "title": "State Request",
      "required": [
        "order",
        "state"
      ],
      "properties": {
        "state": {
          "type": "string",
          "description": "State name"
        },
        "order": {
          "type": "integer",
          "description": "State's order"
        }
      },
      "example": {
        "state": "Published",
        "order": 1
      },
      "description": "Create state request."
=======
        "serialized": {
          "title": "Title of the content",
          "body": "Body of the content"
        },
        "raw": "Content",
        "instance_id": "OFFL01",
        "inserted_at": "2020-02-21T14:00:00Z",
        "id": "1232148nb3478"
      },
      "description": "A content, which is then used to generate the out files."
>>>>>>> fed43bcc
    },
    "ContentType": {
      "type": "object",
      "title": "Content Type",
      "required": [
        "name",
        "id"
      ],
      "properties": {
        "updated_at": {
          "type": "string",
          "format": "ISO-8601",
          "description": "When was the user last updated"
        },
        "prefix": {
          "type": "string",
          "description": "Prefix to be used for generating Unique ID for contents"
        },
        "name": {
          "type": "string",
          "description": "Content Type's name"
        },
        "inserted_at": {
          "type": "string",
          "format": "ISO-8601",
          "description": "When was the user inserted"
        },
        "id": {
          "type": "string",
          "description": "The ID of the content type"
        },
        "flow": {
          "$ref": "#/definitions/Flow"
        },
        "fields": {
          "type": "map",
          "description": "Dynamic fields and their datatype"
        },
        "description": {
          "type": "string",
          "description": "Content Type's description"
        },
        "color": {
          "type": "string",
          "description": "Hex code of color"
        }
      },
      "example": {
        "updated_at": "2020-01-21T14:00:00Z",
        "prefix": "OFFLET",
        "name": "Offer letter",
        "inserted_at": "2020-02-21T14:00:00Z",
        "id": "1232148nb3478",
        "fields": {
          "position": "string",
          "name": "string",
          "joining_date": "date",
          "approved_by": "string"
        },
        "description": "An offer letter",
        "color": "#fffff"
      },
      "description": "A Content Type."
    },
    "Asset": {
      "type": "object",
      "title": "Asset",
      "required": [
        "id"
      ],
      "properties": {
        "updated_at": {
          "type": "string",
          "format": "ISO-8601",
          "description": "When was the engine last updated"
        },
        "name": {
          "type": "string",
          "description": "Name of the asset"
        },
        "inserted_at": {
          "type": "string",
          "format": "ISO-8601",
          "description": "When was the engine inserted"
        },
        "id": {
          "type": "string",
          "description": "The ID of the asset"
        },
        "file": {
          "type": "string",
          "description": "URL of the uploaded file"
        }
      },
      "example": {
        "updated_at": "2020-01-21T14:00:00Z",
        "name": "Asset",
        "inserted_at": "2020-02-21T14:00:00Z",
        "id": "1232148nb3478",
        "file": "/signature.pdf"
      },
      "description": "An asset."
    },
    "ShowTheme": {
      "type": "object",
      "title": "Show Theme",
      "properties": {
        "theme": {
          "$ref": "#/definitions/Theme"
        },
        "creator": {
          "$ref": "#/definitions/User"
        }
      },
      "example": {
        "theme": {
          "updated_at": "2020-01-21T14:00:00Z",
          "typescale": {
            "p": "6",
            "h2": "8",
            "h1": "10"
          },
          "name": "Official Letter Theme",
          "inserted_at": "2020-02-21T14:00:00Z",
          "id": "1232148nb3478",
          "font": "Malery",
          "file": "/malory.css"
        },
        "creator": {
          "updated_at": "2020-01-21T14:00:00Z",
          "name": "John Doe",
          "inserted_at": "2020-02-21T14:00:00Z",
          "id": "1232148nb3478",
          "email_verify": true,
          "email": "email@xyz.com"
        }
      },
      "description": "Show details of a theme"
    },
    "ShowFlows": {
      "type": "array",
      "title": "All flows and its details",
      "items": {
        "$ref": "#/definitions/UpdateFlow"
      },
      "description": "All flows that have been created and their details"
    },
    "CurrentUser": {
      "type": "object",
      "title": "Current User",
      "required": [
        "email",
        "name",
        "id"
      ],
      "properties": {
        "updated_at": {
          "type": "string",
          "format": "ISO-8601",
          "description": "When was the user last updated"
        },
        "role": {
          "type": "string",
          "description": "User's role"
        },
        "profile_pic": {
          "type": "string",
          "description": "User's profile pic URL"
        },
        "name": {
          "type": "string",
          "description": "Users name"
        },
        "inserted_at": {
          "type": "string",
          "format": "ISO-8601",
          "description": "When was the user inserted"
        },
        "id": {
          "type": "string",
          "description": "The ID of the user"
        },
<<<<<<< HEAD
        "description": "An offer letter",
        "color": "#fffff"
      },
      "description": "Content Type to be used for the generation of a document."
    },
    "Engine": {
      "type": "object",
      "title": "Render engine",
      "required": [
=======
        "email_verify": {
          "type": "boolean",
          "description": "Email verification status"
        },
        "email": {
          "type": "string",
          "description": "Users email"
        }
      },
      "example": {
        "updated_at": "2020-01-21T14:00:00Z",
        "role": "user",
        "profile_pic": "www.aws.com/users/johndoe.jpg",
        "name": "John Doe",
        "inserted_at": "2020-02-21T14:00:00Z",
        "id": "1232148nb3478",
        "email_verify": true,
        "email": "email@xyz.com"
      },
      "description": "Currently loged in user"
    },
    "Theme": {
      "type": "object",
      "title": "Theme",
      "required": [
        "typescale",
        "font",
>>>>>>> fed43bcc
        "name",
        "id"
      ],
      "properties": {
        "updated_at": {
          "type": "string",
          "format": "ISO-8601",
<<<<<<< HEAD
          "description": "When was the engine last updated"
        },
        "name": {
          "type": "string",
          "description": "Engine's name"
=======
          "description": "When was the layout last updated"
        },
        "typescale": {
          "type": "map",
          "description": "Typescale of the theme"
        },
        "name": {
          "type": "string",
          "description": "Theme's name"
>>>>>>> fed43bcc
        },
        "inserted_at": {
          "type": "string",
          "format": "ISO-8601",
<<<<<<< HEAD
          "description": "When was the engine inserted"
        },
        "id": {
          "type": "string",
          "description": "The ID of the engine"
        },
        "api_route": {
          "type": "string",
          "description": "API route to be used"
=======
          "description": "When was the layout created"
        },
        "id": {
          "type": "string",
          "description": "The ID of the theme"
        },
        "font": {
          "type": "string",
          "description": "Font name"
        },
        "file": {
          "type": "string",
          "description": "Theme file attachment"
>>>>>>> fed43bcc
        }
      },
      "example": {
        "updated_at": "2020-01-21T14:00:00Z",
<<<<<<< HEAD
        "name": "Pandoc",
        "inserted_at": "2020-02-21T14:00:00Z",
        "id": "1232148nb3478",
        "api_route": ""
      },
      "description": "A render engine to be used for document generation"
=======
        "typescale": {
          "p": "6",
          "h2": "8",
          "h1": "10"
        },
        "name": "Official Letter Theme",
        "inserted_at": "2020-02-21T14:00:00Z",
        "id": "1232148nb3478",
        "font": "Malery",
        "file": "/malory.css"
      },
      "description": "A Theme"
>>>>>>> fed43bcc
    },
    "FlowIndex": {
      "type": "object",
      "properties": {
        "total_pages": {
          "type": "integer",
          "description": "Total number of pages"
        },
        "total_entries": {
          "type": "integer",
          "description": "Total number of contents"
        },
        "states": {
          "$ref": "#/definitions/ShowStates"
        },
        "page_number": {
          "type": "integer",
          "description": "Page number"
        }
      },
      "example": {
        "total_pages": 2,
        "total_entries": 15,
        "states": [
          {
            "state": {
              "updated_at": "2020-01-21T14:00:00Z",
              "state": "published",
              "order": 1,
              "inserted_at": "2020-02-21T14:00:00Z",
              "id": "1232148nb3478"
            },
            "flow": {
              "updated_at": "2020-01-21T14:00:00Z",
              "name": "Flow 1",
              "inserted_at": "2020-02-21T14:00:00Z",
              "id": "jnb234881adsad"
            },
            "creator": {
              "updated_at": "2020-01-21T14:00:00Z",
              "name": "John Doe",
              "inserted_at": "2020-02-21T14:00:00Z",
              "id": "1232148nb3478",
              "email_verify": true,
              "email": "email@xyz.com"
            }
          }
        ],
        "page_number": 1
      }
    },
<<<<<<< HEAD
    "User": {
      "type": "object",
      "title": "User",
      "required": [
        "email",
        "name",
        "id"
      ],
      "properties": {
        "updated_at": {
          "type": "string",
          "format": "ISO-8601",
          "description": "When was the user last updated"
        },
        "name": {
          "type": "string",
          "description": "Users name"
        },
        "inserted_at": {
          "type": "string",
          "format": "ISO-8601",
          "description": "When was the user inserted"
        },
        "id": {
          "type": "string",
          "description": "The ID of the user"
        },
        "email_verify": {
          "type": "boolean",
          "description": "Email verification status"
        },
        "email": {
          "type": "string",
          "description": "Users email"
        }
      },
      "example": {
        "updated_at": "2020-01-21T14:00:00Z",
        "name": "John Doe",
        "inserted_at": "2020-02-21T14:00:00Z",
        "id": "1232148nb3478",
        "email_verify": true,
        "email": "email@xyz.com"
      },
      "description": "A user of the application"
    },
    "DataTemplateRequest": {
      "type": "object",
      "title": "Data template Request",
      "required": [
        "data",
        "tag"
      ],
      "properties": {
        "tag": {
          "type": "string",
          "description": "Data templates's tag"
        },
        "data": {
          "type": "string",
=======
    "ShowAsset": {
      "type": "object",
      "title": "Show asset",
      "properties": {
        "creator": {
          "$ref": "#/definitions/User"
        },
        "content": {
          "$ref": "#/definitions/Asset"
        }
      },
      "example": {
        "creator": {
          "updated_at": "2020-01-21T14:00:00Z",
          "name": "John Doe",
          "inserted_at": "2020-02-21T14:00:00Z",
          "id": "1232148nb3478",
          "email_verify": true,
          "email": "email@xyz.com"
        },
        "asset": {
          "updated_at": "2020-01-21T14:00:00Z",
          "name": "Asset",
          "inserted_at": "2020-02-21T14:00:00Z",
          "id": "1232148nb3478",
          "file": "/signature.pdf"
        }
      },
      "description": "An asset and its details"
    },
    "DataTemplate": {
      "type": "object",
      "title": "Data Template",
      "required": [
        "tag",
        "id"
      ],
      "properties": {
        "updated_at": {
          "type": "string",
          "format": "ISO-8601",
          "description": "When was the layout last updated"
        },
        "tag": {
          "type": "string",
          "description": "Tag name of the data template"
        },
        "inserted_at": {
          "type": "string",
          "format": "ISO-8601",
          "description": "When was the layout created"
        },
        "id": {
          "type": "string",
          "description": "The ID of the data template"
        },
        "data": {
          "type": "string",
>>>>>>> fed43bcc
          "description": "Data template's contents"
        }
      },
      "example": {
<<<<<<< HEAD
        "tag": "Main template",
        "data": "Hi [user]"
      },
      "description": "Create data template request."
=======
        "updated_at": "2020-01-21T14:00:00Z",
        "tag": "Main template",
        "inserted_at": "2020-02-21T14:00:00Z",
        "id": "1232148nb3478",
        "data": "Hi [user]"
      },
      "description": "A Data Template"
    },
    "DataTemplates": {
      "type": "array",
      "title": "Data templates under a content type",
      "items": {
        "$ref": "#/definitions/DataTemplate"
      },
      "description": "All data template that have been created under a content type"
>>>>>>> fed43bcc
    }
  },
  "basePath": "/api/v1"
}<|MERGE_RESOLUTION|>--- conflicted
+++ resolved
@@ -2025,46 +2025,502 @@
   },
   "host": "localhost:4000",
   "definitions": {
-<<<<<<< HEAD
-    "DataTemplates": {
+    "DataTemplate": {
+      "type": "object",
+      "title": "Data Template",
+      "required": [
+        "tag",
+        "id"
+      ],
+      "properties": {
+        "updated_at": {
+          "type": "string",
+          "format": "ISO-8601",
+          "description": "When was the layout last updated"
+        },
+        "tag": {
+          "type": "string",
+          "description": "Tag name of the data template"
+        },
+        "inserted_at": {
+          "type": "string",
+          "format": "ISO-8601",
+          "description": "When was the layout created"
+        },
+        "id": {
+          "type": "string",
+          "description": "The ID of the data template"
+        },
+        "data": {
+          "type": "string",
+          "description": "Data template's contents"
+        }
+      },
+      "example": {
+        "updated_at": "2020-01-21T14:00:00Z",
+        "tag": "Main template",
+        "inserted_at": "2020-02-21T14:00:00Z",
+        "id": "1232148nb3478",
+        "data": "Hi [user]"
+      },
+      "description": "A Data Template"
+    },
+    "LayoutsAndEngines": {
       "type": "array",
-      "title": "Data templates under a content type",
+      "title": "Layouts and its Engines",
       "items": {
-        "$ref": "#/definitions/DataTemplate"
-      },
-      "description": "All data template that have been created under a content type"
-    },
-    "Flow": {
-      "type": "object",
-      "title": "Flow",
+        "$ref": "#/definitions/LayoutAndEngine"
+      },
+      "description": "All layouts that have been created and their engines"
+    },
+    "ContentTypeRequest": {
+      "type": "object",
+      "title": "Content Type Request",
+      "required": [
+        "prefix",
+        "flow_uuid",
+        "layout_uuid",
+        "fields",
+        "description",
+        "name"
+      ],
+      "properties": {
+        "prefix": {
+          "type": "string",
+          "description": "Prefix to be used for generating Unique ID for contents"
+        },
+        "name": {
+          "type": "string",
+          "description": "Content Type's name"
+        },
+        "layout_uuid": {
+          "type": "string",
+          "description": "ID of the layout selected"
+        },
+        "flow_uuid": {
+          "type": "string",
+          "description": "ID of the flow selected"
+        },
+        "fields": {
+          "type": "map",
+          "description": "Dynamic fields and their datatype"
+        },
+        "description": {
+          "type": "string",
+          "description": "Content Type's description"
+        },
+        "color": {
+          "type": "string",
+          "description": "Hex code of color"
+        }
+      },
+      "example": {
+        "prefix": "OFFLET",
+        "name": "Offer letter",
+        "layout_uuid": "1232148nb3478",
+        "flow_uuid": "234okjnskjb8234",
+        "fields": {
+          "position": "string",
+          "name": "string",
+          "joining_date": "date",
+          "approved_by": "string"
+        },
+        "description": "An offer letter",
+        "color": "#fffff"
+      },
+      "description": "Create content type request."
+    },
+    "CurrentUser": {
+      "type": "object",
+      "title": "Current User",
+      "required": [
+        "email",
+        "name",
+        "id"
+      ],
       "properties": {
         "updated_at": {
           "type": "string",
           "format": "ISO-8601",
-          "description": "When was the flow last updated"
+          "description": "When was the user last updated"
+        },
+        "role": {
+          "type": "string",
+          "description": "User's role"
+        },
+        "profile_pic": {
+          "type": "string",
+          "description": "User's profile pic URL"
+        },
+        "organisation_id": {
+          "type": "integer",
+          "description": "ID of the user's oranisation"
         },
         "name": {
           "type": "string",
-          "description": "Name of the flow"
+          "description": "Users name"
         },
         "inserted_at": {
           "type": "string",
           "format": "ISO-8601",
-          "description": "When was the flow inserted"
+          "description": "When was the user inserted"
         },
         "id": {
           "type": "string",
-          "description": "ID of the flow"
+          "description": "The ID of the user"
+        },
+        "email_verify": {
+          "type": "boolean",
+          "description": "Email verification status"
+        },
+        "email": {
+          "type": "string",
+          "description": "Users email"
         }
       },
       "example": {
         "updated_at": "2020-01-21T14:00:00Z",
-        "name": "Flow 1",
+        "role": "user",
+        "profile_pic": "www.aws.com/users/johndoe.jpg",
+        "organisation_id": "jn14786914qklnqw",
+        "name": "John Doe",
         "inserted_at": "2020-02-21T14:00:00Z",
-        "id": "1232148nb3478"
-      },
-      "description": "Flows to be followed in an organisation"
-=======
+        "id": "1232148nb3478",
+        "email_verify": true,
+        "email": "email@xyz.com"
+      },
+      "description": "Currently loged in user"
+    },
+    "ContentType": {
+      "type": "object",
+      "title": "Content Type",
+      "required": [
+        "name",
+        "id"
+      ],
+      "properties": {
+        "updated_at": {
+          "type": "string",
+          "format": "ISO-8601",
+          "description": "When was the user last updated"
+        },
+        "prefix": {
+          "type": "string",
+          "description": "Prefix to be used for generating Unique ID for contents"
+        },
+        "name": {
+          "type": "string",
+          "description": "Content Type's name"
+        },
+        "inserted_at": {
+          "type": "string",
+          "format": "ISO-8601",
+          "description": "When was the user inserted"
+        },
+        "id": {
+          "type": "string",
+          "description": "The ID of the content type"
+        },
+        "fields": {
+          "type": "map",
+          "description": "Dynamic fields and their datatype"
+        },
+        "description": {
+          "type": "string",
+          "description": "Content Type's description"
+        },
+        "color": {
+          "type": "string",
+          "description": "Hex code of color"
+        }
+      },
+      "example": {
+        "updated_at": "2020-01-21T14:00:00Z",
+        "prefix": "OFFLET",
+        "name": "Offer letter",
+        "inserted_at": "2020-02-21T14:00:00Z",
+        "id": "1232148nb3478",
+        "fields": {
+          "position": "string",
+          "name": "string",
+          "joining_date": "date",
+          "approved_by": "string"
+        },
+        "description": "An offer letter",
+        "color": "#fffff"
+      },
+      "description": "A Content Type."
+    },
+    "ContentTypesAndLayoutsAndFlows": {
+      "type": "array",
+      "title": "Content Types and their Layouts",
+      "items": {
+        "$ref": "#/definitions/ContentTypeAndLayoutAndFlow"
+      },
+      "description": "All content types that have been created and their layouts"
+    },
+    "Engine": {
+      "type": "object",
+      "title": "Render engine",
+      "required": [
+        "name",
+        "id"
+      ],
+      "properties": {
+        "updated_at": {
+          "type": "string",
+          "format": "ISO-8601",
+          "description": "When was the engine last updated"
+        },
+        "name": {
+          "type": "string",
+          "description": "Engine's name"
+        },
+        "inserted_at": {
+          "type": "string",
+          "format": "ISO-8601",
+          "description": "When was the engine inserted"
+        },
+        "id": {
+          "type": "string",
+          "description": "The ID of the engine"
+        },
+        "api_route": {
+          "type": "string",
+          "description": "API route to be used"
+        }
+      },
+      "example": {
+        "updated_at": "2020-01-21T14:00:00Z",
+        "name": "Pandoc",
+        "inserted_at": "2020-02-21T14:00:00Z",
+        "id": "1232148nb3478",
+        "api_route": ""
+      },
+      "description": "A render engine to be used for document generation"
+    },
+    "Asset": {
+      "type": "object",
+      "title": "Asset",
+      "required": [
+        "id"
+      ],
+      "properties": {
+        "updated_at": {
+          "type": "string",
+          "format": "ISO-8601",
+          "description": "When was the engine last updated"
+        },
+        "name": {
+          "type": "string",
+          "description": "Name of the asset"
+        },
+        "inserted_at": {
+          "type": "string",
+          "format": "ISO-8601",
+          "description": "When was the engine inserted"
+        },
+        "id": {
+          "type": "string",
+          "description": "The ID of the asset"
+        },
+        "file": {
+          "type": "string",
+          "description": "URL of the uploaded file"
+        }
+      },
+      "example": {
+        "updated_at": "2020-01-21T14:00:00Z",
+        "name": "Asset",
+        "inserted_at": "2020-02-21T14:00:00Z",
+        "id": "1232148nb3478",
+        "file": "/signature.pdf"
+      },
+      "description": "An asset."
+    },
+    "ShowContent": {
+      "type": "object",
+      "title": "Content and its details",
+      "properties": {
+        "state": {
+          "$ref": "#/definitions/State"
+        },
+        "creator": {
+          "$ref": "#/definitions/User"
+        },
+        "content_type": {
+          "$ref": "#/definitions/ContentType"
+        },
+        "content": {
+          "$ref": "#/definitions/Content"
+        }
+      },
+      "example": {
+        "state": {
+          "updated_at": "2020-01-21T14:00:00Z",
+          "state": "published",
+          "order": 1,
+          "inserted_at": "2020-02-21T14:00:00Z",
+          "id": "1232148nb3478"
+        },
+        "creator": {
+          "updated_at": "2020-01-21T14:00:00Z",
+          "name": "John Doe",
+          "inserted_at": "2020-02-21T14:00:00Z",
+          "id": "1232148nb3478",
+          "email_verify": true,
+          "email": "email@xyz.com"
+        },
+        "content_type": {
+          "updated_at": "2020-01-21T14:00:00Z",
+          "name": "Offer letter",
+          "inserted_at": "2020-02-21T14:00:00Z",
+          "id": "1232148nb3478",
+          "fields": {
+            "position": "string",
+            "name": "string",
+            "joining_date": "date",
+            "approved_by": "string"
+          },
+          "description": "An offer letter"
+        },
+        "content": {
+          "updated_at": "2020-01-21T14:00:00Z",
+          "serialized": {
+            "title": "Title of the content",
+            "body": "Body of the content"
+          },
+          "raw": "Content",
+          "instance_id": "OFFL01",
+          "inserted_at": "2020-02-21T14:00:00Z",
+          "id": "1232148nb3478"
+        }
+      },
+      "description": "A content and all its details"
+    },
+    "ContentAndContentTypeAndState": {
+      "type": "object",
+      "title": "Content and its Content Type",
+      "properties": {
+        "state": {
+          "$ref": "#/definitions/State"
+        },
+        "content_type": {
+          "$ref": "#/definitions/ContentType"
+        },
+        "content": {
+          "$ref": "#/definitions/Content"
+        }
+      },
+      "example": {
+        "state": {
+          "updated_at": "2020-01-21T14:00:00Z",
+          "state": "published",
+          "order": 1,
+          "inserted_at": "2020-02-21T14:00:00Z",
+          "id": "1232148nb3478"
+        },
+        "content_type": {
+          "updated_at": "2020-01-21T14:00:00Z",
+          "name": "Offer letter",
+          "inserted_at": "2020-02-21T14:00:00Z",
+          "id": "1232148nb3478",
+          "fields": {
+            "position": "string",
+            "name": "string",
+            "joining_date": "date",
+            "approved_by": "string"
+          },
+          "description": "An offer letter"
+        },
+        "content": {
+          "updated_at": "2020-01-21T14:00:00Z",
+          "serialized": {
+            "title": "Title of the content",
+            "body": "Body of the content"
+          },
+          "raw": "Content",
+          "instance_id": "OFFL01",
+          "inserted_at": "2020-02-21T14:00:00Z",
+          "id": "1232148nb3478"
+        }
+      },
+      "description": "A content and its content type"
+    },
+    "Error": {
+      "type": "object",
+      "title": "Errors",
+      "required": [
+        "error"
+      ],
+      "properties": {
+        "error": {
+          "type": "string",
+          "description": "The message of the error raised"
+        }
+      },
+      "description": "Error responses from the API"
+    },
+    "Themes": {
+      "type": "array",
+      "title": "All themes and its details",
+      "items": {
+        "$ref": "#/definitions/Theme"
+      },
+      "description": "All themes that have been created under current user's organisation and their details"
+    },
+    "StateRequest": {
+      "type": "object",
+      "title": "State Request",
+      "required": [
+        "order",
+        "state"
+      ],
+      "properties": {
+        "state": {
+          "type": "string",
+          "description": "State name"
+        },
+        "order": {
+          "type": "integer",
+          "description": "State's order"
+        }
+      },
+      "example": {
+        "state": "Published",
+        "order": 1
+      },
+      "description": "Create state request."
+    },
+    "UserRegisterRequest": {
+      "type": "object",
+      "title": "Register User",
+      "required": [
+        "password",
+        "email",
+        "name"
+      ],
+      "properties": {
+        "password": {
+          "type": "string",
+          "description": "User's password"
+        },
+        "name": {
+          "type": "string",
+          "description": "User's name"
+        },
+        "email": {
+          "type": "string",
+          "description": "User's email"
+        }
+      },
+      "example": {
+        "password": "Password",
+        "name": "John Doe",
+        "email": "email@xyz.com"
+      },
+      "description": "A user to be registered in the application"
+    },
     "ShowDataTemplate": {
       "type": "object",
       "title": "Data template and all its details",
@@ -2112,44 +2568,262 @@
       },
       "description": "API to show a data template and all its details"
     },
-    "Error": {
-      "type": "object",
-      "title": "Errors",
+    "Content": {
+      "type": "object",
+      "title": "Content",
       "required": [
-        "error"
+        "id"
       ],
       "properties": {
-        "error": {
-          "type": "string",
-          "description": "The message of the error raised"
-        }
-      },
-      "description": "Error responses from the API"
->>>>>>> fed43bcc
-    },
-    "ShowDataTemplate": {
-      "type": "object",
-      "title": "Data template and all its details",
-      "properties": {
-        "data_template": {
-          "$ref": "#/definitions/LayoutAndEngine"
-        },
+        "updated_at": {
+          "type": "string",
+          "format": "ISO-8601",
+          "description": "When was the engine last updated"
+        },
+        "serialized": {
+          "type": "map",
+          "description": "Serialized data of the content"
+        },
+        "raw": {
+          "type": "string",
+          "description": "Raw data of the content"
+        },
+        "instance_id": {
+          "type": "string",
+          "description": "A unique ID generated for the content"
+        },
+        "inserted_at": {
+          "type": "string",
+          "format": "ISO-8601",
+          "description": "When was the engine inserted"
+        },
+        "id": {
+          "type": "string",
+          "description": "The ID of the content"
+        }
+      },
+      "example": {
+        "updated_at": "2020-01-21T14:00:00Z",
+        "serialized": {
+          "title": "Title of the content",
+          "body": "Body of the content"
+        },
+        "raw": "Content",
+        "instance_id": "OFFL01",
+        "inserted_at": "2020-02-21T14:00:00Z",
+        "id": "1232148nb3478"
+      },
+      "description": "A content, which is then used to generate the out files."
+    },
+    "LayoutAndEngine": {
+      "type": "object",
+      "title": "Layout and Engine",
+      "required": [
+        "name",
+        "id"
+      ],
+      "properties": {
+        "width": {
+          "type": "float",
+          "description": "Width of the layout"
+        },
+        "updated_at": {
+          "type": "string",
+          "format": "ISO-8601",
+          "description": "When was the layout last updated"
+        },
+        "unit": {
+          "type": "string",
+          "description": "Unit of dimensions"
+        },
+        "slug": {
+          "type": "string",
+          "description": "Name of the slug to be used for the layout"
+        },
+        "name": {
+          "type": "string",
+          "description": "Layout's name"
+        },
+        "inserted_at": {
+          "type": "string",
+          "format": "ISO-8601",
+          "description": "When was the layout created"
+        },
+        "id": {
+          "type": "string",
+          "description": "The ID of the layout"
+        },
+        "height": {
+          "type": "float",
+          "description": "Height of the layout"
+        },
+        "engine": {
+          "$ref": "#/definitions/Engine"
+        },
+        "description": {
+          "type": "string",
+          "description": "Layout's description"
+        }
+      },
+      "example": {
+        "width": 40.0,
+        "updated_at": "2020-01-21T14:00:00Z",
+        "unit": "cm",
+        "slug": "Pandoc",
+        "name": "Official Letter",
+        "inserted_at": "2020-02-21T14:00:00Z",
+        "id": "1232148nb3478",
+        "height": 20.0,
+        "engine": {
+          "updated_at": "2020-01-21T14:00:00Z",
+          "name": "Pandoc",
+          "inserted_at": "2020-02-21T14:00:00Z",
+          "id": "1232148nb3478",
+          "api_route": ""
+        },
+        "description": "An official letter"
+      },
+      "description": "Layout to be used for the generation of a document."
+    },
+    "Engines": {
+      "type": "array",
+      "title": "Engines",
+      "items": {
+        "$ref": "#/definitions/Engine"
+      },
+      "description": "All engines that have been created"
+    },
+    "Layout": {
+      "type": "object",
+      "title": "Layout",
+      "required": [
+        "name",
+        "id"
+      ],
+      "properties": {
+        "width": {
+          "type": "float",
+          "description": "Width of the layout"
+        },
+        "updated_at": {
+          "type": "string",
+          "format": "ISO-8601",
+          "description": "When was the layout last updated"
+        },
+        "unit": {
+          "type": "string",
+          "description": "Unit of dimensions"
+        },
+        "slug": {
+          "type": "string",
+          "description": "Name of the slug to be used for the layout"
+        },
+        "name": {
+          "type": "string",
+          "description": "Layout's name"
+        },
+        "inserted_at": {
+          "type": "string",
+          "format": "ISO-8601",
+          "description": "When was the layout created"
+        },
+        "id": {
+          "type": "string",
+          "description": "The ID of the layout"
+        },
+        "height": {
+          "type": "float",
+          "description": "Height of the layout"
+        },
+        "description": {
+          "type": "string",
+          "description": "Layout's description"
+        }
+      },
+      "example": {
+        "width": 40.0,
+        "updated_at": "2020-01-21T14:00:00Z",
+        "unit": "cm",
+        "slug": "Pandoc",
+        "name": "Official Letter",
+        "inserted_at": "2020-02-21T14:00:00Z",
+        "id": "1232148nb3478",
+        "height": 20.0,
+        "description": "An official letter"
+      },
+      "description": "A Layout"
+    },
+    "ShowFlows": {
+      "type": "array",
+      "title": "All flows and its details",
+      "items": {
+        "$ref": "#/definitions/UpdateFlow"
+      },
+      "description": "All flows that have been created and their details"
+    },
+    "FlowRequest": {
+      "type": "object",
+      "title": "Flow Request",
+      "required": [
+        "name"
+      ],
+      "properties": {
+        "name": {
+          "type": "string",
+          "description": "Flow's name"
+        }
+      },
+      "example": {
+        "name": "Flow 1"
+      },
+      "description": "Create flow request."
+    },
+    "EngineIndex": {
+      "type": "object",
+      "properties": {
+        "total_pages": {
+          "type": "integer",
+          "description": "Total number of pages"
+        },
+        "total_entries": {
+          "type": "integer",
+          "description": "Total number of contents"
+        },
+        "page_number": {
+          "type": "integer",
+          "description": "Page number"
+        },
+        "engines": {
+          "$ref": "#/definitions/Engines"
+        }
+      },
+      "example": {
+        "total_pages": 2,
+        "total_entries": 15,
+        "page_number": 1,
+        "engines": [
+          {
+            "updated_at": "2020-01-21T14:00:00Z",
+            "name": "Pandoc",
+            "inserted_at": "2020-02-21T14:00:00Z",
+            "id": "1232148nb3478",
+            "api_route": ""
+          }
+        ]
+      }
+    },
+    "ShowAsset": {
+      "type": "object",
+      "title": "Show asset",
+      "properties": {
         "creator": {
           "$ref": "#/definitions/User"
         },
-        "content_type": {
-          "$ref": "#/definitions/ContentType"
-        }
-      },
-      "example": {
-<<<<<<< HEAD
-        "data_template": {
-          "updated_at": "2020-01-21T14:00:00Z",
-          "tag": "Main tag",
-          "inserted_at": "2020-02-21T14:00:00Z",
-          "id": "1232148nb3478",
-          "data": "Hi [user]"
-        },
+        "content": {
+          "$ref": "#/definitions/Asset"
+        }
+      },
+      "example": {
         "creator": {
           "updated_at": "2020-01-21T14:00:00Z",
           "name": "John Doe",
@@ -2158,24 +2832,191 @@
           "email_verify": true,
           "email": "email@xyz.com"
         },
+        "asset": {
+          "updated_at": "2020-01-21T14:00:00Z",
+          "name": "Asset",
+          "inserted_at": "2020-02-21T14:00:00Z",
+          "id": "1232148nb3478",
+          "file": "/signature.pdf"
+        }
+      },
+      "description": "An asset and its details"
+    },
+    "UserLoginRequest": {
+      "type": "object",
+      "title": "User Login",
+      "required": [
+        "password",
+        "email"
+      ],
+      "properties": {
+        "password": {
+          "type": "string",
+          "description": "User's password"
+        },
+        "email": {
+          "type": "string",
+          "description": "User's email"
+        }
+      },
+      "example": {
+        "password": "Password",
+        "email": "email@xyz.com"
+      },
+      "description": "A user log in to the application"
+    },
+    "DataTemplatesIndex": {
+      "type": "object",
+      "properties": {
+        "total_pages": {
+          "type": "integer",
+          "description": "Total number of pages"
+        },
+        "total_entries": {
+          "type": "integer",
+          "description": "Total number of contents"
+        },
+        "page_number": {
+          "type": "integer",
+          "description": "Page number"
+        },
+        "contents": {
+          "$ref": "#/definitions/DataTemplates"
+        }
+      },
+      "example": {
+        "total_pages": 2,
+        "total_entries": 15,
+        "page_number": 1,
+        "contents": [
+          {
+            "updated_at": "2020-01-21T14:00:00Z",
+            "tag": "Main template",
+            "inserted_at": "2020-02-21T14:00:00Z",
+            "id": "1232148nb3478",
+            "data": "Hi [user]"
+          }
+        ]
+      }
+    },
+    "DataTemplates": {
+      "type": "array",
+      "title": "Data templates under a content type",
+      "items": {
+        "$ref": "#/definitions/DataTemplate"
+      },
+      "description": "All data template that have been created under a content type"
+    },
+    "User": {
+      "type": "object",
+      "title": "User",
+      "required": [
+        "email",
+        "name",
+        "id"
+      ],
+      "properties": {
+        "updated_at": {
+          "type": "string",
+          "format": "ISO-8601",
+          "description": "When was the user last updated"
+        },
+        "name": {
+          "type": "string",
+          "description": "Users name"
+        },
+        "inserted_at": {
+          "type": "string",
+          "format": "ISO-8601",
+          "description": "When was the user inserted"
+        },
+        "id": {
+          "type": "string",
+          "description": "The ID of the user"
+        },
+        "email_verify": {
+          "type": "boolean",
+          "description": "Email verification status"
+        },
+        "email": {
+          "type": "string",
+          "description": "Users email"
+        }
+      },
+      "example": {
+        "updated_at": "2020-01-21T14:00:00Z",
+        "name": "John Doe",
+        "inserted_at": "2020-02-21T14:00:00Z",
+        "id": "1232148nb3478",
+        "email_verify": true,
+        "email": "email@xyz.com"
+      },
+      "description": "A user of the application"
+    },
+    "ShowContentType": {
+      "type": "object",
+      "title": "Content Type and all its details",
+      "properties": {
+        "creator": {
+          "$ref": "#/definitions/User"
+        },
+        "content_type": {
+          "$ref": "#/definitions/ContentTypeAndLayoutAndFlowAndStates"
+        }
+      },
+      "example": {
+        "creator": {
+          "updated_at": "2020-01-21T14:00:00Z",
+          "name": "John Doe",
+          "inserted_at": "2020-02-21T14:00:00Z",
+          "id": "1232148nb3478",
+          "email_verify": true,
+          "email": "email@xyz.com"
+        },
         "content_type": {
           "updated_at": "2020-01-21T14:00:00Z",
           "prefix": "OFFLET",
           "name": "Offer letter",
+          "layout": {
+            "width": 40.0,
+            "updated_at": "2020-01-21T14:00:00Z",
+            "unit": "cm",
+            "slug_file": "/letter.zip",
+            "slug": "Pandoc",
+            "name": "Official Letter",
+            "inserted_at": "2020-02-21T14:00:00Z",
+            "id": "1232148nb3478",
+            "height": 20.0,
+            "description": "An official letter"
+          },
           "inserted_at": "2020-02-21T14:00:00Z",
           "id": "1232148nb3478",
+          "flow": {
+            "updated_at": "2020-01-21T14:00:00Z",
+            "states": [
+              {
+                "state": "published",
+                "order": 1,
+                "id": "1232148nb3478"
+              }
+            ],
+            "name": "Flow 1",
+            "inserted_at": "2020-02-21T14:00:00Z",
+            "id": "1232148nb3478"
+          },
           "fields": {
             "position": "string",
             "name": "string",
             "joining_date": "date",
             "approved_by": "string"
           },
-          "description": "An offer letter"
-        }
-      },
-      "description": "API to show a data template and all its details"
-    },
-    "AssetsIndex": {
+          "description": "An offer letter",
+          "color": "#fffff"
+        }
+      },
+      "description": "API to show a content type and all its details"
+    },
+    "ContentsIndex": {
       "type": "object",
       "properties": {
         "total_pages": {
@@ -2190,37 +3031,221 @@
           "type": "integer",
           "description": "Page number"
         },
-        "assets": {
-          "$ref": "#/definitions/Assets"
+        "contents": {
+          "$ref": "#/definitions/ContentsAndContentTypeAndState"
         }
       },
       "example": {
         "total_pages": 2,
         "total_entries": 15,
         "page_number": 1,
-        "assets": [
-          {
-            "updated_at": "2020-01-21T14:00:00Z",
-            "name": "Asset",
-            "inserted_at": "2020-02-21T14:00:00Z",
-            "id": "1232148nb3478"
+        "contents": [
+          {
+            "state": {
+              "updated_at": "2020-01-21T14:00:00Z",
+              "state": "published",
+              "order": 1,
+              "inserted_at": "2020-02-21T14:00:00Z",
+              "id": "1232148nb3478"
+            },
+            "content_type": {
+              "updated_at": "2020-01-21T14:00:00Z",
+              "name": "Offer letter",
+              "inserted_at": "2020-02-21T14:00:00Z",
+              "id": "1232148nb3478",
+              "fields": {
+                "position": "string",
+                "name": "string",
+                "joining_date": "date",
+                "approved_by": "string"
+              },
+              "description": "An offer letter"
+            },
+            "content": {
+              "updated_at": "2020-01-21T14:00:00Z",
+              "serialized": {
+                "title": "Title of the content",
+                "body": "Body of the content"
+              },
+              "raw": "Content",
+              "instance_id": "OFFL01",
+              "inserted_at": "2020-02-21T14:00:00Z",
+              "id": "1232148nb3478"
+            }
           }
         ]
       }
     },
-    "ContentType": {
-      "type": "object",
-      "title": "Content Type",
+    "FlowAndStates": {
+      "type": "object",
+      "title": "Show flow details and its states",
+      "properties": {
+        "states": {
+          "$ref": "#/definitions/State"
+        },
+        "flow": {
+          "$ref": "#/definitions/Flow"
+        },
+        "creator": {
+          "$ref": "#/definitions/User"
+        }
+      },
+      "example": {
+        "states": [
+          {
+            "state": "published",
+            "order": 1,
+            "id": "1232148nb3478"
+          }
+        ],
+        "flow": {
+          "updated_at": "2020-01-21T14:00:00Z",
+          "name": "Flow 1",
+          "inserted_at": "2020-02-21T14:00:00Z",
+          "id": "1232148nb3478"
+        },
+        "creator": {
+          "updated_at": "2020-01-21T14:00:00Z",
+          "name": "John Doe",
+          "inserted_at": "2020-02-21T14:00:00Z",
+          "id": "1232148nb3478",
+          "email_verify": true,
+          "email": "email@xyz.com"
+        }
+      },
+      "description": "Show all details of a flow including all the states undet the flow"
+    },
+    "LayoutIndex": {
+      "type": "object",
+      "properties": {
+        "total_pages": {
+          "type": "integer",
+          "description": "Total number of pages"
+        },
+        "total_entries": {
+          "type": "integer",
+          "description": "Total number of contents"
+        },
+        "page_number": {
+          "type": "integer",
+          "description": "Page number"
+        },
+        "layouts": {
+          "$ref": "#/definitions/LayoutsAndEngines"
+        }
+      },
+      "example": {
+        "total_pages": 2,
+        "total_entries": 15,
+        "page_number": 1,
+        "layouts": [
+          {
+            "width": 40.0,
+            "updated_at": "2020-01-21T14:00:00Z",
+            "unit": "cm",
+            "slug": "Pandoc",
+            "name": "Official Letter",
+            "inserted_at": "2020-02-21T14:00:00Z",
+            "id": "1232148nb3478",
+            "height": 20.0,
+            "engine": {
+              "updated_at": "2020-01-21T14:00:00Z",
+              "name": "Pandoc",
+              "inserted_at": "2020-02-21T14:00:00Z",
+              "id": "1232148nb3478",
+              "api_route": ""
+            },
+            "description": "An official letter"
+          }
+        ]
+      }
+    },
+    "Theme": {
+      "type": "object",
+      "title": "Theme",
       "required": [
+        "typescale",
+        "font",
         "name",
         "id"
       ],
-=======
-        "password": "Password",
-        "name": "John Doe",
-        "email": "email@xyz.com"
-      },
-      "description": "A user to be registered in the application"
+      "properties": {
+        "updated_at": {
+          "type": "string",
+          "format": "ISO-8601",
+          "description": "When was the layout last updated"
+        },
+        "typescale": {
+          "type": "map",
+          "description": "Typescale of the theme"
+        },
+        "name": {
+          "type": "string",
+          "description": "Theme's name"
+        },
+        "inserted_at": {
+          "type": "string",
+          "format": "ISO-8601",
+          "description": "When was the layout created"
+        },
+        "id": {
+          "type": "string",
+          "description": "The ID of the theme"
+        },
+        "font": {
+          "type": "string",
+          "description": "Font name"
+        },
+        "file": {
+          "type": "string",
+          "description": "Theme file attachment"
+        }
+      },
+      "example": {
+        "updated_at": "2020-01-21T14:00:00Z",
+        "typescale": {
+          "p": "6",
+          "h2": "8",
+          "h1": "10"
+        },
+        "name": "Official Letter Theme",
+        "inserted_at": "2020-02-21T14:00:00Z",
+        "id": "1232148nb3478",
+        "font": "Malery",
+        "file": "/malory.css"
+      },
+      "description": "A Theme"
+    },
+    "Flow": {
+      "type": "object",
+      "title": "Flow",
+      "properties": {
+        "updated_at": {
+          "type": "string",
+          "format": "ISO-8601",
+          "description": "When was the flow last updated"
+        },
+        "name": {
+          "type": "string",
+          "description": "Name of the flow"
+        },
+        "inserted_at": {
+          "type": "string",
+          "format": "ISO-8601",
+          "description": "When was the flow inserted"
+        },
+        "id": {
+          "type": "string",
+          "description": "ID of the flow"
+        }
+      },
+      "example": {
+        "updated_at": "2020-01-21T14:00:00Z",
+        "name": "Flow 1",
+        "inserted_at": "2020-02-21T14:00:00Z",
+        "id": "1232148nb3478"
+      },
+      "description": "Flows to be followed in an organisation"
     },
     "ContentTypeAndLayoutAndFlow": {
       "type": "object",
@@ -2254,6 +3279,9 @@
         "id": {
           "type": "string",
           "description": "The ID of the content type"
+        },
+        "flow": {
+          "$ref": "#/definitions/Flow"
         },
         "fields": {
           "type": "map",
@@ -2303,73 +3331,30 @@
       },
       "description": "Content Type to be used for the generation of a document."
     },
-    "Flow": {
-      "type": "object",
-      "title": "Flow",
->>>>>>> fed43bcc
-      "properties": {
-        "updated_at": {
-          "type": "string",
-          "format": "ISO-8601",
-          "description": "When was the flow last updated"
-        },
-        "prefix": {
-          "type": "string",
-          "description": "Prefix to be used for generating Unique ID for contents"
-        },
-        "name": {
-          "type": "string",
-<<<<<<< HEAD
-          "description": "Content Type's name"
-=======
-          "description": "Name of the flow"
->>>>>>> fed43bcc
-        },
-        "inserted_at": {
-          "type": "string",
-          "format": "ISO-8601",
-          "description": "When was the flow inserted"
-        },
-        "id": {
-          "type": "string",
-<<<<<<< HEAD
-          "description": "The ID of the content type"
-        },
-        "fields": {
-          "type": "map",
-          "description": "Dynamic fields and their datatype"
-        },
-        "description": {
-          "type": "string",
-          "description": "Content Type's description"
-        },
-        "color": {
-          "type": "string",
-          "description": "Hex code of color"
-=======
-          "description": "ID of the flow"
->>>>>>> fed43bcc
-        }
-      },
-      "example": {
-        "updated_at": "2020-01-21T14:00:00Z",
-<<<<<<< HEAD
-        "prefix": "OFFLET",
-        "name": "Offer letter",
-        "inserted_at": "2020-02-21T14:00:00Z",
-        "id": "1232148nb3478",
-        "fields": {
-          "position": "string",
-          "name": "string",
-          "joining_date": "date",
-          "approved_by": "string"
-        },
-        "description": "An offer letter",
-        "color": "#fffff"
-      },
-      "description": "A Content Type."
-    },
-    "ContentsIndex": {
+    "DataTemplateRequest": {
+      "type": "object",
+      "title": "Data template Request",
+      "required": [
+        "data",
+        "tag"
+      ],
+      "properties": {
+        "tag": {
+          "type": "string",
+          "description": "Data templates's tag"
+        },
+        "data": {
+          "type": "string",
+          "description": "Data template's contents"
+        }
+      },
+      "example": {
+        "tag": "Main template",
+        "data": "Hi [user]"
+      },
+      "description": "Create data template request."
+    },
+    "ThemeIndex": {
       "type": "object",
       "properties": {
         "total_pages": {
@@ -2380,19 +3365,117 @@
           "type": "integer",
           "description": "Total number of contents"
         },
+        "themes": {
+          "$ref": "#/definitions/Themes"
+        },
         "page_number": {
           "type": "integer",
           "description": "Page number"
-        },
-        "contents": {
-          "$ref": "#/definitions/ContentsAndContentTypeAndState"
         }
       },
       "example": {
         "total_pages": 2,
         "total_entries": 15,
-        "page_number": 1,
-        "contents": [
+        "themes": [
+          {
+            "updated_at": "2020-01-21T14:00:00Z",
+            "typescale": {
+              "p": "6",
+              "h2": "8",
+              "h1": "10"
+            },
+            "name": "Official Letter Theme",
+            "inserted_at": "2020-02-21T14:00:00Z",
+            "id": "1232148nb3478",
+            "font": "Malery",
+            "file": "/malory.css"
+          }
+        ],
+        "page_number": 1
+      }
+    },
+    "UserToken": {
+      "type": "object",
+      "title": "User and token",
+      "required": [
+        "token"
+      ],
+      "properties": {
+        "user": {
+          "$ref": "#/definitions/User"
+        },
+        "token": {
+          "type": "string",
+          "description": "JWT token for authenticating the user"
+        }
+      },
+      "example": {
+        "user": {
+          "updated_at": "2020-01-21T14:00:00Z",
+          "name": "John Doe",
+          "inserted_at": "2020-02-21T14:00:00Z",
+          "id": "1232148nb3478",
+          "email_verify": true,
+          "email": "email@xyz.com"
+        },
+        "token": "Asdlkqweb.Khgqiwue132.xcli123"
+      },
+      "description": "User details with the generated JWT token for authentication"
+    },
+    "ContentRequest": {
+      "type": "object",
+      "title": "Content Request",
+      "required": [
+        "state_uuid",
+        "raw"
+      ],
+      "properties": {
+        "state_uuid": {
+          "type": "string",
+          "description": "state id"
+        },
+        "serialized": {
+          "type": "string",
+          "description": "Content serialized data"
+        },
+        "raw": {
+          "type": "string",
+          "description": "Content raw data"
+        }
+      },
+      "example": {
+        "state_uuid": "kjb12389k23eyg",
+        "serialized": {
+          "title": "Title of the content",
+          "body": "Body of the content"
+        },
+        "raw": "Content data"
+      },
+      "description": "Content creation request"
+    },
+    "FlowIndex": {
+      "type": "object",
+      "properties": {
+        "total_pages": {
+          "type": "integer",
+          "description": "Total number of pages"
+        },
+        "total_entries": {
+          "type": "integer",
+          "description": "Total number of contents"
+        },
+        "states": {
+          "$ref": "#/definitions/ShowStates"
+        },
+        "page_number": {
+          "type": "integer",
+          "description": "Page number"
+        }
+      },
+      "example": {
+        "total_pages": 2,
+        "total_entries": 15,
+        "states": [
           {
             "state": {
               "updated_at": "2020-01-21T14:00:00Z",
@@ -2401,330 +3484,112 @@
               "inserted_at": "2020-02-21T14:00:00Z",
               "id": "1232148nb3478"
             },
-            "content_type": {
+            "flow": {
               "updated_at": "2020-01-21T14:00:00Z",
-              "name": "Offer letter",
+              "name": "Flow 1",
+              "inserted_at": "2020-02-21T14:00:00Z",
+              "id": "jnb234881adsad"
+            },
+            "creator": {
+              "updated_at": "2020-01-21T14:00:00Z",
+              "name": "John Doe",
               "inserted_at": "2020-02-21T14:00:00Z",
               "id": "1232148nb3478",
-              "fields": {
-                "position": "string",
-                "name": "string",
-                "joining_date": "date",
-                "approved_by": "string"
-              },
-              "description": "An offer letter"
-            },
-            "content": {
-              "updated_at": "2020-01-21T14:00:00Z",
-              "serialized": {
-                "title": "Title of the content",
-                "body": "Body of the content"
-              },
-              "raw": "Content",
-              "instance_id": "OFFL01",
-              "inserted_at": "2020-02-21T14:00:00Z",
-              "id": "1232148nb3478"
+              "email_verify": true,
+              "email": "email@xyz.com"
             }
           }
-        ]
+        ],
+        "page_number": 1
       }
-=======
-        "name": "Flow 1",
-        "inserted_at": "2020-02-21T14:00:00Z",
-        "id": "1232148nb3478"
-      },
-      "description": "Flows to be followed in an organisation"
->>>>>>> fed43bcc
-    },
-    "LayoutAndEngine": {
-      "type": "object",
-      "title": "Layout and Engine",
-      "required": [
-        "name",
-        "id"
-      ],
-      "properties": {
-        "width": {
-          "type": "float",
-          "description": "Width of the layout"
-        },
-        "updated_at": {
-          "type": "string",
-          "format": "ISO-8601",
-          "description": "When was the layout last updated"
-        },
-        "unit": {
-          "type": "string",
-          "description": "Unit of dimensions"
-        },
-        "slug": {
-          "type": "string",
-          "description": "Name of the slug to be used for the layout"
-        },
-        "name": {
-          "type": "string",
-          "description": "Layout's name"
-        },
-        "inserted_at": {
-          "type": "string",
-          "format": "ISO-8601",
-          "description": "When was the layout created"
-        },
-        "id": {
-          "type": "string",
-          "description": "The ID of the layout"
-        },
-        "height": {
-          "type": "float",
-          "description": "Height of the layout"
-        },
-        "engine": {
-          "$ref": "#/definitions/Engine"
-        },
-        "description": {
-          "type": "string",
-          "description": "Layout's description"
-        }
-      },
-      "example": {
-        "width": 40.0,
-        "updated_at": "2020-01-21T14:00:00Z",
-        "unit": "cm",
-        "slug": "Pandoc",
-        "name": "Official Letter",
-        "inserted_at": "2020-02-21T14:00:00Z",
-        "id": "1232148nb3478",
-        "height": 20.0,
-        "engine": {
-          "updated_at": "2020-01-21T14:00:00Z",
-          "name": "Pandoc",
-          "inserted_at": "2020-02-21T14:00:00Z",
-          "id": "1232148nb3478",
-          "api_route": ""
-        },
-        "description": "An official letter"
-      },
-      "description": "Layout to be used for the generation of a document."
-<<<<<<< HEAD
-=======
-    },
-    "LayoutsAndEngines": {
+    },
+    "ShowStates": {
       "type": "array",
-      "title": "Layouts and its Engines",
+      "title": "All states and its details",
       "items": {
-        "$ref": "#/definitions/LayoutAndEngine"
-      },
-      "description": "All layouts that have been created and their engines"
-    },
-    "User": {
-      "type": "object",
-      "title": "User",
-      "required": [
-        "email",
-        "name",
-        "id"
-      ],
-      "properties": {
-        "updated_at": {
-          "type": "string",
-          "format": "ISO-8601",
-          "description": "When was the user last updated"
-        },
-        "name": {
-          "type": "string",
-          "description": "Users name"
-        },
-        "inserted_at": {
-          "type": "string",
-          "format": "ISO-8601",
-          "description": "When was the user inserted"
-        },
-        "id": {
-          "type": "string",
-          "description": "The ID of the user"
-        },
-        "email_verify": {
-          "type": "boolean",
-          "description": "Email verification status"
-        },
-        "email": {
-          "type": "string",
-          "description": "Users email"
-        }
-      },
-      "example": {
-        "updated_at": "2020-01-21T14:00:00Z",
-        "name": "John Doe",
-        "inserted_at": "2020-02-21T14:00:00Z",
-        "id": "1232148nb3478",
-        "email_verify": true,
-        "email": "email@xyz.com"
-      },
-      "description": "A user of the application"
-    },
-    "DataTemplateRequest": {
-      "type": "object",
-      "title": "Data template Request",
-      "required": [
-        "data",
-        "tag"
-      ],
-      "properties": {
-        "tag": {
-          "type": "string",
-          "description": "Data templates's tag"
-        },
-        "data": {
-          "type": "string",
-          "description": "Data template's contents"
-        }
-      },
-      "example": {
-        "tag": "Main template",
-        "data": "Hi [user]"
-      },
-      "description": "Create data template request."
->>>>>>> fed43bcc
-    },
-    "AssetRequest": {
-      "type": "object",
-      "title": "Asset Request",
-      "required": [
-        "name"
-      ],
-      "properties": {
-        "name": {
-          "type": "string",
-          "description": "Asset name"
-        }
-      },
-      "example": {
-        "name": "Asset"
-      },
-      "description": "Asset creation/updation request"
-    },
-<<<<<<< HEAD
-    "ContentsAndContentTypeAndState": {
-      "type": "array",
-      "title": "Instances, their content types and states",
-      "items": {
-        "$ref": "#/definitions/ContentAndContentTypeAndState"
-      },
-      "description": "IInstances and all its details except creator."
-    },
-    "ContentTypeAndLayoutAndFlowAndStates": {
-      "type": "object",
-      "title": "Content Type, Layout, Flow and states",
-      "required": [
-        "name",
-        "id"
-      ],
-      "properties": {
-        "updated_at": {
-          "type": "string",
-          "format": "ISO-8601",
-          "description": "When was the user last updated"
-        },
-        "prefix": {
-          "type": "string",
-          "description": "Prefix to be used for generating Unique ID for contents"
-        },
-        "name": {
-          "type": "string",
-          "description": "Content Type's name"
-        },
-        "layout": {
-          "$ref": "#/definitions/Layout"
-        },
-        "inserted_at": {
-          "type": "string",
-          "format": "ISO-8601",
-          "description": "When was the user inserted"
-        },
-        "id": {
-          "type": "string",
-          "description": "The ID of the content type"
+        "$ref": "#/definitions/ShowState"
+      },
+      "description": "All states that have been created and their details"
+    },
+    "FlowAndStatesWithoutCreator": {
+      "type": "object",
+      "title": "Show flow details and its states",
+      "properties": {
+        "states": {
+          "$ref": "#/definitions/State"
         },
         "flow": {
-          "$ref": "#/definitions/FlowAndStatesWithoutCreator"
-        },
-        "fields": {
-          "type": "map",
-          "description": "Dynamic fields and their datatype"
-        },
-        "description": {
-          "type": "string",
-          "description": "Content Type's description"
-        },
-        "color": {
-          "type": "string",
-          "description": "Hex code of color"
-        }
-      },
-      "example": {
-        "updated_at": "2020-01-21T14:00:00Z",
-        "prefix": "OFFLET",
-        "name": "Offer letter",
-        "layout": {
-          "width": 40.0,
-          "updated_at": "2020-01-21T14:00:00Z",
-          "unit": "cm",
-          "slug_file": "/letter.zip",
-          "slug": "Pandoc",
-          "name": "Official Letter",
-          "inserted_at": "2020-02-21T14:00:00Z",
-          "id": "1232148nb3478",
-          "height": 20.0,
-          "description": "An official letter"
-        },
-        "inserted_at": "2020-02-21T14:00:00Z",
-        "id": "1232148nb3478",
+          "$ref": "#/definitions/Flow"
+        }
+      },
+      "example": {
+        "states": [
+          {
+            "state": "published",
+            "order": 1,
+            "id": "1232148nb3478"
+          }
+        ],
         "flow": {
           "updated_at": "2020-01-21T14:00:00Z",
-          "states": [
-            {
-              "state": "published",
-              "order": 1,
-              "id": "1232148nb3478"
-            }
-          ],
           "name": "Flow 1",
           "inserted_at": "2020-02-21T14:00:00Z",
           "id": "1232148nb3478"
-        },
-        "fields": {
-          "position": "string",
-          "name": "string",
-          "joining_date": "date",
-          "approved_by": "string"
-        },
-        "description": "An offer letter",
-        "color": "#fffff"
-      },
-      "description": "Content Type to be used for the generation of a document."
-    },
-    "ShowContent": {
-      "type": "object",
-      "title": "Content and its details",
-      "properties": {
+        }
+      },
+      "description": "Show all details of a flow including all the states undet the flow"
+    },
+    "State": {
+      "type": "object",
+      "title": "State",
+      "properties": {
+        "updated_at": {
+          "type": "string",
+          "format": "ISO-8601",
+          "description": "When was the state last updated"
+        },
         "state": {
-          "$ref": "#/definitions/State"
+          "type": "string",
+          "description": "A state of content"
+        },
+        "order": {
+          "type": "integer",
+          "description": "Order of the state"
+        },
+        "inserted_at": {
+          "type": "string",
+          "format": "ISO-8601",
+          "description": "When was the state inserted"
+        },
+        "id": {
+          "type": "string",
+          "description": "ID of the state"
+        }
+      },
+      "example": {
+        "updated_at": "2020-01-21T14:00:00Z",
+        "state": "published",
+        "order": 1,
+        "inserted_at": "2020-02-21T14:00:00Z",
+        "id": "1232148nb3478"
+      },
+      "description": "State assigened to contents"
+    },
+    "UpdateFlow": {
+      "type": "object",
+      "title": "Show flow details",
+      "properties": {
+        "flow": {
+          "$ref": "#/definitions/Flow"
         },
         "creator": {
           "$ref": "#/definitions/User"
-        },
-        "content_type": {
-          "$ref": "#/definitions/ContentType"
-        },
-        "content": {
-          "$ref": "#/definitions/Content"
-        }
-      },
-      "example": {
-        "state": {
+        }
+      },
+      "example": {
+        "flow": {
           "updated_at": "2020-01-21T14:00:00Z",
-          "state": "published",
-          "order": 1,
+          "name": "Flow 1",
           "inserted_at": "2020-02-21T14:00:00Z",
           "id": "1232148nb3478"
         },
@@ -2735,45 +3600,135 @@
           "id": "1232148nb3478",
           "email_verify": true,
           "email": "email@xyz.com"
-        },
-        "content_type": {
+        }
+      },
+      "description": "Show all details of a flow"
+    },
+    "ShowTheme": {
+      "type": "object",
+      "title": "Show Theme",
+      "properties": {
+        "theme": {
+          "$ref": "#/definitions/Theme"
+        },
+        "creator": {
+          "$ref": "#/definitions/User"
+        }
+      },
+      "example": {
+        "theme": {
           "updated_at": "2020-01-21T14:00:00Z",
-          "name": "Offer letter",
+          "typescale": {
+            "p": "6",
+            "h2": "8",
+            "h1": "10"
+          },
+          "name": "Official Letter Theme",
           "inserted_at": "2020-02-21T14:00:00Z",
           "id": "1232148nb3478",
-          "fields": {
-            "position": "string",
-            "name": "string",
-            "joining_date": "date",
-            "approved_by": "string"
-          },
-          "description": "An offer letter"
-        },
-        "content": {
+          "font": "Malery",
+          "file": "/malory.css"
+        },
+        "creator": {
           "updated_at": "2020-01-21T14:00:00Z",
-          "serialized": {
-            "title": "Title of the content",
-            "body": "Body of the content"
-          },
-          "raw": "Content",
-          "instance_id": "OFFL01",
+          "name": "John Doe",
+          "inserted_at": "2020-02-21T14:00:00Z",
+          "id": "1232148nb3478",
+          "email_verify": true,
+          "email": "email@xyz.com"
+        }
+      },
+      "description": "Show details of a theme"
+    },
+    "Assets": {
+      "type": "array",
+      "title": "All assets in an organisation",
+      "items": {
+        "$ref": "#/definitions/Asset"
+      },
+      "description": "All assets that have been created under an organisation"
+    },
+    "ShowLayout": {
+      "type": "object",
+      "title": "Layout and all its details",
+      "properties": {
+        "layout": {
+          "$ref": "#/definitions/LayoutAndEngine"
+        },
+        "creator": {
+          "$ref": "#/definitions/User"
+        }
+      },
+      "example": {
+        "layout": {
+          "width": 40.0,
+          "updated_at": "2020-01-21T14:00:00Z",
+          "unit": "cm",
+          "slug": "Pandoc",
+          "name": "Official Letter",
+          "inserted_at": "2020-02-21T14:00:00Z",
+          "id": "1232148nb3478",
+          "height": 20.0,
+          "engine": {
+            "updated_at": "2020-01-21T14:00:00Z",
+            "name": "Pandoc",
+            "inserted_at": "2020-02-21T14:00:00Z",
+            "id": "1232148nb3478",
+            "api_route": ""
+          },
+          "description": "An official letter"
+        },
+        "creator": {
+          "updated_at": "2020-01-21T14:00:00Z",
+          "name": "John Doe",
+          "inserted_at": "2020-02-21T14:00:00Z",
+          "id": "1232148nb3478",
+          "email_verify": true,
+          "email": "email@xyz.com"
+        }
+      },
+      "description": "API to show a layout and all its details"
+    },
+    "ShowState": {
+      "type": "object",
+      "title": "Show flow details",
+      "properties": {
+        "state": {
+          "$ref": "#/definitions/State"
+        },
+        "flow": {
+          "$ref": "#/definitions/Flow"
+        },
+        "creator": {
+          "$ref": "#/definitions/User"
+        }
+      },
+      "example": {
+        "state": {
+          "updated_at": "2020-01-21T14:00:00Z",
+          "state": "published",
+          "order": 1,
           "inserted_at": "2020-02-21T14:00:00Z",
           "id": "1232148nb3478"
-        }
-      },
-      "description": "A content and all its details"
-    },
-    "ContentTypesAndLayoutsAndFlows": {
-      "type": "array",
-      "title": "Content Types and their Layouts",
-      "items": {
-        "$ref": "#/definitions/ContentTypeAndLayoutAndFlow"
-      },
-      "description": "All content types that have been created and their layouts"
+        },
+        "flow": {
+          "updated_at": "2020-01-21T14:00:00Z",
+          "name": "Flow 1",
+          "inserted_at": "2020-02-21T14:00:00Z",
+          "id": "jnb234881adsad"
+        },
+        "creator": {
+          "updated_at": "2020-01-21T14:00:00Z",
+          "name": "John Doe",
+          "inserted_at": "2020-02-21T14:00:00Z",
+          "id": "1232148nb3478",
+          "email_verify": true,
+          "email": "email@xyz.com"
+        }
+      },
+      "description": "Show all details of a flow"
     },
     "ContentTypesIndex": {
-=======
-    "AssetsIndex": {
       "type": "object",
       "properties": {
         "total_pages": {
@@ -2788,55 +3743,14 @@
           "type": "integer",
           "description": "Page number"
         },
-        "assets": {
-          "$ref": "#/definitions/Assets"
+        "content_types": {
+          "$ref": "#/definitions/ContentTypesAndLayoutsAndFlows"
         }
       },
       "example": {
         "total_pages": 2,
         "total_entries": 15,
         "page_number": 1,
-        "assets": [
-          {
-            "updated_at": "2020-01-21T14:00:00Z",
-            "name": "Asset",
-            "inserted_at": "2020-02-21T14:00:00Z",
-            "id": "1232148nb3478",
-            "file": "/signature.pdf"
-          }
-        ]
-      }
-    },
-    "EngineIndex": {
->>>>>>> fed43bcc
-      "type": "object",
-      "properties": {
-        "total_pages": {
-          "type": "integer",
-          "description": "Total number of pages"
-        },
-        "total_entries": {
-          "type": "integer",
-          "description": "Total number of contents"
-        },
-        "page_number": {
-          "type": "integer",
-          "description": "Page number"
-        },
-<<<<<<< HEAD
-        "content_types": {
-          "$ref": "#/definitions/ContentTypesAndLayoutsAndFlows"
-=======
-        "engines": {
-          "$ref": "#/definitions/Engines"
->>>>>>> fed43bcc
-        }
-      },
-      "example": {
-        "total_pages": 2,
-        "total_entries": 15,
-        "page_number": 1,
-<<<<<<< HEAD
         "content_types": [
           {
             "creator": {
@@ -2880,290 +3794,98 @@
               "description": "An offer letter",
               "color": "#fffff"
             }
-=======
-        "engines": [
-          {
-            "updated_at": "2020-01-21T14:00:00Z",
-            "name": "Pandoc",
-            "inserted_at": "2020-02-21T14:00:00Z",
-            "id": "1232148nb3478",
-            "api_route": ""
->>>>>>> fed43bcc
           }
         ]
       }
     },
-    "UpdateFlow": {
-      "type": "object",
-      "title": "Show flow details",
-      "properties": {
+    "ContentsAndContentTypeAndState": {
+      "type": "array",
+      "title": "Instances, their content types and states",
+      "items": {
+        "$ref": "#/definitions/ContentAndContentTypeAndState"
+      },
+      "description": "IInstances and all its details except creator."
+    },
+    "ContentTypeAndLayoutAndFlowAndStates": {
+      "type": "object",
+      "title": "Content Type, Layout, Flow and states",
+      "required": [
+        "name",
+        "id"
+      ],
+      "properties": {
+        "updated_at": {
+          "type": "string",
+          "format": "ISO-8601",
+          "description": "When was the user last updated"
+        },
+        "prefix": {
+          "type": "string",
+          "description": "Prefix to be used for generating Unique ID for contents"
+        },
+        "name": {
+          "type": "string",
+          "description": "Content Type's name"
+        },
+        "layout": {
+          "$ref": "#/definitions/Layout"
+        },
+        "inserted_at": {
+          "type": "string",
+          "format": "ISO-8601",
+          "description": "When was the user inserted"
+        },
+        "id": {
+          "type": "string",
+          "description": "The ID of the content type"
+        },
         "flow": {
-          "$ref": "#/definitions/Flow"
-        },
-        "creator": {
-          "$ref": "#/definitions/User"
-        }
-      },
-      "example": {
+          "$ref": "#/definitions/FlowAndStatesWithoutCreator"
+        },
+        "fields": {
+          "type": "map",
+          "description": "Dynamic fields and their datatype"
+        },
+        "description": {
+          "type": "string",
+          "description": "Content Type's description"
+        },
+        "color": {
+          "type": "string",
+          "description": "Hex code of color"
+        }
+      },
+      "example": {
+        "updated_at": "2020-01-21T14:00:00Z",
+        "prefix": "OFFLET",
+        "name": "Offer letter",
+        "layout": {
+          "width": 40.0,
+          "updated_at": "2020-01-21T14:00:00Z",
+          "unit": "cm",
+          "slug_file": "/letter.zip",
+          "slug": "Pandoc",
+          "name": "Official Letter",
+          "inserted_at": "2020-02-21T14:00:00Z",
+          "id": "1232148nb3478",
+          "height": 20.0,
+          "description": "An official letter"
+        },
+        "inserted_at": "2020-02-21T14:00:00Z",
+        "id": "1232148nb3478",
         "flow": {
           "updated_at": "2020-01-21T14:00:00Z",
+          "states": [
+            {
+              "state": "published",
+              "order": 1,
+              "id": "1232148nb3478"
+            }
+          ],
           "name": "Flow 1",
           "inserted_at": "2020-02-21T14:00:00Z",
           "id": "1232148nb3478"
         },
-<<<<<<< HEAD
-        "raw": "Content data"
-      },
-      "description": "Content creation request"
-    },
-    "ShowTheme": {
-      "type": "object",
-      "title": "Show Theme",
-      "properties": {
-        "theme": {
-          "$ref": "#/definitions/Theme"
-        },
-        "creator": {
-          "$ref": "#/definitions/User"
-        }
-      },
-      "example": {
-        "theme": {
-          "updated_at": "2020-01-21T14:00:00Z",
-          "typescale": {
-            "p": "6",
-            "h2": "8",
-            "h1": "10"
-          },
-          "name": "Official Letter Theme",
-          "inserted_at": "2020-02-21T14:00:00Z",
-          "id": "1232148nb3478",
-          "font": "Malery",
-          "file": "/malory.css"
-        },
-        "creator": {
-          "updated_at": "2020-01-21T14:00:00Z",
-          "name": "John Doe",
-          "inserted_at": "2020-02-21T14:00:00Z",
-          "id": "1232148nb3478",
-          "email_verify": true,
-          "email": "email@xyz.com"
-        }
-      },
-      "description": "Show details of a theme"
-=======
-        "creator": {
-          "updated_at": "2020-01-21T14:00:00Z",
-          "name": "John Doe",
-          "inserted_at": "2020-02-21T14:00:00Z",
-          "id": "1232148nb3478",
-          "email_verify": true,
-          "email": "email@xyz.com"
-        }
-      },
-      "description": "Show all details of a flow"
->>>>>>> fed43bcc
-    },
-    "UserToken": {
-      "type": "object",
-      "title": "User and token",
-      "required": [
-        "token"
-      ],
-      "properties": {
-        "user": {
-          "$ref": "#/definitions/User"
-        },
-        "token": {
-          "type": "string",
-          "description": "JWT token for authenticating the user"
-        }
-      },
-      "example": {
-<<<<<<< HEAD
-        "user": {
-          "updated_at": "2020-01-21T14:00:00Z",
-          "name": "John Doe",
-          "inserted_at": "2020-02-21T14:00:00Z",
-          "id": "1232148nb3478",
-          "email_verify": true,
-          "email": "email@xyz.com"
-        },
-        "token": "Asdlkqweb.Khgqiwue132.xcli123"
-      },
-      "description": "User details with the generated JWT token for authentication"
-    },
-    "UpdateFlow": {
-      "type": "object",
-      "title": "Show flow details",
-      "properties": {
-        "flow": {
-          "$ref": "#/definitions/Flow"
-        },
-        "creator": {
-          "$ref": "#/definitions/User"
-        }
-      },
-      "example": {
-        "flow": {
-          "updated_at": "2020-01-21T14:00:00Z",
-          "name": "Flow 1",
-          "inserted_at": "2020-02-21T14:00:00Z",
-          "id": "1232148nb3478"
-        },
-        "creator": {
-          "updated_at": "2020-01-21T14:00:00Z",
-          "name": "John Doe",
-          "inserted_at": "2020-02-21T14:00:00Z",
-          "id": "1232148nb3478",
-          "email_verify": true,
-          "email": "email@xyz.com"
-        }
-      },
-      "description": "Show all details of a flow"
-    },
-    "Content": {
-      "type": "object",
-      "title": "Content",
-      "required": [
-        "id"
-      ],
-      "properties": {
-        "updated_at": {
-          "type": "string",
-          "format": "ISO-8601",
-          "description": "When was the engine last updated"
-        },
-        "serialized": {
-          "type": "map",
-          "description": "Serialized data of the content"
-        },
-        "raw": {
-          "type": "string",
-          "description": "Raw data of the content"
-        },
-        "instance_id": {
-          "type": "string",
-          "description": "A unique ID generated for the content"
-        },
-        "inserted_at": {
-          "type": "string",
-          "format": "ISO-8601",
-          "description": "When was the engine inserted"
-        },
-        "id": {
-          "type": "string",
-          "description": "The ID of the content"
-        }
-      },
-      "example": {
-        "updated_at": "2020-01-21T14:00:00Z",
-        "serialized": {
-          "title": "Title of the content",
-          "body": "Body of the content"
-        },
-        "raw": "Content",
-        "instance_id": "OFFL01",
-        "inserted_at": "2020-02-21T14:00:00Z",
-        "id": "1232148nb3478"
-      },
-      "description": "A content, which is then used to generate the out files."
-    },
-    "FlowAndStatesWithoutCreator": {
-      "type": "object",
-      "title": "Show flow details and its states",
-      "properties": {
-        "states": {
-          "$ref": "#/definitions/State"
-        },
-        "flow": {
-          "$ref": "#/definitions/Flow"
-        }
-      },
-      "example": {
-        "states": [
-          {
-            "state": "published",
-            "order": 1,
-            "id": "1232148nb3478"
-          }
-        ],
-        "flow": {
-          "updated_at": "2020-01-21T14:00:00Z",
-          "name": "Flow 1",
-          "inserted_at": "2020-02-21T14:00:00Z",
-          "id": "1232148nb3478"
-        }
-      },
-      "description": "Show all details of a flow including all the states undet the flow"
-    },
-    "DataTemplatesIndex": {
-      "type": "object",
-      "properties": {
-        "total_pages": {
-          "type": "integer",
-          "description": "Total number of pages"
-        },
-        "total_entries": {
-          "type": "integer",
-          "description": "Total number of contents"
-        },
-        "page_number": {
-          "type": "integer",
-          "description": "Page number"
-        },
-        "contents": {
-          "$ref": "#/definitions/DataTemplates"
-        }
-      },
-      "example": {
-        "total_pages": 2,
-        "total_entries": 15,
-        "page_number": 1,
-        "contents": [
-          {
-            "updated_at": "2020-01-21T14:00:00Z",
-            "tag": "Main template",
-            "inserted_at": "2020-02-21T14:00:00Z",
-            "id": "1232148nb3478",
-            "data": "Hi [user]"
-          }
-        ]
-      }
-    },
-    "ShowAsset": {
-      "type": "object",
-      "title": "Show asset",
-      "properties": {
-        "creator": {
-          "$ref": "#/definitions/User"
-        },
-        "content": {
-          "$ref": "#/definitions/Asset"
-        }
-      },
-      "example": {
-        "creator": {
-          "updated_at": "2020-01-21T14:00:00Z",
-          "name": "John Doe",
-          "inserted_at": "2020-02-21T14:00:00Z",
-          "id": "1232148nb3478",
-          "email_verify": true,
-          "email": "email@xyz.com"
-        },
-        "asset": {
-          "updated_at": "2020-01-21T14:00:00Z",
-          "name": "Asset",
-          "inserted_at": "2020-02-21T14:00:00Z",
-          "id": "1232148nb3478"
-        }
-      },
-      "description": "An asset and its details"
-=======
-        "prefix": "OFFLET",
-        "name": "Offer letter",
-        "layout_uuid": "1232148nb3478",
-        "flow_uuid": "234okjnskjb8234",
         "fields": {
           "position": "string",
           "name": "string",
@@ -3173,266 +3895,9 @@
         "description": "An offer letter",
         "color": "#fffff"
       },
-      "description": "Create content type request."
->>>>>>> fed43bcc
-    },
-    "ContentAndContentTypeAndState": {
-      "type": "object",
-      "title": "Content and its Content Type",
-      "properties": {
-        "state": {
-          "$ref": "#/definitions/State"
-        },
-        "content_type": {
-          "$ref": "#/definitions/ContentType"
-        },
-        "content": {
-          "$ref": "#/definitions/Content"
-        }
-      },
-      "example": {
-        "state": {
-          "updated_at": "2020-01-21T14:00:00Z",
-          "state": "published",
-          "order": 1,
-          "inserted_at": "2020-02-21T14:00:00Z",
-          "id": "1232148nb3478"
-        },
-        "content_type": {
-          "updated_at": "2020-01-21T14:00:00Z",
-          "name": "Offer letter",
-          "inserted_at": "2020-02-21T14:00:00Z",
-          "id": "1232148nb3478",
-          "fields": {
-            "position": "string",
-            "name": "string",
-            "joining_date": "date",
-            "approved_by": "string"
-          },
-          "description": "An offer letter"
-        },
-        "content": {
-          "updated_at": "2020-01-21T14:00:00Z",
-          "serialized": {
-            "title": "Title of the content",
-            "body": "Body of the content"
-          },
-          "raw": "Content",
-          "instance_id": "OFFL01",
-          "inserted_at": "2020-02-21T14:00:00Z",
-          "id": "1232148nb3478"
-        }
-      },
-      "description": "A content and its content type"
-    },
-<<<<<<< HEAD
-    "FlowAndStates": {
-      "type": "object",
-      "title": "Show flow details and its states",
-      "properties": {
-        "states": {
-          "$ref": "#/definitions/State"
-=======
-    "ContentTypesAndLayoutsAndFlows": {
-      "type": "array",
-      "title": "Content Types and their Layouts",
-      "items": {
-        "$ref": "#/definitions/ContentTypeAndLayoutAndFlow"
-      },
-      "description": "All content types that have been created and their layouts"
-    },
-    "Engine": {
-      "type": "object",
-      "title": "Render engine",
-      "required": [
-        "name",
-        "id"
-      ],
-      "properties": {
-        "updated_at": {
-          "type": "string",
-          "format": "ISO-8601",
-          "description": "When was the engine last updated"
-        },
-        "name": {
-          "type": "string",
-          "description": "Engine's name"
-        },
-        "inserted_at": {
-          "type": "string",
-          "format": "ISO-8601",
-          "description": "When was the engine inserted"
-        },
-        "id": {
-          "type": "string",
-          "description": "The ID of the engine"
-        },
-        "api_route": {
-          "type": "string",
-          "description": "API route to be used"
-        }
-      },
-      "example": {
-        "updated_at": "2020-01-21T14:00:00Z",
-        "name": "Pandoc",
-        "inserted_at": "2020-02-21T14:00:00Z",
-        "id": "1232148nb3478",
-        "api_route": ""
-      },
-      "description": "A render engine to be used for document generation"
-    },
-    "State": {
-      "type": "object",
-      "title": "State",
-      "properties": {
-        "updated_at": {
-          "type": "string",
-          "format": "ISO-8601",
-          "description": "When was the state last updated"
-        },
-        "state": {
-          "type": "string",
-          "description": "A state of content"
->>>>>>> fed43bcc
-        },
-        "order": {
-          "type": "integer",
-          "description": "Order of the state"
-        },
-        "inserted_at": {
-          "type": "string",
-          "format": "ISO-8601",
-          "description": "When was the state inserted"
-        },
-        "id": {
-          "type": "string",
-          "description": "ID of the state"
-        }
-      },
-      "example": {
-<<<<<<< HEAD
-        "states": [
-          {
-            "state": "published",
-            "order": 1,
-            "id": "1232148nb3478"
-          }
-        ],
-        "flow": {
-          "updated_at": "2020-01-21T14:00:00Z",
-          "name": "Flow 1",
-          "inserted_at": "2020-02-21T14:00:00Z",
-          "id": "1232148nb3478"
-        },
-        "creator": {
-          "updated_at": "2020-01-21T14:00:00Z",
-          "name": "John Doe",
-          "inserted_at": "2020-02-21T14:00:00Z",
-          "id": "1232148nb3478",
-          "email_verify": true,
-          "email": "email@xyz.com"
-        }
-      },
-      "description": "Show all details of a flow including all the states undet the flow"
-=======
-        "updated_at": "2020-01-21T14:00:00Z",
-        "state": "published",
-        "order": 1,
-        "inserted_at": "2020-02-21T14:00:00Z",
-        "id": "1232148nb3478"
-      },
-      "description": "State assigened to contents"
-    },
-    "UserLoginRequest": {
-      "type": "object",
-      "title": "User Login",
-      "required": [
-        "password",
-        "email"
-      ],
-      "properties": {
-        "password": {
-          "type": "string",
-          "description": "User's password"
-        },
-        "email": {
-          "type": "string",
-          "description": "User's email"
-        }
-      },
-      "example": {
-        "password": "Password",
-        "email": "email@xyz.com"
-      },
-      "description": "A user log in to the application"
-    },
-    "ContentsAndContentTypeAndState": {
-      "type": "array",
-      "title": "Instances, their content types and states",
-      "items": {
-        "$ref": "#/definitions/ContentAndContentTypeAndState"
-      },
-      "description": "IInstances and all its details except creator."
->>>>>>> fed43bcc
-    },
-    "FlowRequest": {
-      "type": "object",
-      "title": "Flow Request",
-      "required": [
-        "name"
-      ],
-      "properties": {
-        "name": {
-          "type": "string",
-          "description": "Flow's name"
-        }
-      },
-      "example": {
-        "name": "Flow 1"
-      },
-      "description": "Create flow request."
-    },
-    "DataTemplate": {
-      "type": "object",
-      "title": "Data Template",
-      "required": [
-        "tag",
-        "id"
-      ],
-      "properties": {
-        "updated_at": {
-          "type": "string",
-          "format": "ISO-8601",
-          "description": "When was the layout last updated"
-        },
-        "tag": {
-          "type": "string",
-          "description": "Tag name of the data template"
-        },
-        "inserted_at": {
-          "type": "string",
-          "format": "ISO-8601",
-          "description": "When was the layout created"
-        },
-        "id": {
-          "type": "string",
-          "description": "The ID of the data template"
-        },
-        "data": {
-          "type": "string",
-          "description": "Data template's contents"
-        }
-      },
-      "example": {
-        "updated_at": "2020-01-21T14:00:00Z",
-        "tag": "Main template",
-        "inserted_at": "2020-02-21T14:00:00Z",
-        "id": "1232148nb3478",
-        "data": "Hi [user]"
-      },
-      "description": "A Data Template"
-    },
-    "EngineIndex": {
+      "description": "Content Type to be used for the generation of a document."
+    },
+    "AssetsIndex": {
       "type": "object",
       "properties": {
         "total_pages": {
@@ -3447,1649 +3912,24 @@
           "type": "integer",
           "description": "Page number"
         },
-        "engines": {
-          "$ref": "#/definitions/Engines"
+        "assets": {
+          "$ref": "#/definitions/Assets"
         }
       },
       "example": {
         "total_pages": 2,
         "total_entries": 15,
         "page_number": 1,
-        "engines": [
+        "assets": [
           {
             "updated_at": "2020-01-21T14:00:00Z",
-            "name": "Pandoc",
+            "name": "Asset",
             "inserted_at": "2020-02-21T14:00:00Z",
             "id": "1232148nb3478",
-            "api_route": ""
+            "file": "/signature.pdf"
           }
         ]
       }
-    },
-<<<<<<< HEAD
-    "LayoutIndex": {
-=======
-    "UserToken": {
-      "type": "object",
-      "title": "User and token",
-      "required": [
-        "token"
-      ],
-      "properties": {
-        "user": {
-          "$ref": "#/definitions/User"
-        },
-        "token": {
-          "type": "string",
-          "description": "JWT token for authenticating the user"
-        }
-      },
-      "example": {
-        "user": {
-          "updated_at": "2020-01-21T14:00:00Z",
-          "name": "John Doe",
-          "inserted_at": "2020-02-21T14:00:00Z",
-          "id": "1232148nb3478",
-          "email_verify": true,
-          "email": "email@xyz.com"
-        },
-        "token": "Asdlkqweb.Khgqiwue132.xcli123"
-      },
-      "description": "User details with the generated JWT token for authentication"
-    },
-    "ShowContentType": {
->>>>>>> fed43bcc
-      "type": "object",
-      "properties": {
-        "total_pages": {
-          "type": "integer",
-          "description": "Total number of pages"
-        },
-        "total_entries": {
-          "type": "integer",
-          "description": "Total number of contents"
-        },
-        "page_number": {
-          "type": "integer",
-          "description": "Page number"
-        },
-        "layouts": {
-          "$ref": "#/definitions/LayoutsAndEngines"
-        }
-      },
-      "example": {
-        "total_pages": 2,
-        "total_entries": 15,
-        "page_number": 1,
-        "layouts": [
-          {
-            "width": 40.0,
-            "updated_at": "2020-01-21T14:00:00Z",
-            "unit": "cm",
-            "slug": "Pandoc",
-            "name": "Official Letter",
-            "inserted_at": "2020-02-21T14:00:00Z",
-            "id": "1232148nb3478",
-            "height": 20.0,
-            "engine": {
-              "updated_at": "2020-01-21T14:00:00Z",
-              "name": "Pandoc",
-              "inserted_at": "2020-02-21T14:00:00Z",
-              "id": "1232148nb3478",
-              "api_route": ""
-            },
-            "description": "An official letter"
-          }
-        ]
-      }
-    },
-    "Error": {
-      "type": "object",
-      "title": "Errors",
-      "required": [
-        "error"
-      ],
-      "properties": {
-        "error": {
-          "type": "string",
-          "description": "The message of the error raised"
-        }
-      },
-      "description": "Error responses from the API"
-    },
-<<<<<<< HEAD
-    "ShowStates": {
-      "type": "array",
-      "title": "All states and its details",
-      "items": {
-        "$ref": "#/definitions/ShowState"
-      },
-      "description": "All states that have been created and their details"
-    },
-    "ContentTypeRequest": {
-      "type": "object",
-      "title": "Content Type Request",
-      "required": [
-        "prefix",
-        "flow_uuid",
-        "layout_uuid",
-        "fields",
-        "description",
-        "name"
-      ],
-      "properties": {
-        "prefix": {
-          "type": "string",
-          "description": "Prefix to be used for generating Unique ID for contents"
-=======
-    "Assets": {
-      "type": "array",
-      "title": "All assets in an organisation",
-      "items": {
-        "$ref": "#/definitions/Asset"
-      },
-      "description": "All assets that have been created under an organisation"
-    },
-    "FlowAndStates": {
-      "type": "object",
-      "title": "Show flow details and its states",
-      "properties": {
-        "states": {
-          "$ref": "#/definitions/State"
-        },
-        "flow": {
-          "$ref": "#/definitions/Flow"
->>>>>>> fed43bcc
-        },
-        "creator": {
-          "$ref": "#/definitions/User"
-        }
-      },
-      "example": {
-        "states": [
-          {
-            "state": "published",
-            "order": 1,
-            "id": "1232148nb3478"
-          }
-        ],
-        "flow": {
-          "updated_at": "2020-01-21T14:00:00Z",
-          "name": "Flow 1",
-          "inserted_at": "2020-02-21T14:00:00Z",
-          "id": "1232148nb3478"
-        },
-        "creator": {
-          "updated_at": "2020-01-21T14:00:00Z",
-          "name": "John Doe",
-          "inserted_at": "2020-02-21T14:00:00Z",
-          "id": "1232148nb3478",
-          "email_verify": true,
-          "email": "email@xyz.com"
-        }
-      },
-      "description": "Show all details of a flow including all the states undet the flow"
-    },
-    "ContentRequest": {
-      "type": "object",
-      "title": "Content Request",
-      "required": [
-        "state_uuid",
-        "raw"
-      ],
-      "properties": {
-        "state_uuid": {
-          "type": "string",
-          "description": "state id"
-        },
-<<<<<<< HEAD
-        "layout_uuid": {
-          "type": "string",
-          "description": "ID of the layout selected"
-        },
-        "flow_uuid": {
-          "type": "string",
-          "description": "ID of the flow selected"
-=======
-        "serialized": {
-          "type": "string",
-          "description": "Content serialized data"
-        },
-        "raw": {
-          "type": "string",
-          "description": "Content raw data"
-        }
-      },
-      "example": {
-        "state_uuid": "kjb12389k23eyg",
-        "serialized": {
-          "title": "Title of the content",
-          "body": "Body of the content"
->>>>>>> fed43bcc
-        },
-        "raw": "Content data"
-      },
-      "description": "Content creation request"
-    },
-    "ShowStates": {
-      "type": "array",
-      "title": "All states and its details",
-      "items": {
-        "$ref": "#/definitions/ShowState"
-      },
-      "description": "All states that have been created and their details"
-    },
-    "ShowState": {
-      "type": "object",
-      "title": "Show flow details",
-      "properties": {
-        "state": {
-          "$ref": "#/definitions/State"
-        },
-        "flow": {
-          "$ref": "#/definitions/Flow"
-        },
-        "creator": {
-          "$ref": "#/definitions/User"
-        }
-      },
-      "example": {
-<<<<<<< HEAD
-        "prefix": "OFFLET",
-        "name": "Offer letter",
-        "layout_uuid": "1232148nb3478",
-        "flow_uuid": "234okjnskjb8234",
-        "fields": {
-          "position": "string",
-          "name": "string",
-          "joining_date": "date",
-          "approved_by": "string"
-=======
-        "state": {
-          "updated_at": "2020-01-21T14:00:00Z",
-          "state": "published",
-          "order": 1,
-          "inserted_at": "2020-02-21T14:00:00Z",
-          "id": "1232148nb3478"
->>>>>>> fed43bcc
-        },
-        "flow": {
-          "updated_at": "2020-01-21T14:00:00Z",
-          "name": "Flow 1",
-          "inserted_at": "2020-02-21T14:00:00Z",
-          "id": "jnb234881adsad"
-        },
-        "creator": {
-          "updated_at": "2020-01-21T14:00:00Z",
-          "name": "John Doe",
-          "inserted_at": "2020-02-21T14:00:00Z",
-          "id": "1232148nb3478",
-          "email_verify": true,
-          "email": "email@xyz.com"
-        }
-      },
-<<<<<<< HEAD
-      "description": "Create content type request."
-    },
-    "ShowFlows": {
-      "type": "array",
-      "title": "All flows and its details",
-      "items": {
-        "$ref": "#/definitions/UpdateFlow"
-      },
-      "description": "All flows that have been created and their details"
-    },
-    "Theme": {
-=======
-      "description": "Show all details of a flow"
-    },
-    "ContentTypesIndex": {
->>>>>>> fed43bcc
-      "type": "object",
-      "title": "Theme",
-      "required": [
-        "typescale",
-        "font",
-        "name",
-        "id"
-      ],
-      "properties": {
-        "updated_at": {
-          "type": "string",
-          "format": "ISO-8601",
-          "description": "When was the layout last updated"
-        },
-<<<<<<< HEAD
-        "typescale": {
-          "type": "map",
-          "description": "Typescale of the theme"
-        },
-        "name": {
-          "type": "string",
-          "description": "Theme's name"
-        },
-        "inserted_at": {
-          "type": "string",
-          "format": "ISO-8601",
-          "description": "When was the layout created"
-=======
-        "page_number": {
-          "type": "integer",
-          "description": "Page number"
-        },
-        "content_types": {
-          "$ref": "#/definitions/ContentTypesAndLayoutsAndFlows"
-        }
-      },
-      "example": {
-        "total_pages": 2,
-        "total_entries": 15,
-        "page_number": 1,
-        "content_types": [
-          {
-            "creator": {
-              "updated_at": "2020-01-21T14:00:00Z",
-              "name": "John Doe",
-              "inserted_at": "2020-02-21T14:00:00Z",
-              "id": "1232148nb3478",
-              "email_verify": true,
-              "email": "email@xyz.com"
-            },
-            "content_type": {
-              "updated_at": "2020-01-21T14:00:00Z",
-              "prefix": "OFFLET",
-              "name": "Offer letter",
-              "layout": {
-                "width": 40.0,
-                "updated_at": "2020-01-21T14:00:00Z",
-                "unit": "cm",
-                "slug_file": "/letter.zip",
-                "slug": "Pandoc",
-                "name": "Official Letter",
-                "inserted_at": "2020-02-21T14:00:00Z",
-                "id": "1232148nb3478",
-                "height": 20.0,
-                "description": "An official letter"
-              },
-              "inserted_at": "2020-02-21T14:00:00Z",
-              "id": "1232148nb3478",
-              "flow": {
-                "updated_at": "2020-01-21T14:00:00Z",
-                "name": "Flow 1",
-                "inserted_at": "2020-02-21T14:00:00Z",
-                "id": "1232148nb3478"
-              },
-              "fields": {
-                "position": "string",
-                "name": "string",
-                "joining_date": "date",
-                "approved_by": "string"
-              },
-              "description": "An offer letter",
-              "color": "#fffff"
-            }
-          }
-        ]
-      }
-    },
-    "FlowIndex": {
-      "type": "object",
-      "properties": {
-        "total_pages": {
-          "type": "integer",
-          "description": "Total number of pages"
->>>>>>> fed43bcc
-        },
-        "total_entries": {
-          "type": "integer",
-          "description": "Total number of contents"
-        },
-        "states": {
-          "$ref": "#/definitions/ShowStates"
-        },
-        "page_number": {
-          "type": "integer",
-          "description": "Page number"
-        }
-      },
-      "example": {
-        "total_pages": 2,
-        "total_entries": 15,
-        "states": [
-          {
-            "state": {
-              "updated_at": "2020-01-21T14:00:00Z",
-              "state": "published",
-              "order": 1,
-              "inserted_at": "2020-02-21T14:00:00Z",
-              "id": "1232148nb3478"
-            },
-            "flow": {
-              "updated_at": "2020-01-21T14:00:00Z",
-              "name": "Flow 1",
-              "inserted_at": "2020-02-21T14:00:00Z",
-              "id": "jnb234881adsad"
-            },
-            "creator": {
-              "updated_at": "2020-01-21T14:00:00Z",
-              "name": "John Doe",
-              "inserted_at": "2020-02-21T14:00:00Z",
-              "id": "1232148nb3478",
-              "email_verify": true,
-              "email": "email@xyz.com"
-            }
-          }
-        ],
-        "page_number": 1
-      }
-    },
-    "StateRequest": {
-      "type": "object",
-      "title": "State Request",
-      "required": [
-        "order",
-        "state"
-      ],
-      "properties": {
-        "state": {
-          "type": "string",
-          "description": "State name"
-        },
-        "order": {
-          "type": "integer",
-          "description": "State's order"
-        }
-      },
-      "example": {
-        "state": "Published",
-        "order": 1
-      },
-      "description": "Create state request."
-    },
-    "FlowRequest": {
-      "type": "object",
-      "title": "Flow Request",
-      "required": [
-        "name"
-      ],
-      "properties": {
-        "name": {
-          "type": "string",
-          "description": "Flow's name"
-        }
-      },
-      "example": {
-        "name": "Flow 1"
-      },
-      "description": "Create flow request."
-    },
-<<<<<<< HEAD
-    "ShowLayout": {
-      "type": "object",
-      "title": "Layout and all its details",
-      "properties": {
-        "layout": {
-          "$ref": "#/definitions/LayoutAndEngine"
-        },
-        "creator": {
-          "$ref": "#/definitions/User"
-        }
-      },
-      "example": {
-        "layout": {
-          "width": 40.0,
-          "updated_at": "2020-01-21T14:00:00Z",
-          "unit": "cm",
-          "slug": "Pandoc",
-          "name": "Official Letter",
-          "inserted_at": "2020-02-21T14:00:00Z",
-          "id": "1232148nb3478",
-          "height": 20.0,
-          "engine": {
-            "updated_at": "2020-01-21T14:00:00Z",
-            "name": "Pandoc",
-            "inserted_at": "2020-02-21T14:00:00Z",
-            "id": "1232148nb3478",
-            "api_route": ""
-          },
-          "description": "An official letter"
-        },
-        "creator": {
-          "updated_at": "2020-01-21T14:00:00Z",
-          "name": "John Doe",
-          "inserted_at": "2020-02-21T14:00:00Z",
-          "id": "1232148nb3478",
-          "email_verify": true,
-          "email": "email@xyz.com"
-        }
-      },
-      "description": "API to show a layout and all its details"
-    },
-    "ThemeIndex": {
-      "type": "object",
-      "properties": {
-        "total_pages": {
-          "type": "integer",
-          "description": "Total number of pages"
-        },
-        "total_entries": {
-          "type": "integer",
-          "description": "Total number of contents"
-        },
-        "themes": {
-          "$ref": "#/definitions/Themes"
-        },
-        "page_number": {
-          "type": "integer",
-          "description": "Page number"
-        }
-      },
-      "example": {
-        "total_pages": 2,
-        "total_entries": 15,
-        "themes": [
-          {
-            "updated_at": "2020-01-21T14:00:00Z",
-            "typescale": {
-              "p": "6",
-              "h2": "8",
-              "h1": "10"
-            },
-            "name": "Official Letter Theme",
-            "inserted_at": "2020-02-21T14:00:00Z",
-            "id": "1232148nb3478",
-            "font": "Malery",
-            "file": "/malory.css"
-          }
-        ],
-        "page_number": 1
-      }
-    },
-    "UserLoginRequest": {
-      "type": "object",
-      "title": "User Login",
-      "required": [
-        "password",
-        "email"
-      ],
-      "properties": {
-        "password": {
-          "type": "string",
-          "description": "User's password"
-        },
-        "email": {
-          "type": "string",
-          "description": "User's email"
-        }
-      },
-      "example": {
-        "password": "Password",
-        "email": "email@xyz.com"
-      },
-      "description": "A user log in to the application"
-    },
-    "Asset": {
-      "type": "object",
-      "title": "Asset",
-      "required": [
-        "id"
-      ],
-      "properties": {
-        "updated_at": {
-          "type": "string",
-          "format": "ISO-8601",
-          "description": "When was the engine last updated"
-        },
-        "name": {
-          "type": "string",
-          "description": "Name of the asset"
-        },
-        "inserted_at": {
-          "type": "string",
-          "format": "ISO-8601",
-          "description": "When was the engine inserted"
-        },
-        "id": {
-          "type": "string",
-          "description": "The ID of the asset"
-        }
-      },
-      "example": {
-        "updated_at": "2020-01-21T14:00:00Z",
-        "name": "Asset",
-        "inserted_at": "2020-02-21T14:00:00Z",
-        "id": "1232148nb3478"
-      },
-      "description": "An asset."
-    },
-    "ShowContentType": {
-=======
-    "Themes": {
-      "type": "array",
-      "title": "All themes and its details",
-      "items": {
-        "$ref": "#/definitions/Theme"
-      },
-      "description": "All themes that have been created under current user's organisation and their details"
-    },
-    "DataTemplatesIndex": {
-      "type": "object",
-      "properties": {
-        "total_pages": {
-          "type": "integer",
-          "description": "Total number of pages"
-        },
-        "total_entries": {
-          "type": "integer",
-          "description": "Total number of contents"
-        },
-        "page_number": {
-          "type": "integer",
-          "description": "Page number"
-        },
-        "contents": {
-          "$ref": "#/definitions/DataTemplates"
-        }
-      },
-      "example": {
-        "total_pages": 2,
-        "total_entries": 15,
-        "page_number": 1,
-        "contents": [
-          {
-            "updated_at": "2020-01-21T14:00:00Z",
-            "tag": "Main template",
-            "inserted_at": "2020-02-21T14:00:00Z",
-            "id": "1232148nb3478",
-            "data": "Hi [user]"
-          }
-        ]
-      }
-    },
-    "ThemeIndex": {
->>>>>>> fed43bcc
-      "type": "object",
-      "title": "Content Type and all its details",
-      "properties": {
-        "creator": {
-          "$ref": "#/definitions/User"
-        },
-        "content_type": {
-          "$ref": "#/definitions/ContentTypeAndLayoutAndFlowAndStates"
-        }
-      },
-      "example": {
-        "creator": {
-          "updated_at": "2020-01-21T14:00:00Z",
-          "name": "John Doe",
-          "inserted_at": "2020-02-21T14:00:00Z",
-          "id": "1232148nb3478",
-          "email_verify": true,
-          "email": "email@xyz.com"
-        },
-<<<<<<< HEAD
-        "content_type": {
-          "updated_at": "2020-01-21T14:00:00Z",
-          "prefix": "OFFLET",
-          "name": "Offer letter",
-          "layout": {
-            "width": 40.0,
-            "updated_at": "2020-01-21T14:00:00Z",
-            "unit": "cm",
-            "slug_file": "/letter.zip",
-            "slug": "Pandoc",
-            "name": "Official Letter",
-            "inserted_at": "2020-02-21T14:00:00Z",
-            "id": "1232148nb3478",
-            "height": 20.0,
-            "description": "An official letter"
-          },
-          "inserted_at": "2020-02-21T14:00:00Z",
-          "id": "1232148nb3478",
-          "flow": {
-            "updated_at": "2020-01-21T14:00:00Z",
-            "states": [
-              {
-                "state": "published",
-                "order": 1,
-                "id": "1232148nb3478"
-              }
-            ],
-            "name": "Flow 1",
-            "inserted_at": "2020-02-21T14:00:00Z",
-            "id": "1232148nb3478"
-          },
-          "fields": {
-            "position": "string",
-            "name": "string",
-            "joining_date": "date",
-            "approved_by": "string"
-          },
-          "description": "An offer letter",
-          "color": "#fffff"
-        }
-      },
-      "description": "API to show a content type and all its details"
-    },
-    "Layout": {
-      "type": "object",
-      "title": "Layout",
-      "required": [
-        "name",
-        "id"
-      ],
-      "properties": {
-        "width": {
-          "type": "float",
-          "description": "Width of the layout"
-        },
-        "updated_at": {
-          "type": "string",
-          "format": "ISO-8601",
-          "description": "When was the layout last updated"
-        },
-        "unit": {
-          "type": "string",
-          "description": "Unit of dimensions"
-        },
-        "slug": {
-          "type": "string",
-          "description": "Name of the slug to be used for the layout"
-        },
-        "name": {
-          "type": "string",
-          "description": "Layout's name"
-        },
-        "inserted_at": {
-          "type": "string",
-          "format": "ISO-8601",
-          "description": "When was the layout created"
-        },
-        "id": {
-          "type": "string",
-          "description": "The ID of the layout"
-        },
-        "height": {
-          "type": "float",
-          "description": "Height of the layout"
-        },
-        "description": {
-          "type": "string",
-          "description": "Layout's description"
-        }
-      },
-      "example": {
-        "width": 40.0,
-        "updated_at": "2020-01-21T14:00:00Z",
-        "unit": "cm",
-        "slug": "Pandoc",
-        "name": "Official Letter",
-        "inserted_at": "2020-02-21T14:00:00Z",
-        "id": "1232148nb3478",
-        "height": 20.0,
-        "description": "An official letter"
-      },
-      "description": "A Layout"
-    },
-    "LayoutsAndEngines": {
-      "type": "array",
-      "title": "Layouts and its Engines",
-      "items": {
-        "$ref": "#/definitions/LayoutAndEngine"
-      },
-      "description": "All layouts that have been created and their engines"
-    },
-    "Engines": {
-      "type": "array",
-      "title": "Engines",
-      "items": {
-        "$ref": "#/definitions/Engine"
-      },
-      "description": "All engines that have been created"
-    },
-    "State": {
-=======
-        "themes": {
-          "$ref": "#/definitions/Themes"
-        },
-        "page_number": {
-          "type": "integer",
-          "description": "Page number"
-        }
-      },
-      "example": {
-        "total_pages": 2,
-        "total_entries": 15,
-        "themes": [
-          {
-            "updated_at": "2020-01-21T14:00:00Z",
-            "typescale": {
-              "p": "6",
-              "h2": "8",
-              "h1": "10"
-            },
-            "name": "Official Letter Theme",
-            "inserted_at": "2020-02-21T14:00:00Z",
-            "id": "1232148nb3478",
-            "font": "Malery",
-            "file": "/malory.css"
-          }
-        ],
-        "page_number": 1
-      }
-    },
-    "Layout": {
-      "type": "object",
-      "title": "Layout",
-      "required": [
-        "name",
-        "id"
-      ],
-      "properties": {
-        "width": {
-          "type": "float",
-          "description": "Width of the layout"
-        },
-        "updated_at": {
-          "type": "string",
-          "format": "ISO-8601",
-          "description": "When was the layout last updated"
-        },
-        "unit": {
-          "type": "string",
-          "description": "Unit of dimensions"
-        },
-        "slug": {
-          "type": "string",
-          "description": "Name of the slug to be used for the layout"
-        },
-        "name": {
-          "type": "string",
-          "description": "Layout's name"
-        },
-        "inserted_at": {
-          "type": "string",
-          "format": "ISO-8601",
-          "description": "When was the layout created"
-        },
-        "id": {
-          "type": "string",
-          "description": "The ID of the layout"
-        },
-        "height": {
-          "type": "float",
-          "description": "Height of the layout"
-        },
-        "description": {
-          "type": "string",
-          "description": "Layout's description"
-        }
-      },
-      "example": {
-        "width": 40.0,
-        "updated_at": "2020-01-21T14:00:00Z",
-        "unit": "cm",
-        "slug": "Pandoc",
-        "name": "Official Letter",
-        "inserted_at": "2020-02-21T14:00:00Z",
-        "id": "1232148nb3478",
-        "height": 20.0,
-        "description": "An official letter"
-      },
-      "description": "A Layout"
-    },
-    "ShowContent": {
->>>>>>> fed43bcc
-      "type": "object",
-      "title": "State",
-      "properties": {
-        "updated_at": {
-          "type": "string",
-          "format": "ISO-8601",
-          "description": "When was the state last updated"
-        },
-        "state": {
-          "type": "string",
-          "description": "A state of content"
-        },
-        "order": {
-          "type": "integer",
-          "description": "Order of the state"
-        },
-        "inserted_at": {
-          "type": "string",
-          "format": "ISO-8601",
-          "description": "When was the state inserted"
-        },
-        "id": {
-          "type": "string",
-          "description": "ID of the state"
-        }
-      },
-      "example": {
-<<<<<<< HEAD
-        "updated_at": "2020-01-21T14:00:00Z",
-        "state": "published",
-        "order": 1,
-        "inserted_at": "2020-02-21T14:00:00Z",
-        "id": "1232148nb3478"
-      },
-      "description": "State assigened to contents"
-    },
-    "Themes": {
-      "type": "array",
-      "title": "All themes and its details",
-      "items": {
-        "$ref": "#/definitions/Theme"
-      },
-      "description": "All themes that have been created under current user's organisation and their details"
-    },
-    "Assets": {
-      "type": "array",
-      "title": "All assets in an organisation",
-      "items": {
-        "$ref": "#/definitions/Asset"
-      },
-      "description": "All assets that have been created under an organisation"
-    },
-    "ShowState": {
-      "type": "object",
-      "title": "Show flow details",
-      "properties": {
-        "state": {
-          "$ref": "#/definitions/State"
-        },
-        "flow": {
-          "$ref": "#/definitions/Flow"
-        },
-        "creator": {
-          "$ref": "#/definitions/User"
-        }
-      },
-      "example": {
-=======
->>>>>>> fed43bcc
-        "state": {
-          "updated_at": "2020-01-21T14:00:00Z",
-          "state": "published",
-          "order": 1,
-          "inserted_at": "2020-02-21T14:00:00Z",
-          "id": "1232148nb3478"
-        },
-<<<<<<< HEAD
-        "flow": {
-          "updated_at": "2020-01-21T14:00:00Z",
-          "name": "Flow 1",
-          "inserted_at": "2020-02-21T14:00:00Z",
-          "id": "jnb234881adsad"
-        },
-=======
->>>>>>> fed43bcc
-        "creator": {
-          "updated_at": "2020-01-21T14:00:00Z",
-          "name": "John Doe",
-          "inserted_at": "2020-02-21T14:00:00Z",
-          "id": "1232148nb3478",
-          "email_verify": true,
-          "email": "email@xyz.com"
-<<<<<<< HEAD
-        }
-      },
-      "description": "Show all details of a flow"
-=======
-        },
-        "content_type": {
-          "updated_at": "2020-01-21T14:00:00Z",
-          "name": "Offer letter",
-          "inserted_at": "2020-02-21T14:00:00Z",
-          "id": "1232148nb3478",
-          "fields": {
-            "position": "string",
-            "name": "string",
-            "joining_date": "date",
-            "approved_by": "string"
-          },
-          "description": "An offer letter"
-        },
-        "content": {
-          "updated_at": "2020-01-21T14:00:00Z",
-          "serialized": {
-            "title": "Title of the content",
-            "body": "Body of the content"
-          },
-          "raw": "Content",
-          "instance_id": "OFFL01",
-          "inserted_at": "2020-02-21T14:00:00Z",
-          "id": "1232148nb3478"
-        }
-      },
-      "description": "A content and all its details"
-    },
-    "Engines": {
-      "type": "array",
-      "title": "Engines",
-      "items": {
-        "$ref": "#/definitions/Engine"
-      },
-      "description": "All engines that have been created"
->>>>>>> fed43bcc
-    },
-    "Content": {
-      "type": "object",
-      "title": "Content",
-      "required": [
-        "id"
-      ],
-      "properties": {
-        "updated_at": {
-          "type": "string",
-          "format": "ISO-8601",
-          "description": "When was the engine last updated"
-        },
-        "serialized": {
-          "type": "map",
-          "description": "Serialized data of the content"
-        },
-        "raw": {
-          "type": "string",
-          "description": "Raw data of the content"
-        },
-<<<<<<< HEAD
-        "organisation_id": {
-          "type": "integer",
-          "description": "ID of the user's oranisation"
-        },
-        "name": {
-=======
-        "instance_id": {
->>>>>>> fed43bcc
-          "type": "string",
-          "description": "A unique ID generated for the content"
-        },
-        "inserted_at": {
-          "type": "string",
-          "format": "ISO-8601",
-          "description": "When was the engine inserted"
-        },
-        "id": {
-          "type": "string",
-          "description": "The ID of the content"
-        }
-      },
-      "example": {
-        "updated_at": "2020-01-21T14:00:00Z",
-<<<<<<< HEAD
-        "role": "user",
-        "profile_pic": "www.aws.com/users/johndoe.jpg",
-        "organisation_id": "jn14786914qklnqw",
-        "name": "John Doe",
-        "inserted_at": "2020-02-21T14:00:00Z",
-        "id": "1232148nb3478",
-        "email_verify": true,
-        "email": "email@xyz.com"
-      },
-      "description": "Currently loged in user"
-    },
-    "UserRegisterRequest": {
-      "type": "object",
-      "title": "Register User",
-      "required": [
-        "password",
-        "email",
-        "name"
-      ],
-      "properties": {
-        "password": {
-          "type": "string",
-          "description": "User's password"
-        },
-        "name": {
-          "type": "string",
-          "description": "User's name"
-        },
-        "email": {
-          "type": "string",
-          "description": "User's email"
-        }
-      },
-      "example": {
-        "password": "Password",
-        "name": "John Doe",
-        "email": "email@xyz.com"
-      },
-      "description": "A user to be registered in the application"
-    },
-    "StateRequest": {
-      "type": "object",
-      "title": "State Request",
-      "required": [
-        "order",
-        "state"
-      ],
-      "properties": {
-        "state": {
-          "type": "string",
-          "description": "State name"
-        },
-        "order": {
-          "type": "integer",
-          "description": "State's order"
-        }
-      },
-      "example": {
-        "state": "Published",
-        "order": 1
-      },
-      "description": "Create state request."
-=======
-        "serialized": {
-          "title": "Title of the content",
-          "body": "Body of the content"
-        },
-        "raw": "Content",
-        "instance_id": "OFFL01",
-        "inserted_at": "2020-02-21T14:00:00Z",
-        "id": "1232148nb3478"
-      },
-      "description": "A content, which is then used to generate the out files."
->>>>>>> fed43bcc
-    },
-    "ContentType": {
-      "type": "object",
-      "title": "Content Type",
-      "required": [
-        "name",
-        "id"
-      ],
-      "properties": {
-        "updated_at": {
-          "type": "string",
-          "format": "ISO-8601",
-          "description": "When was the user last updated"
-        },
-        "prefix": {
-          "type": "string",
-          "description": "Prefix to be used for generating Unique ID for contents"
-        },
-        "name": {
-          "type": "string",
-          "description": "Content Type's name"
-        },
-        "inserted_at": {
-          "type": "string",
-          "format": "ISO-8601",
-          "description": "When was the user inserted"
-        },
-        "id": {
-          "type": "string",
-          "description": "The ID of the content type"
-        },
-        "flow": {
-          "$ref": "#/definitions/Flow"
-        },
-        "fields": {
-          "type": "map",
-          "description": "Dynamic fields and their datatype"
-        },
-        "description": {
-          "type": "string",
-          "description": "Content Type's description"
-        },
-        "color": {
-          "type": "string",
-          "description": "Hex code of color"
-        }
-      },
-      "example": {
-        "updated_at": "2020-01-21T14:00:00Z",
-        "prefix": "OFFLET",
-        "name": "Offer letter",
-        "inserted_at": "2020-02-21T14:00:00Z",
-        "id": "1232148nb3478",
-        "fields": {
-          "position": "string",
-          "name": "string",
-          "joining_date": "date",
-          "approved_by": "string"
-        },
-        "description": "An offer letter",
-        "color": "#fffff"
-      },
-      "description": "A Content Type."
-    },
-    "Asset": {
-      "type": "object",
-      "title": "Asset",
-      "required": [
-        "id"
-      ],
-      "properties": {
-        "updated_at": {
-          "type": "string",
-          "format": "ISO-8601",
-          "description": "When was the engine last updated"
-        },
-        "name": {
-          "type": "string",
-          "description": "Name of the asset"
-        },
-        "inserted_at": {
-          "type": "string",
-          "format": "ISO-8601",
-          "description": "When was the engine inserted"
-        },
-        "id": {
-          "type": "string",
-          "description": "The ID of the asset"
-        },
-        "file": {
-          "type": "string",
-          "description": "URL of the uploaded file"
-        }
-      },
-      "example": {
-        "updated_at": "2020-01-21T14:00:00Z",
-        "name": "Asset",
-        "inserted_at": "2020-02-21T14:00:00Z",
-        "id": "1232148nb3478",
-        "file": "/signature.pdf"
-      },
-      "description": "An asset."
-    },
-    "ShowTheme": {
-      "type": "object",
-      "title": "Show Theme",
-      "properties": {
-        "theme": {
-          "$ref": "#/definitions/Theme"
-        },
-        "creator": {
-          "$ref": "#/definitions/User"
-        }
-      },
-      "example": {
-        "theme": {
-          "updated_at": "2020-01-21T14:00:00Z",
-          "typescale": {
-            "p": "6",
-            "h2": "8",
-            "h1": "10"
-          },
-          "name": "Official Letter Theme",
-          "inserted_at": "2020-02-21T14:00:00Z",
-          "id": "1232148nb3478",
-          "font": "Malery",
-          "file": "/malory.css"
-        },
-        "creator": {
-          "updated_at": "2020-01-21T14:00:00Z",
-          "name": "John Doe",
-          "inserted_at": "2020-02-21T14:00:00Z",
-          "id": "1232148nb3478",
-          "email_verify": true,
-          "email": "email@xyz.com"
-        }
-      },
-      "description": "Show details of a theme"
-    },
-    "ShowFlows": {
-      "type": "array",
-      "title": "All flows and its details",
-      "items": {
-        "$ref": "#/definitions/UpdateFlow"
-      },
-      "description": "All flows that have been created and their details"
-    },
-    "CurrentUser": {
-      "type": "object",
-      "title": "Current User",
-      "required": [
-        "email",
-        "name",
-        "id"
-      ],
-      "properties": {
-        "updated_at": {
-          "type": "string",
-          "format": "ISO-8601",
-          "description": "When was the user last updated"
-        },
-        "role": {
-          "type": "string",
-          "description": "User's role"
-        },
-        "profile_pic": {
-          "type": "string",
-          "description": "User's profile pic URL"
-        },
-        "name": {
-          "type": "string",
-          "description": "Users name"
-        },
-        "inserted_at": {
-          "type": "string",
-          "format": "ISO-8601",
-          "description": "When was the user inserted"
-        },
-        "id": {
-          "type": "string",
-          "description": "The ID of the user"
-        },
-<<<<<<< HEAD
-        "description": "An offer letter",
-        "color": "#fffff"
-      },
-      "description": "Content Type to be used for the generation of a document."
-    },
-    "Engine": {
-      "type": "object",
-      "title": "Render engine",
-      "required": [
-=======
-        "email_verify": {
-          "type": "boolean",
-          "description": "Email verification status"
-        },
-        "email": {
-          "type": "string",
-          "description": "Users email"
-        }
-      },
-      "example": {
-        "updated_at": "2020-01-21T14:00:00Z",
-        "role": "user",
-        "profile_pic": "www.aws.com/users/johndoe.jpg",
-        "name": "John Doe",
-        "inserted_at": "2020-02-21T14:00:00Z",
-        "id": "1232148nb3478",
-        "email_verify": true,
-        "email": "email@xyz.com"
-      },
-      "description": "Currently loged in user"
-    },
-    "Theme": {
-      "type": "object",
-      "title": "Theme",
-      "required": [
-        "typescale",
-        "font",
->>>>>>> fed43bcc
-        "name",
-        "id"
-      ],
-      "properties": {
-        "updated_at": {
-          "type": "string",
-          "format": "ISO-8601",
-<<<<<<< HEAD
-          "description": "When was the engine last updated"
-        },
-        "name": {
-          "type": "string",
-          "description": "Engine's name"
-=======
-          "description": "When was the layout last updated"
-        },
-        "typescale": {
-          "type": "map",
-          "description": "Typescale of the theme"
-        },
-        "name": {
-          "type": "string",
-          "description": "Theme's name"
->>>>>>> fed43bcc
-        },
-        "inserted_at": {
-          "type": "string",
-          "format": "ISO-8601",
-<<<<<<< HEAD
-          "description": "When was the engine inserted"
-        },
-        "id": {
-          "type": "string",
-          "description": "The ID of the engine"
-        },
-        "api_route": {
-          "type": "string",
-          "description": "API route to be used"
-=======
-          "description": "When was the layout created"
-        },
-        "id": {
-          "type": "string",
-          "description": "The ID of the theme"
-        },
-        "font": {
-          "type": "string",
-          "description": "Font name"
-        },
-        "file": {
-          "type": "string",
-          "description": "Theme file attachment"
->>>>>>> fed43bcc
-        }
-      },
-      "example": {
-        "updated_at": "2020-01-21T14:00:00Z",
-<<<<<<< HEAD
-        "name": "Pandoc",
-        "inserted_at": "2020-02-21T14:00:00Z",
-        "id": "1232148nb3478",
-        "api_route": ""
-      },
-      "description": "A render engine to be used for document generation"
-=======
-        "typescale": {
-          "p": "6",
-          "h2": "8",
-          "h1": "10"
-        },
-        "name": "Official Letter Theme",
-        "inserted_at": "2020-02-21T14:00:00Z",
-        "id": "1232148nb3478",
-        "font": "Malery",
-        "file": "/malory.css"
-      },
-      "description": "A Theme"
->>>>>>> fed43bcc
-    },
-    "FlowIndex": {
-      "type": "object",
-      "properties": {
-        "total_pages": {
-          "type": "integer",
-          "description": "Total number of pages"
-        },
-        "total_entries": {
-          "type": "integer",
-          "description": "Total number of contents"
-        },
-        "states": {
-          "$ref": "#/definitions/ShowStates"
-        },
-        "page_number": {
-          "type": "integer",
-          "description": "Page number"
-        }
-      },
-      "example": {
-        "total_pages": 2,
-        "total_entries": 15,
-        "states": [
-          {
-            "state": {
-              "updated_at": "2020-01-21T14:00:00Z",
-              "state": "published",
-              "order": 1,
-              "inserted_at": "2020-02-21T14:00:00Z",
-              "id": "1232148nb3478"
-            },
-            "flow": {
-              "updated_at": "2020-01-21T14:00:00Z",
-              "name": "Flow 1",
-              "inserted_at": "2020-02-21T14:00:00Z",
-              "id": "jnb234881adsad"
-            },
-            "creator": {
-              "updated_at": "2020-01-21T14:00:00Z",
-              "name": "John Doe",
-              "inserted_at": "2020-02-21T14:00:00Z",
-              "id": "1232148nb3478",
-              "email_verify": true,
-              "email": "email@xyz.com"
-            }
-          }
-        ],
-        "page_number": 1
-      }
-    },
-<<<<<<< HEAD
-    "User": {
-      "type": "object",
-      "title": "User",
-      "required": [
-        "email",
-        "name",
-        "id"
-      ],
-      "properties": {
-        "updated_at": {
-          "type": "string",
-          "format": "ISO-8601",
-          "description": "When was the user last updated"
-        },
-        "name": {
-          "type": "string",
-          "description": "Users name"
-        },
-        "inserted_at": {
-          "type": "string",
-          "format": "ISO-8601",
-          "description": "When was the user inserted"
-        },
-        "id": {
-          "type": "string",
-          "description": "The ID of the user"
-        },
-        "email_verify": {
-          "type": "boolean",
-          "description": "Email verification status"
-        },
-        "email": {
-          "type": "string",
-          "description": "Users email"
-        }
-      },
-      "example": {
-        "updated_at": "2020-01-21T14:00:00Z",
-        "name": "John Doe",
-        "inserted_at": "2020-02-21T14:00:00Z",
-        "id": "1232148nb3478",
-        "email_verify": true,
-        "email": "email@xyz.com"
-      },
-      "description": "A user of the application"
-    },
-    "DataTemplateRequest": {
-      "type": "object",
-      "title": "Data template Request",
-      "required": [
-        "data",
-        "tag"
-      ],
-      "properties": {
-        "tag": {
-          "type": "string",
-          "description": "Data templates's tag"
-        },
-        "data": {
-          "type": "string",
-=======
-    "ShowAsset": {
-      "type": "object",
-      "title": "Show asset",
-      "properties": {
-        "creator": {
-          "$ref": "#/definitions/User"
-        },
-        "content": {
-          "$ref": "#/definitions/Asset"
-        }
-      },
-      "example": {
-        "creator": {
-          "updated_at": "2020-01-21T14:00:00Z",
-          "name": "John Doe",
-          "inserted_at": "2020-02-21T14:00:00Z",
-          "id": "1232148nb3478",
-          "email_verify": true,
-          "email": "email@xyz.com"
-        },
-        "asset": {
-          "updated_at": "2020-01-21T14:00:00Z",
-          "name": "Asset",
-          "inserted_at": "2020-02-21T14:00:00Z",
-          "id": "1232148nb3478",
-          "file": "/signature.pdf"
-        }
-      },
-      "description": "An asset and its details"
-    },
-    "DataTemplate": {
-      "type": "object",
-      "title": "Data Template",
-      "required": [
-        "tag",
-        "id"
-      ],
-      "properties": {
-        "updated_at": {
-          "type": "string",
-          "format": "ISO-8601",
-          "description": "When was the layout last updated"
-        },
-        "tag": {
-          "type": "string",
-          "description": "Tag name of the data template"
-        },
-        "inserted_at": {
-          "type": "string",
-          "format": "ISO-8601",
-          "description": "When was the layout created"
-        },
-        "id": {
-          "type": "string",
-          "description": "The ID of the data template"
-        },
-        "data": {
-          "type": "string",
->>>>>>> fed43bcc
-          "description": "Data template's contents"
-        }
-      },
-      "example": {
-<<<<<<< HEAD
-        "tag": "Main template",
-        "data": "Hi [user]"
-      },
-      "description": "Create data template request."
-=======
-        "updated_at": "2020-01-21T14:00:00Z",
-        "tag": "Main template",
-        "inserted_at": "2020-02-21T14:00:00Z",
-        "id": "1232148nb3478",
-        "data": "Hi [user]"
-      },
-      "description": "A Data Template"
-    },
-    "DataTemplates": {
-      "type": "array",
-      "title": "Data templates under a content type",
-      "items": {
-        "$ref": "#/definitions/DataTemplate"
-      },
-      "description": "All data template that have been created under a content type"
->>>>>>> fed43bcc
     }
   },
   "basePath": "/api/v1"
