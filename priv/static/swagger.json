--- conflicted
+++ resolved
@@ -2644,7 +2644,193 @@
   },
   "host": "localhost:4000",
   "definitions": {
-<<<<<<< HEAD
+    "DataTemplatesIndex": {
+      "type": "object",
+      "properties": {
+        "total_pages": {
+          "type": "integer",
+          "description": "Total number of pages"
+        },
+        "total_entries": {
+          "type": "integer",
+          "description": "Total number of contents"
+        },
+        "page_number": {
+          "type": "integer",
+          "description": "Page number"
+        },
+        "contents": {
+          "$ref": "#/definitions/DataTemplates"
+        }
+      },
+      "example": {
+        "total_pages": 2,
+        "total_entries": 15,
+        "page_number": 1,
+        "contents": [
+          {
+            "updated_at": "2020-01-21T14:00:00Z",
+            "title_template": "Letter for [user]",
+            "title": "Main template",
+            "inserted_at": "2020-02-21T14:00:00Z",
+            "id": "1232148nb3478",
+            "data": "Hi [user]"
+          }
+        ]
+      }
+    },
+    "ShowStates": {
+      "type": "array",
+      "title": "All states and its details",
+      "items": {
+        "$ref": "#/definitions/ShowState"
+      },
+      "description": "All states that have been created and their details"
+    },
+    "ShowAsset": {
+      "type": "object",
+      "title": "Show asset",
+      "properties": {
+        "creator": {
+          "$ref": "#/definitions/User"
+        },
+        "content": {
+          "$ref": "#/definitions/Asset"
+        }
+      },
+      "example": {
+        "creator": {
+          "updated_at": "2020-01-21T14:00:00Z",
+          "name": "John Doe",
+          "inserted_at": "2020-02-21T14:00:00Z",
+          "id": "1232148nb3478",
+          "email_verify": true,
+          "email": "email@xyz.com"
+        },
+        "asset": {
+          "updated_at": "2020-01-21T14:00:00Z",
+          "name": "Asset",
+          "inserted_at": "2020-02-21T14:00:00Z",
+          "id": "1232148nb3478",
+          "file": "/signature.pdf"
+        }
+      },
+      "description": "An asset and its details"
+    },
+    "ContentTypeAndLayoutAndFlowAndStates": {
+      "type": "object",
+      "title": "Content Type, Layout, Flow and states",
+      "required": [
+        "name",
+        "id"
+      ],
+      "properties": {
+        "updated_at": {
+          "type": "string",
+          "format": "ISO-8601",
+          "description": "When was the user last updated"
+        },
+        "prefix": {
+          "type": "string",
+          "description": "Prefix to be used for generating Unique ID for contents"
+        },
+        "name": {
+          "type": "string",
+          "description": "Content Type's name"
+        },
+        "layout": {
+          "$ref": "#/definitions/Layout"
+        },
+        "inserted_at": {
+          "type": "string",
+          "format": "ISO-8601",
+          "description": "When was the user inserted"
+        },
+        "id": {
+          "type": "string",
+          "description": "The ID of the content type"
+        },
+        "flow": {
+          "$ref": "#/definitions/FlowAndStatesWithoutCreator"
+        },
+        "fields": {
+          "type": "map",
+          "description": "Dynamic fields and their datatype"
+        },
+        "description": {
+          "type": "string",
+          "description": "Content Type's description"
+        },
+        "color": {
+          "type": "string",
+          "description": "Hex code of color"
+        }
+      },
+      "example": {
+        "updated_at": "2020-01-21T14:00:00Z",
+        "prefix": "OFFLET",
+        "name": "Offer letter",
+        "layout": {
+          "width": 40.0,
+          "updated_at": "2020-01-21T14:00:00Z",
+          "unit": "cm",
+          "slug_file": "/letter.zip",
+          "slug": "Pandoc",
+          "name": "Official Letter",
+          "inserted_at": "2020-02-21T14:00:00Z",
+          "id": "1232148nb3478",
+          "height": 20.0,
+          "description": "An official letter"
+        },
+        "inserted_at": "2020-02-21T14:00:00Z",
+        "id": "1232148nb3478",
+        "flow": {
+          "updated_at": "2020-01-21T14:00:00Z",
+          "states": [
+            {
+              "state": "published",
+              "order": 1,
+              "id": "1232148nb3478"
+            }
+          ],
+          "name": "Flow 1",
+          "inserted_at": "2020-02-21T14:00:00Z",
+          "id": "1232148nb3478"
+        },
+        "fields": {
+          "position": "string",
+          "name": "string",
+          "joining_date": "date",
+          "approved_by": "string"
+        },
+        "description": "An offer letter",
+        "color": "#fffff"
+      },
+      "description": "Content Type to be used for the generation of a document, its layout, flow and states."
+    },
+    "PermissionRequest": {
+      "type": "object",
+      "title": "Permission Request",
+      "required": [
+        "resource_uuid",
+        "role_uuid"
+      ],
+      "properties": {
+        "role_uuid": {
+          "type": "string",
+          "description": "Role ID"
+        },
+        "resource_uuid": {
+          "type": "string",
+          "description": "Resource ID"
+        }
+      },
+      "example": {
+        "role_uuid": "jb3123jbiu1293",
+        "resource_uuid": "kjb3476123"
+      },
+      "description": "Create permission request."
+    },
     "ContentAndContentTypeAndState": {
       "type": "object",
       "title": "Content and its Content Type",
@@ -2694,8 +2880,1172 @@
       },
       "description": "A content and its content type"
     },
+    "Resources": {
+      "type": "array",
+      "title": "Resource list",
+      "items": {
+        "$ref": "#/definitions/Resource"
+      }
+    },
+    "LayoutIndex": {
+      "type": "object",
+      "properties": {
+        "total_pages": {
+          "type": "integer",
+          "description": "Total number of pages"
+        },
+        "total_entries": {
+          "type": "integer",
+          "description": "Total number of contents"
+        },
+        "page_number": {
+          "type": "integer",
+          "description": "Page number"
+        },
+        "layouts": {
+          "$ref": "#/definitions/LayoutsAndEngines"
+        }
+      },
+      "example": {
+        "total_pages": 2,
+        "total_entries": 15,
+        "page_number": 1,
+        "layouts": [
+          {
+            "width": 40.0,
+            "updated_at": "2020-01-21T14:00:00Z",
+            "unit": "cm",
+            "slug_file": "/official_letter.zip",
+            "slug": "Pandoc",
+            "screenshot": "/official_letter.jpg",
+            "name": "Official Letter",
+            "inserted_at": "2020-02-21T14:00:00Z",
+            "id": "1232148nb3478",
+            "height": 20.0,
+            "engine": {
+              "updated_at": "2020-01-21T14:00:00Z",
+              "name": "Pandoc",
+              "inserted_at": "2020-02-21T14:00:00Z",
+              "id": "1232148nb3478",
+              "api_route": ""
+            },
+            "description": "An official letter"
+          }
+        ]
+      }
+    },
+    "ShowContent": {
+      "type": "object",
+      "title": "Content and its details",
+      "properties": {
+        "state": {
+          "$ref": "#/definitions/State"
+        },
+        "creator": {
+          "$ref": "#/definitions/User"
+        },
+        "content_type": {
+          "$ref": "#/definitions/ContentTypeAndLayout"
+        },
+        "content": {
+          "$ref": "#/definitions/Content"
+        }
+      },
+      "example": {
+        "state": {
+          "updated_at": "2020-01-21T14:00:00Z",
+          "state": "published",
+          "order": 1,
+          "inserted_at": "2020-02-21T14:00:00Z",
+          "id": "1232148nb3478"
+        },
+        "creator": {
+          "updated_at": "2020-01-21T14:00:00Z",
+          "name": "John Doe",
+          "inserted_at": "2020-02-21T14:00:00Z",
+          "id": "1232148nb3478",
+          "email_verify": true,
+          "email": "email@xyz.com"
+        },
+        "content_type": {
+          "updated_at": "2020-01-21T14:00:00Z",
+          "name": "Offer letter",
+          "layout": {
+            "width": 40.0,
+            "updated_at": "2020-01-21T14:00:00Z",
+            "unit": "cm",
+            "slug_file": "/letter.zip",
+            "slug": "Pandoc",
+            "name": "Official Letter",
+            "inserted_at": "2020-02-21T14:00:00Z",
+            "id": "1232148nb3478",
+            "height": 20.0,
+            "description": "An official letter"
+          },
+          "inserted_at": "2020-02-21T14:00:00Z",
+          "id": "1232148nb3478",
+          "fields": {
+            "position": "string",
+            "name": "string",
+            "joining_date": "date",
+            "approved_by": "string"
+          },
+          "description": "An offer letter"
+        },
+        "content": {
+          "updated_at": "2020-01-21T14:00:00Z",
+          "serialized": {
+            "title": "Title of the content",
+            "body": "Body of the content"
+          },
+          "raw": "Content",
+          "instance_id": "OFFL01",
+          "inserted_at": "2020-02-21T14:00:00Z",
+          "id": "1232148nb3478"
+        }
+      },
+      "description": "A content and all its details"
+    },
+    "User": {
+      "type": "object",
+      "title": "User",
+      "required": [
+        "email",
+        "name",
+        "id"
+      ],
+      "properties": {
+        "updated_at": {
+          "type": "string",
+          "format": "ISO-8601",
+          "description": "When was the user last updated"
+        },
+        "name": {
+          "type": "string",
+          "description": "Users name"
+        },
+        "inserted_at": {
+          "type": "string",
+          "format": "ISO-8601",
+          "description": "When was the user inserted"
+        },
+        "id": {
+          "type": "string",
+          "description": "The ID of the user"
+        },
+        "email_verify": {
+          "type": "boolean",
+          "description": "Email verification status"
+        },
+        "email": {
+          "type": "string",
+          "description": "Users email"
+        }
+      },
+      "example": {
+        "updated_at": "2020-01-21T14:00:00Z",
+        "name": "John Doe",
+        "inserted_at": "2020-02-21T14:00:00Z",
+        "id": "1232148nb3478",
+        "email_verify": true,
+        "email": "email@xyz.com"
+      },
+      "description": "A user of the application"
+    },
+    "ShowContentType": {
+      "type": "object",
+      "title": "Content Type and all its details",
+      "properties": {
+        "creator": {
+          "$ref": "#/definitions/User"
+        },
+        "content_type": {
+          "$ref": "#/definitions/ContentTypeAndLayoutAndFlowAndStates"
+        }
+      },
+      "example": {
+        "creator": {
+          "updated_at": "2020-01-21T14:00:00Z",
+          "name": "John Doe",
+          "inserted_at": "2020-02-21T14:00:00Z",
+          "id": "1232148nb3478",
+          "email_verify": true,
+          "email": "email@xyz.com"
+        },
+        "content_type": {
+          "updated_at": "2020-01-21T14:00:00Z",
+          "prefix": "OFFLET",
+          "name": "Offer letter",
+          "layout": {
+            "width": 40.0,
+            "updated_at": "2020-01-21T14:00:00Z",
+            "unit": "cm",
+            "slug_file": "/letter.zip",
+            "slug": "Pandoc",
+            "name": "Official Letter",
+            "inserted_at": "2020-02-21T14:00:00Z",
+            "id": "1232148nb3478",
+            "height": 20.0,
+            "description": "An official letter"
+          },
+          "inserted_at": "2020-02-21T14:00:00Z",
+          "id": "1232148nb3478",
+          "flow": {
+            "updated_at": "2020-01-21T14:00:00Z",
+            "states": [
+              {
+                "state": "published",
+                "order": 1,
+                "id": "1232148nb3478"
+              }
+            ],
+            "name": "Flow 1",
+            "inserted_at": "2020-02-21T14:00:00Z",
+            "id": "1232148nb3478"
+          },
+          "fields": {
+            "position": "string",
+            "name": "string",
+            "joining_date": "date",
+            "approved_by": "string"
+          },
+          "description": "An offer letter",
+          "color": "#fffff"
+        }
+      },
+      "description": "API to show a content type and all its details"
+    },
+    "InvitedResponse": {
+      "type": "object",
+      "title": "Invite user response",
+      "required": [
+        "info"
+      ],
+      "properties": {
+        "info": {
+          "type": "string",
+          "description": "Info"
+        }
+      },
+      "example": {
+        "info": "Invited successfully.!"
+      },
+      "description": "Invite user response"
+    },
+    "Assets": {
+      "type": "array",
+      "title": "All assets in an organisation",
+      "items": {
+        "$ref": "#/definitions/Asset"
+      },
+      "description": "All assets that have been created under an organisation"
+    },
+    "LayoutAndEngine": {
+      "type": "object",
+      "title": "Layout and Engine",
+      "required": [
+        "name",
+        "id"
+      ],
+      "properties": {
+        "width": {
+          "type": "float",
+          "description": "Width of the layout"
+        },
+        "updated_at": {
+          "type": "string",
+          "format": "ISO-8601",
+          "description": "When was the layout last updated"
+        },
+        "unit": {
+          "type": "string",
+          "description": "Unit of dimensions"
+        },
+        "slug_file": {
+          "type": "string",
+          "description": "URL of the uploaded slug file"
+        },
+        "slug": {
+          "type": "string",
+          "description": "Name of the slug to be used for the layout"
+        },
+        "screenshot": {
+          "type": "string",
+          "description": "URL of the uploaded screenshot"
+        },
+        "name": {
+          "type": "string",
+          "description": "Layout's name"
+        },
+        "inserted_at": {
+          "type": "string",
+          "format": "ISO-8601",
+          "description": "When was the layout created"
+        },
+        "id": {
+          "type": "string",
+          "description": "The ID of the layout"
+        },
+        "height": {
+          "type": "float",
+          "description": "Height of the layout"
+        },
+        "engine": {
+          "$ref": "#/definitions/Engine"
+        },
+        "description": {
+          "type": "string",
+          "description": "Layout's description"
+        },
+        "assets": {
+          "$ref": "#/definitions/Assets"
+        }
+      },
+      "example": {
+        "width": 40.0,
+        "updated_at": "2020-01-21T14:00:00Z",
+        "unit": "cm",
+        "slug_file": "/official_letter.zip",
+        "slug": "Pandoc",
+        "screenshot": "/official_letter.jpg",
+        "name": "Official Letter",
+        "inserted_at": "2020-02-21T14:00:00Z",
+        "id": "1232148nb3478",
+        "height": 20.0,
+        "engine": {
+          "updated_at": "2020-01-21T14:00:00Z",
+          "name": "Pandoc",
+          "inserted_at": "2020-02-21T14:00:00Z",
+          "id": "1232148nb3478",
+          "api_route": ""
+        },
+        "description": "An official letter",
+        "assets": [
+          {
+            "updated_at": "2020-01-21T14:00:00Z",
+            "name": "Asset",
+            "inserted_at": "2020-02-21T14:00:00Z",
+            "id": "1232148nb3478",
+            "file": "/signature.pdf"
+          }
+        ]
+      },
+      "description": "Layout to be used for the generation of a document."
+    },
+    "DataTemplates": {
+      "type": "array",
+      "title": "Data templates under a content type",
+      "items": {
+        "$ref": "#/definitions/DataTemplate"
+      },
+      "description": "All data template that have been created under a content type"
+    },
+    "Engines": {
+      "type": "array",
+      "title": "Engines",
+      "items": {
+        "$ref": "#/definitions/Engine"
+      },
+      "description": "All engines that have been created"
+    },
+    "Engine": {
+      "type": "object",
+      "title": "Render engine",
+      "required": [
+        "name",
+        "id"
+      ],
+      "properties": {
+        "updated_at": {
+          "type": "string",
+          "format": "ISO-8601",
+          "description": "When was the engine last updated"
+        },
+        "name": {
+          "type": "string",
+          "description": "Engine's name"
+        },
+        "inserted_at": {
+          "type": "string",
+          "format": "ISO-8601",
+          "description": "When was the engine inserted"
+        },
+        "id": {
+          "type": "string",
+          "description": "The ID of the engine"
+        },
+        "api_route": {
+          "type": "string",
+          "description": "API route to be used"
+        }
+      },
+      "example": {
+        "updated_at": "2020-01-21T14:00:00Z",
+        "name": "Pandoc",
+        "inserted_at": "2020-02-21T14:00:00Z",
+        "id": "1232148nb3478",
+        "api_route": ""
+      },
+      "description": "A render engine to be used for document generation"
+    },
+    "Content": {
+      "type": "object",
+      "title": "Content",
+      "required": [
+        "id"
+      ],
+      "properties": {
+        "updated_at": {
+          "type": "string",
+          "format": "ISO-8601",
+          "description": "When was the engine last updated"
+        },
+        "serialized": {
+          "type": "map",
+          "description": "Serialized data of the content"
+        },
+        "raw": {
+          "type": "string",
+          "description": "Raw data of the content"
+        },
+        "instance_id": {
+          "type": "string",
+          "description": "A unique ID generated for the content"
+        },
+        "inserted_at": {
+          "type": "string",
+          "format": "ISO-8601",
+          "description": "When was the engine inserted"
+        },
+        "id": {
+          "type": "string",
+          "description": "The ID of the content"
+        },
+        "build": {
+          "type": "string",
+          "description": "URL of the build document"
+        }
+      },
+      "example": {
+        "updated_at": "2020-01-21T14:00:00Z",
+        "serialized": {
+          "title": "Title of the content",
+          "body": "Body of the content"
+        },
+        "raw": "Content",
+        "instance_id": "OFFL01",
+        "inserted_at": "2020-02-21T14:00:00Z",
+        "id": "1232148nb3478",
+        "build": "/uploads/OFFL01/final.pdf"
+      },
+      "description": "A content, which is then used to generate the out files."
+    },
+    "ContentsAndContentTypeAndState": {
+      "type": "array",
+      "title": "Instances, their content types and states",
+      "items": {
+        "$ref": "#/definitions/ContentAndContentTypeAndState"
+      },
+      "description": "IInstances and all its details except creator."
+    },
+    "ShowTheme": {
+      "type": "object",
+      "title": "Show Theme",
+      "properties": {
+        "theme": {
+          "$ref": "#/definitions/Theme"
+        },
+        "creator": {
+          "$ref": "#/definitions/User"
+        }
+      },
+      "example": {
+        "theme": {
+          "updated_at": "2020-01-21T14:00:00Z",
+          "typescale": {
+            "p": "6",
+            "h2": "8",
+            "h1": "10"
+          },
+          "name": "Official Letter Theme",
+          "inserted_at": "2020-02-21T14:00:00Z",
+          "id": "1232148nb3478",
+          "font": "Malery",
+          "file": "/malory.css"
+        },
+        "creator": {
+          "updated_at": "2020-01-21T14:00:00Z",
+          "name": "John Doe",
+          "inserted_at": "2020-02-21T14:00:00Z",
+          "id": "1232148nb3478",
+          "email_verify": true,
+          "email": "email@xyz.com"
+        }
+      },
+      "description": "Show details of a theme"
+    },
+    "OrganisationRequest": {
+      "type": "object",
+      "title": "Organisation Request",
+      "required": [
+        "legal_name",
+        "name"
+      ],
+      "properties": {
+        "phone": {
+          "type": "string",
+          "description": "Offical Phone number"
+        },
+        "name": {
+          "type": "string",
+          "description": "Organisation name"
+        },
+        "legal_name": {
+          "type": "string",
+          "description": "Legal name of organisation"
+        },
+        "gstin": {
+          "type": "string",
+          "description": "Goods and service tax invoice numger"
+        },
+        "email": {
+          "type": "string",
+          "description": "Official email"
+        },
+        "address": {
+          "type": "string",
+          "description": "Address of organisation"
+        }
+      },
+      "example": {
+        "phone": "865623232",
+        "name": "ABC enterprices",
+        "legal_name": "ABC enterprices LLC",
+        "gstin": "32AA65FF56545353",
+        "email": "abcent@gmail.com",
+        "address": "#24, XV Building, TS DEB Layout "
+      },
+      "description": "An organisation to be register for enterprice operation"
+    },
+    "FlowAndStatesWithoutCreator": {
+      "type": "object",
+      "title": "Show flow details and its states",
+      "properties": {
+        "states": {
+          "$ref": "#/definitions/State"
+        },
+        "flow": {
+          "$ref": "#/definitions/Flow"
+        }
+      },
+      "example": {
+        "states": [
+          {
+            "state": "published",
+            "order": 1,
+            "id": "1232148nb3478"
+          }
+        ],
+        "flow": {
+          "updated_at": "2020-01-21T14:00:00Z",
+          "name": "Flow 1",
+          "inserted_at": "2020-02-21T14:00:00Z",
+          "id": "1232148nb3478"
+        }
+      },
+      "description": "Show all details of a flow including all the states undet the flow"
+    },
+    "Themes": {
+      "type": "array",
+      "title": "All themes and its details",
+      "items": {
+        "$ref": "#/definitions/Theme"
+      },
+      "description": "All themes that have been created under current user's organisation and their details"
+    },
     "ResourceIndex": {
-=======
+      "type": "object",
+      "properties": {
+        "total_pages": {
+          "type": "integer",
+          "description": "Total number of pages"
+        },
+        "total_entries": {
+          "type": "integer",
+          "description": "Total number of contents"
+        },
+        "resources": {
+          "$ref": "#/definitions/Resources"
+        },
+        "page_number": {
+          "type": "integer",
+          "description": "Page number"
+        }
+      },
+      "example": {
+        "total_pages": 2,
+        "total_entries": 15,
+        "resources": [
+          {
+            "id": "1232148nb3478",
+            "category": "Flow",
+            "action": "create"
+          },
+          {
+            "id": "137ykjbefd987132",
+            "category": "Flow",
+            "action": "update"
+          }
+        ],
+        "page_number": 1
+      }
+    },
+    "LayoutsAndEngines": {
+      "type": "array",
+      "title": "Layouts and its Engines",
+      "items": {
+        "$ref": "#/definitions/LayoutAndEngine"
+      },
+      "description": "All layouts that have been created and their engines"
+    },
+    "EngineIndex": {
+      "type": "object",
+      "properties": {
+        "total_pages": {
+          "type": "integer",
+          "description": "Total number of pages"
+        },
+        "total_entries": {
+          "type": "integer",
+          "description": "Total number of contents"
+        },
+        "page_number": {
+          "type": "integer",
+          "description": "Page number"
+        },
+        "engines": {
+          "$ref": "#/definitions/Engines"
+        }
+      },
+      "example": {
+        "total_pages": 2,
+        "total_entries": 15,
+        "page_number": 1,
+        "engines": [
+          {
+            "updated_at": "2020-01-21T14:00:00Z",
+            "name": "Pandoc",
+            "inserted_at": "2020-02-21T14:00:00Z",
+            "id": "1232148nb3478",
+            "api_route": ""
+          }
+        ]
+      }
+    },
+    "ContentTypeAndLayoutAndFlow": {
+      "type": "object",
+      "title": "Content Type, Layout and its flow",
+      "required": [
+        "name",
+        "id"
+      ],
+      "properties": {
+        "updated_at": {
+          "type": "string",
+          "format": "ISO-8601",
+          "description": "When was the user last updated"
+        },
+        "prefix": {
+          "type": "string",
+          "description": "Prefix to be used for generating Unique ID for contents"
+        },
+        "name": {
+          "type": "string",
+          "description": "Content Type's name"
+        },
+        "layout": {
+          "$ref": "#/definitions/Layout"
+        },
+        "inserted_at": {
+          "type": "string",
+          "format": "ISO-8601",
+          "description": "When was the user inserted"
+        },
+        "id": {
+          "type": "string",
+          "description": "The ID of the content type"
+        },
+        "flow": {
+          "$ref": "#/definitions/Flow"
+        },
+        "fields": {
+          "type": "map",
+          "description": "Dynamic fields and their datatype"
+        },
+        "description": {
+          "type": "string",
+          "description": "Content Type's description"
+        },
+        "color": {
+          "type": "string",
+          "description": "Hex code of color"
+        }
+      },
+      "example": {
+        "updated_at": "2020-01-21T14:00:00Z",
+        "prefix": "OFFLET",
+        "name": "Offer letter",
+        "layout": {
+          "width": 40.0,
+          "updated_at": "2020-01-21T14:00:00Z",
+          "unit": "cm",
+          "slug_file": "/letter.zip",
+          "slug": "Pandoc",
+          "name": "Official Letter",
+          "inserted_at": "2020-02-21T14:00:00Z",
+          "id": "1232148nb3478",
+          "height": 20.0,
+          "description": "An official letter"
+        },
+        "inserted_at": "2020-02-21T14:00:00Z",
+        "id": "1232148nb3478",
+        "flow": {
+          "updated_at": "2020-01-21T14:00:00Z",
+          "name": "Flow 1",
+          "inserted_at": "2020-02-21T14:00:00Z",
+          "id": "1232148nb3478"
+        },
+        "fields": {
+          "position": "string",
+          "name": "string",
+          "joining_date": "date",
+          "approved_by": "string"
+        },
+        "description": "An offer letter",
+        "color": "#fffff"
+      },
+      "description": "Content Type to be used for the generation of a document, its layout and flow."
+    },
+    "FlowIndex": {
+      "type": "object",
+      "properties": {
+        "total_pages": {
+          "type": "integer",
+          "description": "Total number of pages"
+        },
+        "total_entries": {
+          "type": "integer",
+          "description": "Total number of contents"
+        },
+        "states": {
+          "$ref": "#/definitions/ShowStates"
+        },
+        "page_number": {
+          "type": "integer",
+          "description": "Page number"
+        }
+      },
+      "example": {
+        "total_pages": 2,
+        "total_entries": 15,
+        "states": [
+          {
+            "state": {
+              "updated_at": "2020-01-21T14:00:00Z",
+              "state": "published",
+              "order": 1,
+              "inserted_at": "2020-02-21T14:00:00Z",
+              "id": "1232148nb3478"
+            },
+            "flow": {
+              "updated_at": "2020-01-21T14:00:00Z",
+              "name": "Flow 1",
+              "inserted_at": "2020-02-21T14:00:00Z",
+              "id": "jnb234881adsad"
+            },
+            "creator": {
+              "updated_at": "2020-01-21T14:00:00Z",
+              "name": "John Doe",
+              "inserted_at": "2020-02-21T14:00:00Z",
+              "id": "1232148nb3478",
+              "email_verify": true,
+              "email": "email@xyz.com"
+            }
+          }
+        ],
+        "page_number": 1
+      }
+    },
+    "State": {
+      "type": "object",
+      "title": "State",
+      "properties": {
+        "updated_at": {
+          "type": "string",
+          "format": "ISO-8601",
+          "description": "When was the state last updated"
+        },
+        "state": {
+          "type": "string",
+          "description": "A state of content"
+        },
+        "order": {
+          "type": "integer",
+          "description": "Order of the state"
+        },
+        "inserted_at": {
+          "type": "string",
+          "format": "ISO-8601",
+          "description": "When was the state inserted"
+        },
+        "id": {
+          "type": "string",
+          "description": "ID of the state"
+        }
+      },
+      "example": {
+        "updated_at": "2020-01-21T14:00:00Z",
+        "state": "published",
+        "order": 1,
+        "inserted_at": "2020-02-21T14:00:00Z",
+        "id": "1232148nb3478"
+      },
+      "description": "State assigened to contents"
+    },
+    "Theme": {
+      "type": "object",
+      "title": "Theme",
+      "required": [
+        "typescale",
+        "font",
+        "name",
+        "id"
+      ],
+      "properties": {
+        "updated_at": {
+          "type": "string",
+          "format": "ISO-8601",
+          "description": "When was the layout last updated"
+        },
+        "typescale": {
+          "type": "map",
+          "description": "Typescale of the theme"
+        },
+        "name": {
+          "type": "string",
+          "description": "Theme's name"
+        },
+        "inserted_at": {
+          "type": "string",
+          "format": "ISO-8601",
+          "description": "When was the layout created"
+        },
+        "id": {
+          "type": "string",
+          "description": "The ID of the theme"
+        },
+        "font": {
+          "type": "string",
+          "description": "Font name"
+        },
+        "file": {
+          "type": "string",
+          "description": "Theme file attachment"
+        }
+      },
+      "example": {
+        "updated_at": "2020-01-21T14:00:00Z",
+        "typescale": {
+          "p": "6",
+          "h2": "8",
+          "h1": "10"
+        },
+        "name": "Official Letter Theme",
+        "inserted_at": "2020-02-21T14:00:00Z",
+        "id": "1232148nb3478",
+        "font": "Malery",
+        "file": "/malory.css"
+      },
+      "description": "A Theme"
+    },
+    "ContentTypesAndLayoutsAndFlows": {
+      "type": "array",
+      "title": "Content Types and their Layouts and flow",
+      "items": {
+        "$ref": "#/definitions/ContentTypeAndLayoutAndFlow"
+      },
+      "description": "All content types that have been created and their layouts and flow"
+    },
+    "ShowFlows": {
+      "type": "array",
+      "title": "All flows and its details",
+      "items": {
+        "$ref": "#/definitions/UpdateFlow"
+      },
+      "description": "All flows that have been created and their details"
+    },
+    "Asset": {
+      "type": "object",
+      "title": "Asset",
+      "required": [
+        "id"
+      ],
+      "properties": {
+        "updated_at": {
+          "type": "string",
+          "format": "ISO-8601",
+          "description": "When was the engine last updated"
+        },
+        "name": {
+          "type": "string",
+          "description": "Name of the asset"
+        },
+        "inserted_at": {
+          "type": "string",
+          "format": "ISO-8601",
+          "description": "When was the engine inserted"
+        },
+        "id": {
+          "type": "string",
+          "description": "The ID of the asset"
+        },
+        "file": {
+          "type": "string",
+          "description": "URL of the uploaded file"
+        }
+      },
+      "example": {
+        "updated_at": "2020-01-21T14:00:00Z",
+        "name": "Asset",
+        "inserted_at": "2020-02-21T14:00:00Z",
+        "id": "1232148nb3478",
+        "file": "/signature.pdf"
+      },
+      "description": "An asset."
+    },
+    "UpdateFlow": {
+      "type": "object",
+      "title": "Show flow details",
+      "properties": {
+        "flow": {
+          "$ref": "#/definitions/Flow"
+        },
+        "creator": {
+          "$ref": "#/definitions/User"
+        }
+      },
+      "example": {
+        "flow": {
+          "updated_at": "2020-01-21T14:00:00Z",
+          "name": "Flow 1",
+          "inserted_at": "2020-02-21T14:00:00Z",
+          "id": "1232148nb3478"
+        },
+        "creator": {
+          "updated_at": "2020-01-21T14:00:00Z",
+          "name": "John Doe",
+          "inserted_at": "2020-02-21T14:00:00Z",
+          "id": "1232148nb3478",
+          "email_verify": true,
+          "email": "email@xyz.com"
+        }
+      },
+      "description": "Show all details of a flow"
+    },
+    "UserLoginRequest": {
+      "type": "object",
+      "title": "User Login",
+      "required": [
+        "password",
+        "email"
+      ],
+      "properties": {
+        "password": {
+          "type": "string",
+          "description": "User's password"
+        },
+        "email": {
+          "type": "string",
+          "description": "User's email"
+        }
+      },
+      "example": {
+        "password": "Password",
+        "email": "email@xyz.com"
+      },
+      "description": "A user log in to the application"
+    },
+    "ShowState": {
+      "type": "object",
+      "title": "Show flow details",
+      "properties": {
+        "state": {
+          "$ref": "#/definitions/State"
+        },
+        "flow": {
+          "$ref": "#/definitions/Flow"
+        },
+        "creator": {
+          "$ref": "#/definitions/User"
+        }
+      },
+      "example": {
+        "state": {
+          "updated_at": "2020-01-21T14:00:00Z",
+          "state": "published",
+          "order": 1,
+          "inserted_at": "2020-02-21T14:00:00Z",
+          "id": "1232148nb3478"
+        },
+        "flow": {
+          "updated_at": "2020-01-21T14:00:00Z",
+          "name": "Flow 1",
+          "inserted_at": "2020-02-21T14:00:00Z",
+          "id": "jnb234881adsad"
+        },
+        "creator": {
+          "updated_at": "2020-01-21T14:00:00Z",
+          "name": "John Doe",
+          "inserted_at": "2020-02-21T14:00:00Z",
+          "id": "1232148nb3478",
+          "email_verify": true,
+          "email": "email@xyz.com"
+        }
+      },
+      "description": "Show all details of a flow"
+    },
+    "ResourceRequest": {
+      "type": "object",
+      "title": "Resource Request",
+      "required": [
+        "action",
+        "category"
+      ],
+      "properties": {
+        "category": {
+          "type": "string",
+          "description": "Category's name"
+        },
+        "action": {
+          "type": "string",
+          "description": "Action name"
+        }
+      },
+      "example": {
+        "category": "Flow",
+        "action": "create"
+      },
+      "description": "Create resource request."
+    },
+    "AssetsIndex": {
+      "type": "object",
+      "properties": {
+        "total_pages": {
+          "type": "integer",
+          "description": "Total number of pages"
+        },
+        "total_entries": {
+          "type": "integer",
+          "description": "Total number of contents"
+        },
+        "page_number": {
+          "type": "integer",
+          "description": "Page number"
+        },
+        "assets": {
+          "$ref": "#/definitions/Assets"
+        }
+      },
+      "example": {
+        "total_pages": 2,
+        "total_entries": 15,
+        "page_number": 1,
+        "assets": [
+          {
+            "updated_at": "2020-01-21T14:00:00Z",
+            "name": "Asset",
+            "inserted_at": "2020-02-21T14:00:00Z",
+            "id": "1232148nb3478",
+            "file": "/signature.pdf"
+          }
+        ]
+      }
+    },
+    "Resource": {
+      "type": "object",
+      "title": "Resource",
+      "required": [
+        "action",
+        "category",
+        "id"
+      ],
+      "properties": {
+        "id": {
+          "type": "string",
+          "description": "The ID of the layout"
+        },
+        "category": {
+          "type": "string",
+          "description": "Name of the category"
+        },
+        "action": {
+          "type": "string",
+          "description": "Name of the action"
+        }
+      },
+      "example": {
+        "id": "1232148nb3478",
+        "category": "Flow",
+        "action": "create"
+      },
+      "description": "A Resource"
+    },
+    "DataTemplate": {
+      "type": "object",
+      "title": "Data Template",
+      "required": [
+        "title_template",
+        "title",
+        "id"
+      ],
+      "properties": {
+        "updated_at": {
+          "type": "string",
+          "format": "ISO-8601",
+          "description": "When was the layout last updated"
+        },
+        "title_template": {
+          "type": "string",
+          "description": "Title content of the data template"
+        },
+        "title": {
+          "type": "string",
+          "description": "Title of the data template"
+        },
+        "inserted_at": {
+          "type": "string",
+          "format": "ISO-8601",
+          "description": "When was the layout created"
+        },
+        "id": {
+          "type": "string",
+          "description": "The ID of the data template"
+        },
+        "data": {
+          "type": "string",
+          "description": "Data template's contents"
+        }
+      },
+      "example": {
+        "updated_at": "2020-01-21T14:00:00Z",
+        "title_template": "Letter for [user]",
+        "title": "Template 1",
+        "inserted_at": "2020-02-21T14:00:00Z",
+        "id": "1232148nb3478",
+        "data": "Hi [user]"
+      },
+      "description": "A Data Template"
+    },
     "ShowLayout": {
       "type": "object",
       "title": "Layout and all its details",
@@ -2739,25 +4089,49 @@
       },
       "description": "API to show a layout and all its details"
     },
-    "Error": {
+    "UserToken": {
       "type": "object",
-      "title": "Errors",
+      "title": "User and token",
       "required": [
-        "error"
+        "token"
       ],
       "properties": {
-        "error": {
-          "type": "string",
-          "description": "The message of the error raised"
-        }
-      },
-      "description": "Error responses from the API"
-    },
-    "Organisation": {
+        "user": {
+          "$ref": "#/definitions/User"
+        },
+        "token": {
+          "type": "string",
+          "description": "JWT token for authenticating the user"
+        }
+      },
+      "example": {
+        "user": {
+          "updated_at": "2020-01-21T14:00:00Z",
+          "name": "John Doe",
+          "inserted_at": "2020-02-21T14:00:00Z",
+          "id": "1232148nb3478",
+          "email_verify": true,
+          "email": "email@xyz.com"
+        },
+        "token": "Asdlkqweb.Khgqiwue132.xcli123"
+      },
+      "description": "User details with the generated JWT token for authentication"
+    },
+    "Permission": {
+      "type": "map",
+      "title": "A permission JSON response",
+      "example": {
+        "Flow_create": [
+          "user",
+          "admin"
+        ]
+      },
+      "description": "JSON response for a permission"
+    },
+    "ContentTypeAndLayout": {
       "type": "object",
-      "title": "Organisation",
+      "title": "Content Type and Layout",
       "required": [
-        "legal_name",
         "name",
         "id"
       ],
@@ -2767,29 +4141,16 @@
           "format": "ISO-8601",
           "description": "When was the user last updated"
         },
-        "phone": {
-          "type": "strign",
-          "description": "Phone number of organisation"
-        },
-        "name_of_cto": {
-          "type": "string",
-          "description": "Organisation CTO's Name"
-        },
-        "name_of_ceo": {
-          "type": "string",
-          "description": "Organisation CEO's Name"
+        "prefix": {
+          "type": "string",
+          "description": "Prefix to be used for generating Unique ID for contents"
         },
         "name": {
           "type": "string",
-          "description": "Name of the organisation"
-        },
-        "logo": {
-          "type": "string",
-          "description": "Logo of organisation"
-        },
-        "legal_name": {
-          "type": "string",
-          "description": "Legal Name of the organisation"
+          "description": "Content Type's name"
+        },
+        "layout": {
+          "$ref": "#/definitions/Layout"
         },
         "inserted_at": {
           "type": "string",
@@ -2798,286 +4159,49 @@
         },
         "id": {
           "type": "string",
-          "description": "The id of an organisation"
-        },
-        "gstin": {
-          "type": "string",
-          "description": "GSTIN of organisation"
-        },
-        "email": {
-          "type": "string",
-          "description": "Email of organisation"
-        },
-        "corporate_id": {
-          "type": "string",
-          "description": "Corporate id of organisation"
-        },
-        "address": {
-          "type": "string",
-          "description": "Address of the organisation"
+          "description": "The ID of the content type"
+        },
+        "fields": {
+          "type": "map",
+          "description": "Dynamic fields and their datatype"
+        },
+        "description": {
+          "type": "string",
+          "description": "Content Type's description"
+        },
+        "color": {
+          "type": "string",
+          "description": "Hex code of color"
         }
       },
       "example": {
         "updated_at": "2020-01-21T14:00:00Z",
-        "phone": "865623232",
-        "name_of_cto": "Foo Doo",
-        "name_of_ceo": "John Doe",
-        "name": "ABC enterprices",
-        "logo": "/logo.jpg",
-        "legal_name": "ABC enterprices LLC",
-        "inserted_at": "2020-02-21T14:00:00Z",
-        "id": "mnbjhb23488n23e",
-        "gstin": "32AA65FF56545353",
-        "email": "abcent@gmail.com",
-        "corporate_id": "BNIJSN1234NGT",
-        "address": "#24, XV Building, TS DEB Layout "
-      },
-      "description": "An Organisation"
-    },
-    "DataTemplatesIndex": {
->>>>>>> af388724
-      "type": "object",
-      "properties": {
-        "total_pages": {
-          "type": "integer",
-          "description": "Total number of pages"
-        },
-        "total_entries": {
-          "type": "integer",
-          "description": "Total number of contents"
-        },
-        "resources": {
-          "$ref": "#/definitions/Resources"
-        },
-        "page_number": {
-          "type": "integer",
-          "description": "Page number"
-<<<<<<< HEAD
-=======
-        },
-        "contents": {
-          "$ref": "#/definitions/DataTemplates"
->>>>>>> af388724
-        }
-      },
-      "example": {
-        "total_pages": 2,
-        "total_entries": 15,
-        "resources": [
-          {
-<<<<<<< HEAD
-            "id": "1232148nb3478",
-            "category": "Flow",
-            "action": "create"
-          },
-          {
-            "id": "137ykjbefd987132",
-            "category": "Flow",
-            "action": "update"
-          }
-        ],
-        "page_number": 1
-      }
-    },
-    "DataTemplateRequest": {
-      "type": "object",
-      "title": "Data template Request",
-      "required": [
-        "data",
-        "title_template",
-        "title"
-      ],
-      "properties": {
-        "title_template": {
-          "type": "string",
-          "description": "Title template"
-        },
-        "title": {
-          "type": "string",
-          "description": "Data template's title"
-        },
-        "data": {
-          "type": "string",
-          "description": "Data template's contents"
-        }
-      },
-      "example": {
-        "title_template": "Letter for [user]",
-        "title": "Template 1",
-        "data": "Hi [user]"
-      },
-      "description": "Create data template request."
-    },
-    "ShowFlows": {
-      "type": "array",
-      "title": "All flows and its details",
-      "items": {
-        "$ref": "#/definitions/UpdateFlow"
-      },
-      "description": "All flows that have been created and their details"
-    },
-    "Resources": {
-      "type": "array",
-      "title": "Resource list",
-      "items": {
-        "$ref": "#/definitions/Resource"
-      }
-    },
-    "Theme": {
-      "type": "object",
-      "title": "Theme",
-      "required": [
-        "typescale",
-        "font",
-        "name",
-        "id"
-      ],
-      "properties": {
-        "updated_at": {
-          "type": "string",
-          "format": "ISO-8601",
-          "description": "When was the layout last updated"
-        },
-        "typescale": {
-          "type": "map",
-          "description": "Typescale of the theme"
-        },
-        "name": {
-          "type": "string",
-          "description": "Theme's name"
-=======
-            "updated_at": "2020-01-21T14:00:00Z",
-            "title_template": "Letter for [user]",
-            "title": "Main template",
-            "inserted_at": "2020-02-21T14:00:00Z",
-            "id": "1232148nb3478",
-            "data": "Hi [user]"
-          }
-        ]
-      }
-    },
-    "LayoutAndEngine": {
-      "type": "object",
-      "title": "Layout and Engine",
-      "required": [
-        "name",
-        "id"
-      ],
-      "properties": {
-        "width": {
-          "type": "float",
-          "description": "Width of the layout"
-        },
-        "updated_at": {
-          "type": "string",
-          "format": "ISO-8601",
-          "description": "When was the layout last updated"
-        },
-        "unit": {
-          "type": "string",
-          "description": "Unit of dimensions"
-        },
-        "slug_file": {
-          "type": "string",
-          "description": "URL of the uploaded slug file"
-        },
-        "slug": {
-          "type": "string",
-          "description": "Name of the slug to be used for the layout"
-        },
-        "screenshot": {
-          "type": "string",
-          "description": "URL of the uploaded screenshot"
-        },
-        "name": {
-          "type": "string",
-          "description": "Layout's name"
->>>>>>> af388724
-        },
-        "inserted_at": {
-          "type": "string",
-          "format": "ISO-8601",
-          "description": "When was the layout created"
-        },
-        "id": {
-          "type": "string",
-<<<<<<< HEAD
-          "description": "The ID of the theme"
-=======
-          "description": "The ID of the layout"
-        },
-        "height": {
-          "type": "float",
-          "description": "Height of the layout"
-        },
-        "engine": {
-          "$ref": "#/definitions/Engine"
->>>>>>> af388724
-        },
-        "font": {
-          "type": "string",
-<<<<<<< HEAD
-          "description": "Font name"
-        },
-        "file": {
-          "type": "string",
-          "description": "Theme file attachment"
-=======
-          "description": "Layout's description"
-        },
-        "assets": {
-          "$ref": "#/definitions/Assets"
->>>>>>> af388724
-        }
-      },
-      "example": {
-        "width": 40.0,
-        "updated_at": "2020-01-21T14:00:00Z",
-<<<<<<< HEAD
-        "typescale": {
-          "p": "6",
-          "h2": "8",
-          "h1": "10"
-        },
-        "name": "Official Letter Theme",
+        "prefix": "OFFLET",
+        "name": "Offer letter",
+        "layout": {
+          "width": 40.0,
+          "updated_at": "2020-01-21T14:00:00Z",
+          "unit": "cm",
+          "slug_file": "/letter.zip",
+          "slug": "Pandoc",
+          "name": "Official Letter",
+          "inserted_at": "2020-02-21T14:00:00Z",
+          "id": "1232148nb3478",
+          "height": 20.0,
+          "description": "An official letter"
+        },
         "inserted_at": "2020-02-21T14:00:00Z",
         "id": "1232148nb3478",
-        "font": "Malery",
-        "file": "/malory.css"
-      },
-      "description": "A Theme"
-    },
-    "State": {
-      "type": "object",
-      "title": "State",
-=======
-        "unit": "cm",
-        "slug_file": "/official_letter.zip",
-        "slug": "Pandoc",
-        "screenshot": "/official_letter.jpg",
-        "name": "Official Letter",
-        "inserted_at": "2020-02-21T14:00:00Z",
-        "id": "1232148nb3478",
-        "height": 20.0,
-        "engine": {
-          "updated_at": "2020-01-21T14:00:00Z",
-          "name": "Pandoc",
-          "inserted_at": "2020-02-21T14:00:00Z",
-          "id": "1232148nb3478",
-          "api_route": ""
-        },
-        "description": "An official letter",
-        "assets": [
-          {
-            "updated_at": "2020-01-21T14:00:00Z",
-            "name": "Asset",
-            "inserted_at": "2020-02-21T14:00:00Z",
-            "id": "1232148nb3478",
-            "file": "/signature.pdf"
-          }
-        ]
-      },
-      "description": "Layout to be used for the generation of a document."
+        "fields": {
+          "position": "string",
+          "name": "string",
+          "joining_date": "date",
+          "approved_by": "string"
+        },
+        "description": "An offer letter",
+        "color": "#fffff"
+      },
+      "description": "Content Type to be used for the generation of a document and its layout."
     },
     "PermissionIndex": {
       "type": "object",
@@ -3138,223 +4262,117 @@
         "page_number": 1
       }
     },
-    "Asset": {
+    "Organisation": {
       "type": "object",
-      "title": "Asset",
+      "title": "Organisation",
       "required": [
-        "id"
-      ],
->>>>>>> af388724
-      "properties": {
-        "updated_at": {
-          "type": "string",
-          "format": "ISO-8601",
-          "description": "When was the state last updated"
-        },
-        "state": {
-          "type": "string",
-<<<<<<< HEAD
-          "description": "A state of content"
-        },
-        "order": {
-          "type": "integer",
-          "description": "Order of the state"
-=======
-          "description": "Name of the asset"
->>>>>>> af388724
-        },
-        "inserted_at": {
-          "type": "string",
-          "format": "ISO-8601",
-          "description": "When was the state inserted"
-        },
-        "id": {
-          "type": "string",
-<<<<<<< HEAD
-          "description": "ID of the state"
-=======
-          "description": "The ID of the asset"
-        },
-        "file": {
-          "type": "string",
-          "description": "URL of the uploaded file"
->>>>>>> af388724
-        }
-      },
-      "example": {
-        "updated_at": "2020-01-21T14:00:00Z",
-<<<<<<< HEAD
-        "state": "published",
-        "order": 1,
-        "inserted_at": "2020-02-21T14:00:00Z",
-        "id": "1232148nb3478"
-      },
-      "description": "State assigened to contents"
-=======
-        "name": "Asset",
-        "inserted_at": "2020-02-21T14:00:00Z",
-        "id": "1232148nb3478",
-        "file": "/signature.pdf"
-      },
-      "description": "An asset."
-    },
-    "ResourceIndex": {
-      "type": "object",
-      "properties": {
-        "total_pages": {
-          "type": "integer",
-          "description": "Total number of pages"
-        },
-        "total_entries": {
-          "type": "integer",
-          "description": "Total number of contents"
-        },
-        "resources": {
-          "$ref": "#/definitions/Resources"
-        },
-        "page_number": {
-          "type": "integer",
-          "description": "Page number"
-        }
-      },
-      "example": {
-        "total_pages": 2,
-        "total_entries": 15,
-        "resources": [
-          {
-            "id": "1232148nb3478",
-            "category": "Flow",
-            "action": "create"
-          },
-          {
-            "id": "137ykjbefd987132",
-            "category": "Flow",
-            "action": "update"
-          }
-        ],
-        "page_number": 1
-      }
->>>>>>> af388724
-    },
-    "Content": {
-      "type": "object",
-      "title": "Content",
-      "required": [
+        "legal_name",
+        "name",
         "id"
       ],
       "properties": {
         "updated_at": {
           "type": "string",
           "format": "ISO-8601",
-          "description": "When was the engine last updated"
-        },
-        "serialized": {
-          "type": "map",
-          "description": "Serialized data of the content"
-        },
-        "raw": {
-          "type": "string",
-          "description": "Raw data of the content"
-        },
-        "instance_id": {
-          "type": "string",
-          "description": "A unique ID generated for the content"
+          "description": "When was the user last updated"
+        },
+        "phone": {
+          "type": "strign",
+          "description": "Phone number of organisation"
+        },
+        "name_of_cto": {
+          "type": "string",
+          "description": "Organisation CTO's Name"
+        },
+        "name_of_ceo": {
+          "type": "string",
+          "description": "Organisation CEO's Name"
+        },
+        "name": {
+          "type": "string",
+          "description": "Name of the organisation"
+        },
+        "logo": {
+          "type": "string",
+          "description": "Logo of organisation"
+        },
+        "legal_name": {
+          "type": "string",
+          "description": "Legal Name of the organisation"
         },
         "inserted_at": {
           "type": "string",
           "format": "ISO-8601",
-          "description": "When was the engine inserted"
+          "description": "When was the user inserted"
         },
         "id": {
           "type": "string",
-          "description": "The ID of the content"
-        },
-        "build": {
-          "type": "string",
-          "description": "URL of the build document"
+          "description": "The id of an organisation"
+        },
+        "gstin": {
+          "type": "string",
+          "description": "GSTIN of organisation"
+        },
+        "email": {
+          "type": "string",
+          "description": "Email of organisation"
+        },
+        "corporate_id": {
+          "type": "string",
+          "description": "Corporate id of organisation"
+        },
+        "address": {
+          "type": "string",
+          "description": "Address of the organisation"
         }
       },
       "example": {
         "updated_at": "2020-01-21T14:00:00Z",
+        "phone": "865623232",
+        "name_of_cto": "Foo Doo",
+        "name_of_ceo": "John Doe",
+        "name": "ABC enterprices",
+        "logo": "/logo.jpg",
+        "legal_name": "ABC enterprices LLC",
+        "inserted_at": "2020-02-21T14:00:00Z",
+        "id": "mnbjhb23488n23e",
+        "gstin": "32AA65FF56545353",
+        "email": "abcent@gmail.com",
+        "corporate_id": "BNIJSN1234NGT",
+        "address": "#24, XV Building, TS DEB Layout "
+      },
+      "description": "An Organisation"
+    },
+    "ContentRequest": {
+      "type": "object",
+      "title": "Content Request",
+      "required": [
+        "state_uuid",
+        "raw"
+      ],
+      "properties": {
+        "state_uuid": {
+          "type": "string",
+          "description": "state id"
+        },
+        "serialized": {
+          "type": "string",
+          "description": "Content serialized data"
+        },
+        "raw": {
+          "type": "string",
+          "description": "Content raw data"
+        }
+      },
+      "example": {
+        "state_uuid": "kjb12389k23eyg",
         "serialized": {
           "title": "Title of the content",
           "body": "Body of the content"
         },
-        "raw": "Content",
-        "instance_id": "OFFL01",
-        "inserted_at": "2020-02-21T14:00:00Z",
-        "id": "1232148nb3478",
-        "build": "/uploads/OFFL01/final.pdf"
-      },
-      "description": "A content, which is then used to generate the out files."
-    },
-    "ShowContentType": {
-      "type": "object",
-      "title": "Content Type and all its details",
-      "properties": {
-        "creator": {
-          "$ref": "#/definitions/User"
-        },
-        "content_type": {
-          "$ref": "#/definitions/ContentTypeAndLayoutAndFlowAndStates"
-        }
-      },
-      "example": {
-        "creator": {
-          "updated_at": "2020-01-21T14:00:00Z",
-          "name": "John Doe",
-          "inserted_at": "2020-02-21T14:00:00Z",
-          "id": "1232148nb3478",
-          "email_verify": true,
-          "email": "email@xyz.com"
-        },
-        "content_type": {
-          "updated_at": "2020-01-21T14:00:00Z",
-          "prefix": "OFFLET",
-          "name": "Offer letter",
-          "layout": {
-            "width": 40.0,
-            "updated_at": "2020-01-21T14:00:00Z",
-            "unit": "cm",
-            "slug_file": "/letter.zip",
-            "slug": "Pandoc",
-            "name": "Official Letter",
-            "inserted_at": "2020-02-21T14:00:00Z",
-            "id": "1232148nb3478",
-<<<<<<< HEAD
-            "api_route": ""
-          }
-        ]
-      }
-    },
-    "UpdateFlow": {
-      "type": "object",
-      "title": "Show flow details",
-      "properties": {
-        "flow": {
-          "$ref": "#/definitions/Flow"
-        },
-        "creator": {
-          "$ref": "#/definitions/User"
-        }
-      },
-      "example": {
-        "flow": {
-          "updated_at": "2020-01-21T14:00:00Z",
-          "name": "Flow 1",
-          "inserted_at": "2020-02-21T14:00:00Z",
-          "id": "1232148nb3478"
-        },
-        "creator": {
-          "updated_at": "2020-01-21T14:00:00Z",
-          "name": "John Doe",
-          "inserted_at": "2020-02-21T14:00:00Z",
-          "id": "1232148nb3478",
-          "email_verify": true,
-          "email": "email@xyz.com"
-        }
-      },
-      "description": "Show all details of a flow"
+        "raw": "Content data"
+      },
+      "description": "Content creation request"
     },
     "ContentsIndex": {
       "type": "object",
@@ -3416,207 +4434,57 @@
         ]
       }
     },
-    "Themes": {
-      "type": "array",
-      "title": "All themes and its details",
-      "items": {
-        "$ref": "#/definitions/Theme"
-      },
-      "description": "All themes that have been created under current user's organisation and their details"
-    },
-    "ShowLayout": {
+    "ThemeIndex": {
       "type": "object",
-      "title": "Layout and all its details",
       "properties": {
-        "layout": {
-          "$ref": "#/definitions/LayoutAndEngine"
-=======
-            "height": 20.0,
-            "description": "An official letter"
-          },
-          "inserted_at": "2020-02-21T14:00:00Z",
-          "id": "1232148nb3478",
-          "flow": {
+        "total_pages": {
+          "type": "integer",
+          "description": "Total number of pages"
+        },
+        "total_entries": {
+          "type": "integer",
+          "description": "Total number of contents"
+        },
+        "themes": {
+          "$ref": "#/definitions/Themes"
+        },
+        "page_number": {
+          "type": "integer",
+          "description": "Page number"
+        }
+      },
+      "example": {
+        "total_pages": 2,
+        "total_entries": 15,
+        "themes": [
+          {
             "updated_at": "2020-01-21T14:00:00Z",
-            "states": [
-              {
-                "state": "published",
-                "order": 1,
-                "id": "1232148nb3478"
-              }
-            ],
-            "name": "Flow 1",
-            "inserted_at": "2020-02-21T14:00:00Z",
-            "id": "1232148nb3478"
-          },
-          "fields": {
-            "position": "string",
-            "name": "string",
-            "joining_date": "date",
-            "approved_by": "string"
-          },
-          "description": "An offer letter",
-          "color": "#fffff"
-        }
-      },
-      "description": "API to show a content type and all its details"
-    },
-    "PermissionRequest": {
-      "type": "object",
-      "title": "Permission Request",
-      "required": [
-        "resource_uuid",
-        "role_uuid"
-      ],
-      "properties": {
-        "role_uuid": {
-          "type": "string",
-          "description": "Role ID"
-        },
-        "resource_uuid": {
-          "type": "string",
-          "description": "Resource ID"
-        }
-      },
-      "example": {
-        "role_uuid": "jb3123jbiu1293",
-        "resource_uuid": "kjb3476123"
-      },
-      "description": "Create permission request."
-    },
-    "ContentRequest": {
-      "type": "object",
-      "title": "Content Request",
-      "required": [
-        "state_uuid",
-        "raw"
-      ],
-      "properties": {
-        "state_uuid": {
-          "type": "string",
-          "description": "state id"
->>>>>>> af388724
-        },
-        "serialized": {
-          "type": "string",
-          "description": "Content serialized data"
-        },
-        "raw": {
-          "type": "string",
-          "description": "Content raw data"
-        }
-      },
-      "example": {
-<<<<<<< HEAD
-        "layout": {
-          "width": 40.0,
-          "updated_at": "2020-01-21T14:00:00Z",
-          "unit": "cm",
-          "slug_file": "/official_letter.zip",
-          "slug": "Pandoc",
-          "screenshot": "/official_letter.jpg",
-          "name": "Official Letter",
-          "inserted_at": "2020-02-21T14:00:00Z",
-          "id": "1232148nb3478",
-          "height": 20.0,
-          "engine": {
-            "updated_at": "2020-01-21T14:00:00Z",
-            "name": "Pandoc",
+            "typescale": {
+              "p": "6",
+              "h2": "8",
+              "h1": "10"
+            },
+            "name": "Official Letter Theme",
             "inserted_at": "2020-02-21T14:00:00Z",
             "id": "1232148nb3478",
-            "api_route": ""
-          },
-          "description": "An official letter"
-=======
-        "state_uuid": "kjb12389k23eyg",
-        "serialized": {
-          "title": "Title of the content",
-          "body": "Body of the content"
->>>>>>> af388724
-        },
-        "raw": "Content data"
-      },
-<<<<<<< HEAD
-      "description": "API to show a layout and all its details"
-    },
-    "ShowContent": {
-=======
-      "description": "Content creation request"
-    },
-    "ResourceRequest": {
+            "font": "Malery",
+            "file": "/malory.css"
+          }
+        ],
+        "page_number": 1
+      }
+    },
+    "ContentTypesIndex": {
       "type": "object",
-      "title": "Resource Request",
-      "required": [
-        "action",
-        "category"
-      ],
       "properties": {
-        "category": {
-          "type": "string",
-          "description": "Category's name"
-        },
-        "action": {
-          "type": "string",
-          "description": "Action name"
-        }
-      },
-      "example": {
-        "category": "Flow",
-        "action": "create"
-      },
-      "description": "Create resource request."
-    },
-    "ContentTypesIndex": {
->>>>>>> af388724
-      "type": "object",
-      "title": "Content and its details",
-      "properties": {
-        "state": {
-          "$ref": "#/definitions/State"
-        },
-        "creator": {
-          "$ref": "#/definitions/User"
-        },
-<<<<<<< HEAD
-        "content_type": {
-          "$ref": "#/definitions/ContentTypeAndLayout"
-        },
-        "content": {
-          "$ref": "#/definitions/Content"
-        }
-      },
-      "example": {
-        "state": {
-          "updated_at": "2020-01-21T14:00:00Z",
-          "state": "published",
-          "order": 1,
-          "inserted_at": "2020-02-21T14:00:00Z",
-          "id": "1232148nb3478"
-        },
-        "creator": {
-          "updated_at": "2020-01-21T14:00:00Z",
-          "name": "John Doe",
-          "inserted_at": "2020-02-21T14:00:00Z",
-          "id": "1232148nb3478",
-          "email_verify": true,
-          "email": "email@xyz.com"
-        },
-        "content_type": {
-          "updated_at": "2020-01-21T14:00:00Z",
-          "name": "Offer letter",
-          "layout": {
-            "width": 40.0,
-            "updated_at": "2020-01-21T14:00:00Z",
-            "unit": "cm",
-            "slug_file": "/letter.zip",
-            "slug": "Pandoc",
-            "name": "Official Letter",
-            "inserted_at": "2020-02-21T14:00:00Z",
-            "id": "1232148nb3478",
-            "height": 20.0,
-            "description": "An official letter"
-          },
-=======
+        "total_pages": {
+          "type": "integer",
+          "description": "Total number of pages"
+        },
+        "total_entries": {
+          "type": "integer",
+          "description": "Total number of contents"
+        },
         "page_number": {
           "type": "integer",
           "description": "Page number"
@@ -3676,400 +4544,105 @@
         ]
       }
     },
-    "ShowDataTemplate": {
+    "StateRequest": {
       "type": "object",
-      "title": "Data template and all its details",
+      "title": "State Request",
+      "required": [
+        "order",
+        "state"
+      ],
       "properties": {
-        "data_template": {
-          "$ref": "#/definitions/LayoutAndEngine"
-        },
-        "creator": {
-          "$ref": "#/definitions/User"
-        },
-        "content_type": {
-          "$ref": "#/definitions/ContentType"
+        "state": {
+          "type": "string",
+          "description": "State name"
+        },
+        "order": {
+          "type": "integer",
+          "description": "State's order"
         }
       },
       "example": {
-        "data_template": {
-          "updated_at": "2020-01-21T14:00:00Z",
-          "title_template": "Letter for [user]",
-          "title": "Main Template",
-          "inserted_at": "2020-02-21T14:00:00Z",
-          "id": "1232148nb3478",
-          "data": "Hi [user]"
-        },
-        "creator": {
-          "updated_at": "2020-01-21T14:00:00Z",
-          "name": "John Doe",
-          "inserted_at": "2020-02-21T14:00:00Z",
-          "id": "1232148nb3478",
-          "email_verify": true,
-          "email": "email@xyz.com"
-        },
-        "content_type": {
-          "updated_at": "2020-01-21T14:00:00Z",
-          "prefix": "OFFLET",
-          "name": "Offer letter",
->>>>>>> af388724
-          "inserted_at": "2020-02-21T14:00:00Z",
-          "id": "1232148nb3478",
-          "fields": {
-            "position": "string",
-            "name": "string",
-            "joining_date": "date",
-            "approved_by": "string"
-          },
-          "description": "An offer letter"
-<<<<<<< HEAD
-        },
-        "content": {
-          "updated_at": "2020-01-21T14:00:00Z",
-          "serialized": {
-            "title": "Title of the content",
-            "body": "Body of the content"
-          },
-          "raw": "Content",
-          "instance_id": "OFFL01",
-          "inserted_at": "2020-02-21T14:00:00Z",
-          "id": "1232148nb3478"
-        }
-      },
-      "description": "A content and all its details"
-    },
-    "Assets": {
-      "type": "array",
-      "title": "All assets in an organisation",
-      "items": {
-        "$ref": "#/definitions/Asset"
-      },
-      "description": "All assets that have been created under an organisation"
-    },
-    "Layout": {
+        "state": "Published",
+        "order": 1
+      },
+      "description": "Create state request."
+    },
+    "ContentType": {
       "type": "object",
-      "title": "Layout",
+      "title": "Content Type",
       "required": [
         "name",
         "id"
       ],
       "properties": {
-        "width": {
-          "type": "float",
-          "description": "Width of the layout"
-        },
         "updated_at": {
           "type": "string",
           "format": "ISO-8601",
-          "description": "When was the layout last updated"
-        },
-        "unit": {
-          "type": "string",
-          "description": "Unit of dimensions"
-        },
-        "slug_file": {
-          "type": "string",
-          "description": "URL of the uploaded slug file"
-        },
-        "slug": {
-          "type": "string",
-          "description": "Name of the slug to be used for the layout"
-        },
-        "screenshot": {
-          "type": "string",
-          "description": "URL of the uploaded screenshot"
+          "description": "When was the user last updated"
+        },
+        "prefix": {
+          "type": "string",
+          "description": "Prefix to be used for generating Unique ID for contents"
         },
         "name": {
           "type": "string",
-          "description": "Layout's name"
+          "description": "Content Type's name"
         },
         "inserted_at": {
           "type": "string",
           "format": "ISO-8601",
-          "description": "When was the layout created"
+          "description": "When was the user inserted"
         },
         "id": {
           "type": "string",
-          "description": "The ID of the layout"
-        },
-        "height": {
-          "type": "float",
-          "description": "Height of the layout"
+          "description": "The ID of the content type"
+        },
+        "fields": {
+          "type": "map",
+          "description": "Dynamic fields and their datatype"
         },
         "description": {
           "type": "string",
-          "description": "Layout's description"
+          "description": "Content Type's description"
+        },
+        "color": {
+          "type": "string",
+          "description": "Hex code of color"
         }
       },
       "example": {
-        "width": 40.0,
         "updated_at": "2020-01-21T14:00:00Z",
-        "unit": "cm",
-        "slug_file": "/official_letter.zip",
-        "slug": "Pandoc",
-        "screenshot": "/official_letter.jpg",
-        "name": "Official Letter",
+        "prefix": "OFFLET",
+        "name": "Offer letter",
         "inserted_at": "2020-02-21T14:00:00Z",
         "id": "1232148nb3478",
-        "height": 20.0,
-        "description": "An official letter"
-      },
-      "description": "A Layout"
-=======
-        }
-      },
-      "description": "API to show a data template and all its details"
-    },
-    "FlowAndStates": {
+        "fields": {
+          "position": "string",
+          "name": "string",
+          "joining_date": "date",
+          "approved_by": "string"
+        },
+        "description": "An offer letter",
+        "color": "#fffff"
+      },
+      "description": "A Content Type."
+    },
+    "FlowRequest": {
       "type": "object",
-      "title": "Show flow details and its states",
-      "properties": {
-        "states": {
-          "$ref": "#/definitions/State"
-        },
-        "flow": {
-          "$ref": "#/definitions/Flow"
-        },
-        "creator": {
-          "$ref": "#/definitions/User"
-        }
-      },
-      "example": {
-        "states": [
-          {
-            "state": "published",
-            "order": 1,
-            "id": "1232148nb3478"
-          }
-        ],
-        "flow": {
-          "updated_at": "2020-01-21T14:00:00Z",
-          "name": "Flow 1",
-          "inserted_at": "2020-02-21T14:00:00Z",
-          "id": "1232148nb3478"
-        },
-        "creator": {
-          "updated_at": "2020-01-21T14:00:00Z",
-          "name": "John Doe",
-          "inserted_at": "2020-02-21T14:00:00Z",
-          "id": "1232148nb3478",
-          "email_verify": true,
-          "email": "email@xyz.com"
-        }
-      },
-      "description": "Show all details of a flow including all the states undet the flow"
-    },
-    "DataTemplates": {
-      "type": "array",
-      "title": "Data templates under a content type",
-      "items": {
-        "$ref": "#/definitions/DataTemplate"
-      },
-      "description": "All data template that have been created under a content type"
-    },
-    "ThemeIndex": {
-      "type": "object",
-      "properties": {
-        "total_pages": {
-          "type": "integer",
-          "description": "Total number of pages"
-        },
-        "total_entries": {
-          "type": "integer",
-          "description": "Total number of contents"
-        },
-        "themes": {
-          "$ref": "#/definitions/Themes"
-        },
-        "page_number": {
-          "type": "integer",
-          "description": "Page number"
-        }
-      },
-      "example": {
-        "total_pages": 2,
-        "total_entries": 15,
-        "themes": [
-          {
-            "updated_at": "2020-01-21T14:00:00Z",
-            "typescale": {
-              "p": "6",
-              "h2": "8",
-              "h1": "10"
-            },
-            "name": "Official Letter Theme",
-            "inserted_at": "2020-02-21T14:00:00Z",
-            "id": "1232148nb3478",
-            "font": "Malery",
-            "file": "/malory.css"
-          }
-        ],
-        "page_number": 1
-      }
-    },
-    "FlowIndex": {
-      "type": "object",
-      "properties": {
-        "total_pages": {
-          "type": "integer",
-          "description": "Total number of pages"
-        },
-        "total_entries": {
-          "type": "integer",
-          "description": "Total number of contents"
-        },
-        "states": {
-          "$ref": "#/definitions/ShowStates"
-        },
-        "page_number": {
-          "type": "integer",
-          "description": "Page number"
-        }
-      },
-      "example": {
-        "total_pages": 2,
-        "total_entries": 15,
-        "states": [
-          {
-            "state": {
-              "updated_at": "2020-01-21T14:00:00Z",
-              "state": "published",
-              "order": 1,
-              "inserted_at": "2020-02-21T14:00:00Z",
-              "id": "1232148nb3478"
-            },
-            "flow": {
-              "updated_at": "2020-01-21T14:00:00Z",
-              "name": "Flow 1",
-              "inserted_at": "2020-02-21T14:00:00Z",
-              "id": "jnb234881adsad"
-            },
-            "creator": {
-              "updated_at": "2020-01-21T14:00:00Z",
-              "name": "John Doe",
-              "inserted_at": "2020-02-21T14:00:00Z",
-              "id": "1232148nb3478",
-              "email_verify": true,
-              "email": "email@xyz.com"
-            }
-          }
-        ],
-        "page_number": 1
-      }
-    },
-    "ContentsAndContentTypeAndState": {
-      "type": "array",
-      "title": "Instances, their content types and states",
-      "items": {
-        "$ref": "#/definitions/ContentAndContentTypeAndState"
-      },
-      "description": "IInstances and all its details except creator."
->>>>>>> af388724
-    },
-    "Flow": {
-      "type": "object",
-      "title": "Flow",
-      "properties": {
-        "updated_at": {
-          "type": "string",
-          "format": "ISO-8601",
-          "description": "When was the flow last updated"
-        },
-        "name": {
-          "type": "string",
-          "description": "Name of the flow"
-        },
-        "inserted_at": {
-          "type": "string",
-          "format": "ISO-8601",
-          "description": "When was the flow inserted"
-        },
-        "id": {
-          "type": "string",
-          "description": "ID of the flow"
-        }
-      },
-      "example": {
-        "updated_at": "2020-01-21T14:00:00Z",
-        "name": "Flow 1",
-        "inserted_at": "2020-02-21T14:00:00Z",
-        "id": "1232148nb3478"
-      },
-      "description": "Flows to be followed in an organisation"
-    },
-<<<<<<< HEAD
-    "ThemeIndex": {
-      "type": "object",
-      "properties": {
-        "total_pages": {
-          "type": "integer",
-          "description": "Total number of pages"
-        },
-        "total_entries": {
-          "type": "integer",
-          "description": "Total number of contents"
-        },
-        "themes": {
-          "$ref": "#/definitions/Themes"
-        },
-        "page_number": {
-          "type": "integer",
-          "description": "Page number"
-        }
-      },
-      "example": {
-        "total_pages": 2,
-        "total_entries": 15,
-        "themes": [
-          {
-            "updated_at": "2020-01-21T14:00:00Z",
-            "typescale": {
-              "p": "6",
-              "h2": "8",
-              "h1": "10"
-            },
-            "name": "Official Letter Theme",
-            "inserted_at": "2020-02-21T14:00:00Z",
-            "id": "1232148nb3478",
-            "font": "Malery",
-            "file": "/malory.css"
-          }
-        ],
-        "page_number": 1
-      }
-    },
-    "ContentTypeRequest": {
-      "type": "object",
-      "title": "Content Type Request",
+      "title": "Flow Request",
       "required": [
-        "prefix",
-        "flow_uuid",
-        "layout_uuid",
-        "fields",
-        "description",
         "name"
-=======
-    "UserLoginRequest": {
-      "type": "object",
-      "title": "User Login",
-      "required": [
-        "password",
-        "email"
       ],
       "properties": {
-        "password": {
-          "type": "string",
-          "description": "User's password"
-        },
-        "email": {
-          "type": "string",
-          "description": "User's email"
+        "name": {
+          "type": "string",
+          "description": "Flow's name"
         }
       },
       "example": {
-        "password": "Password",
-        "email": "email@xyz.com"
-      },
-      "description": "A user log in to the application"
+        "name": "Flow 1"
+      },
+      "description": "Create flow request."
     },
     "ContentTypeRequest": {
       "type": "object",
@@ -4128,140 +4701,95 @@
       },
       "description": "Create content type request."
     },
-    "ContentTypeAndLayoutAndFlow": {
+    "CurrentUser": {
       "type": "object",
-      "title": "Content Type, Layout and its flow",
+      "title": "Current User",
       "required": [
+        "email",
         "name",
         "id"
->>>>>>> af388724
       ],
       "properties": {
-        "prefix": {
-          "type": "string",
-<<<<<<< HEAD
-=======
+        "updated_at": {
+          "type": "string",
           "format": "ISO-8601",
           "description": "When was the user last updated"
         },
-        "prefix": {
-          "type": "string",
->>>>>>> af388724
-          "description": "Prefix to be used for generating Unique ID for contents"
+        "role": {
+          "type": "string",
+          "description": "User's role"
+        },
+        "profile_pic": {
+          "type": "string",
+          "description": "User's profile pic URL"
+        },
+        "organisation_id": {
+          "type": "integer",
+          "description": "ID of the user's oranisation"
         },
         "name": {
           "type": "string",
-          "description": "Content Type's name"
-<<<<<<< HEAD
-=======
-        },
-        "layout": {
-          "$ref": "#/definitions/Layout"
->>>>>>> af388724
-        },
-        "layout_uuid": {
-          "type": "string",
-<<<<<<< HEAD
-          "description": "ID of the layout selected"
-=======
+          "description": "Users name"
+        },
+        "inserted_at": {
+          "type": "string",
           "format": "ISO-8601",
           "description": "When was the user inserted"
->>>>>>> af388724
-        },
-        "flow_uuid": {
-          "type": "string",
-<<<<<<< HEAD
-          "description": "ID of the flow selected"
-        },
-=======
-          "description": "The ID of the content type"
+        },
+        "id": {
+          "type": "string",
+          "description": "The ID of the user"
+        },
+        "email_verify": {
+          "type": "boolean",
+          "description": "Email verification status"
+        },
+        "email": {
+          "type": "string",
+          "description": "Users email"
+        }
+      },
+      "example": {
+        "updated_at": "2020-01-21T14:00:00Z",
+        "role": "user",
+        "profile_pic": "www.aws.com/users/johndoe.jpg",
+        "organisation_id": "jn14786914qklnqw",
+        "name": "John Doe",
+        "inserted_at": "2020-02-21T14:00:00Z",
+        "id": "1232148nb3478",
+        "email_verify": true,
+        "email": "email@xyz.com"
+      },
+      "description": "Currently loged in user"
+    },
+    "FlowAndStates": {
+      "type": "object",
+      "title": "Show flow details and its states",
+      "properties": {
+        "states": {
+          "$ref": "#/definitions/State"
         },
         "flow": {
           "$ref": "#/definitions/Flow"
         },
->>>>>>> af388724
-        "fields": {
-          "type": "map",
-          "description": "Dynamic fields and their datatype"
-        },
-        "description": {
-          "type": "string",
-          "description": "Content Type's description"
-        },
-        "color": {
-          "type": "string",
-          "description": "Hex code of color"
+        "creator": {
+          "$ref": "#/definitions/User"
         }
       },
       "example": {
-<<<<<<< HEAD
-        "prefix": "OFFLET",
-        "name": "Offer letter",
-        "layout_uuid": "1232148nb3478",
-        "flow_uuid": "234okjnskjb8234",
-        "fields": {
-          "position": "string",
-          "name": "string",
-          "joining_date": "date",
-          "approved_by": "string"
-        },
-        "description": "An offer letter",
-        "color": "#fffff"
-      },
-      "description": "Create content type request."
-    },
-    "ShowAsset": {
-      "type": "object",
-      "title": "Show asset",
-=======
-        "updated_at": "2020-01-21T14:00:00Z",
-        "prefix": "OFFLET",
-        "name": "Offer letter",
-        "layout": {
-          "width": 40.0,
-          "updated_at": "2020-01-21T14:00:00Z",
-          "unit": "cm",
-          "slug_file": "/letter.zip",
-          "slug": "Pandoc",
-          "name": "Official Letter",
-          "inserted_at": "2020-02-21T14:00:00Z",
-          "id": "1232148nb3478",
-          "height": 20.0,
-          "description": "An official letter"
-        },
-        "inserted_at": "2020-02-21T14:00:00Z",
-        "id": "1232148nb3478",
+        "states": [
+          {
+            "state": "published",
+            "order": 1,
+            "id": "1232148nb3478"
+          }
+        ],
         "flow": {
           "updated_at": "2020-01-21T14:00:00Z",
           "name": "Flow 1",
           "inserted_at": "2020-02-21T14:00:00Z",
           "id": "1232148nb3478"
         },
-        "fields": {
-          "position": "string",
-          "name": "string",
-          "joining_date": "date",
-          "approved_by": "string"
-        },
-        "description": "An offer letter",
-        "color": "#fffff"
-      },
-      "description": "Content Type to be used for the generation of a document, its layout and flow."
-    },
-    "FlowAndStatesWithoutCreator": {
-      "type": "object",
-      "title": "Show flow details and its states",
->>>>>>> af388724
-      "properties": {
-        "states": {
-          "$ref": "#/definitions/State"
-        },
-<<<<<<< HEAD
-        "content": {
-          "$ref": "#/definitions/Asset"
-        }
-      },
-      "example": {
         "creator": {
           "updated_at": "2020-01-21T14:00:00Z",
           "name": "John Doe",
@@ -4269,141 +4797,54 @@
           "id": "1232148nb3478",
           "email_verify": true,
           "email": "email@xyz.com"
-        },
-        "asset": {
-          "updated_at": "2020-01-21T14:00:00Z",
-          "name": "Asset",
-          "inserted_at": "2020-02-21T14:00:00Z",
-          "id": "1232148nb3478",
-          "file": "/signature.pdf"
-        }
-      },
-      "description": "An asset and its details"
-    },
-    "DataTemplate": {
+        }
+      },
+      "description": "Show all details of a flow including all the states undet the flow"
+    },
+    "Error": {
       "type": "object",
-      "title": "Data Template",
+      "title": "Errors",
       "required": [
-        "title_template",
-        "title",
-        "id"
+        "error"
       ],
       "properties": {
+        "error": {
+          "type": "string",
+          "description": "The message of the error raised"
+        }
+      },
+      "description": "Error responses from the API"
+    },
+    "Flow": {
+      "type": "object",
+      "title": "Flow",
+      "properties": {
         "updated_at": {
           "type": "string",
           "format": "ISO-8601",
-          "description": "When was the layout last updated"
-        },
-        "title_template": {
-          "type": "string",
-          "description": "Title content of the data template"
-        },
-        "title": {
-          "type": "string",
-          "description": "Title of the data template"
-=======
-        "flow": {
-          "$ref": "#/definitions/Flow"
+          "description": "When was the flow last updated"
+        },
+        "name": {
+          "type": "string",
+          "description": "Name of the flow"
+        },
+        "inserted_at": {
+          "type": "string",
+          "format": "ISO-8601",
+          "description": "When was the flow inserted"
+        },
+        "id": {
+          "type": "string",
+          "description": "ID of the flow"
         }
       },
       "example": {
-        "states": [
-          {
-            "state": "published",
-            "order": 1,
-            "id": "1232148nb3478"
-          }
-        ],
-        "flow": {
-          "updated_at": "2020-01-21T14:00:00Z",
-          "name": "Flow 1",
-          "inserted_at": "2020-02-21T14:00:00Z",
-          "id": "1232148nb3478"
-        }
-      },
-      "description": "Show all details of a flow including all the states undet the flow"
-    },
-    "UserToken": {
-      "type": "object",
-      "title": "User and token",
-      "required": [
-        "token"
-      ],
-      "properties": {
-        "user": {
-          "$ref": "#/definitions/User"
-        },
-        "token": {
-          "type": "string",
-          "description": "JWT token for authenticating the user"
-        }
-      },
-      "example": {
-        "user": {
-          "updated_at": "2020-01-21T14:00:00Z",
-          "name": "John Doe",
-          "inserted_at": "2020-02-21T14:00:00Z",
-          "id": "1232148nb3478",
-          "email_verify": true,
-          "email": "email@xyz.com"
-        },
-        "token": "Asdlkqweb.Khgqiwue132.xcli123"
-      },
-      "description": "User details with the generated JWT token for authentication"
-    },
-    "Assets": {
-      "type": "array",
-      "title": "All assets in an organisation",
-      "items": {
-        "$ref": "#/definitions/Asset"
-      },
-      "description": "All assets that have been created under an organisation"
-    },
-    "FlowRequest": {
-      "type": "object",
-      "title": "Flow Request",
-      "required": [
-        "name"
-      ],
-      "properties": {
-        "name": {
-          "type": "string",
-          "description": "Flow's name"
-        }
-      },
-      "example": {
-        "name": "Flow 1"
-      },
-      "description": "Create flow request."
-    },
-    "Resource": {
-      "type": "object",
-      "title": "Resource",
-      "required": [
-        "action",
-        "category",
-        "id"
-      ],
-      "properties": {
-        "id": {
-          "type": "string",
-          "description": "The ID of the layout"
-        },
-        "category": {
-          "type": "string",
-          "description": "Name of the category"
-        },
-        "action": {
-          "type": "string",
-          "description": "Name of the action"
-        }
-      },
-      "example": {
-        "id": "1232148nb3478",
-        "category": "Flow",
-        "action": "create"
-      },
-      "description": "A Resource"
+        "updated_at": "2020-01-21T14:00:00Z",
+        "name": "Flow 1",
+        "inserted_at": "2020-02-21T14:00:00Z",
+        "id": "1232148nb3478"
+      },
+      "description": "Flows to be followed in an organisation"
     },
     "DataTemplateRequest": {
       "type": "object",
@@ -4434,153 +4875,28 @@
       },
       "description": "Create data template request."
     },
-    "Theme": {
+    "ShowDataTemplate": {
       "type": "object",
-      "title": "Theme",
-      "required": [
-        "typescale",
-        "font",
-        "name",
-        "id"
-      ],
+      "title": "Data template and all its details",
       "properties": {
-        "updated_at": {
-          "type": "string",
-          "format": "ISO-8601",
-          "description": "When was the layout last updated"
-        },
-        "typescale": {
-          "type": "map",
-          "description": "Typescale of the theme"
-        },
-        "name": {
-          "type": "string",
-          "description": "Theme's name"
->>>>>>> af388724
-        },
-        "inserted_at": {
-          "type": "string",
-          "format": "ISO-8601",
-          "description": "When was the layout created"
-        },
-        "id": {
-          "type": "string",
-<<<<<<< HEAD
-          "description": "The ID of the data template"
-        },
-        "data": {
-          "type": "string",
-          "description": "Data template's contents"
-=======
-          "description": "The ID of the theme"
-        },
-        "font": {
-          "type": "string",
-          "description": "Font name"
-        },
-        "file": {
-          "type": "string",
-          "description": "Theme file attachment"
-        }
-      },
-      "example": {
-        "updated_at": "2020-01-21T14:00:00Z",
-        "typescale": {
-          "p": "6",
-          "h2": "8",
-          "h1": "10"
-        },
-        "name": "Official Letter Theme",
-        "inserted_at": "2020-02-21T14:00:00Z",
-        "id": "1232148nb3478",
-        "font": "Malery",
-        "file": "/malory.css"
-      },
-      "description": "A Theme"
-    },
-    "ContentTypesAndLayoutsAndFlows": {
-      "type": "array",
-      "title": "Content Types and their Layouts and flow",
-      "items": {
-        "$ref": "#/definitions/ContentTypeAndLayoutAndFlow"
-      },
-      "description": "All content types that have been created and their layouts and flow"
-    },
-    "Engine": {
-      "type": "object",
-      "title": "Render engine",
-      "required": [
-        "name",
-        "id"
-      ],
-      "properties": {
-        "updated_at": {
-          "type": "string",
-          "format": "ISO-8601",
-          "description": "When was the engine last updated"
-        },
-        "name": {
-          "type": "string",
-          "description": "Engine's name"
-        },
-        "inserted_at": {
-          "type": "string",
-          "format": "ISO-8601",
-          "description": "When was the engine inserted"
-        },
-        "id": {
-          "type": "string",
-          "description": "The ID of the engine"
-        },
-        "api_route": {
-          "type": "string",
-          "description": "API route to be used"
->>>>>>> af388724
-        }
-      },
-      "example": {
-        "updated_at": "2020-01-21T14:00:00Z",
-<<<<<<< HEAD
-        "title_template": "Letter for [user]",
-        "title": "Template 1",
-        "inserted_at": "2020-02-21T14:00:00Z",
-        "id": "1232148nb3478",
-        "data": "Hi [user]"
-      },
-      "description": "A Data Template"
-=======
-        "name": "Pandoc",
-        "inserted_at": "2020-02-21T14:00:00Z",
-        "id": "1232148nb3478",
-        "api_route": ""
-      },
-      "description": "A render engine to be used for document generation"
->>>>>>> af388724
-    },
-    "ShowContent": {
-      "type": "object",
-      "title": "Content and its details",
-      "properties": {
-        "state": {
-          "$ref": "#/definitions/State"
+        "data_template": {
+          "$ref": "#/definitions/LayoutAndEngine"
         },
         "creator": {
           "$ref": "#/definitions/User"
         },
         "content_type": {
-          "$ref": "#/definitions/ContentTypeAndLayout"
-        },
-        "content": {
-          "$ref": "#/definitions/Content"
+          "$ref": "#/definitions/ContentType"
         }
       },
       "example": {
-        "state": {
+        "data_template": {
           "updated_at": "2020-01-21T14:00:00Z",
-          "state": "published",
-          "order": 1,
+          "title_template": "Letter for [user]",
+          "title": "Main Template",
           "inserted_at": "2020-02-21T14:00:00Z",
-          "id": "1232148nb3478"
+          "id": "1232148nb3478",
+          "data": "Hi [user]"
         },
         "creator": {
           "updated_at": "2020-01-21T14:00:00Z",
@@ -4592,19 +4908,8 @@
         },
         "content_type": {
           "updated_at": "2020-01-21T14:00:00Z",
+          "prefix": "OFFLET",
           "name": "Offer letter",
-          "layout": {
-            "width": 40.0,
-            "updated_at": "2020-01-21T14:00:00Z",
-            "unit": "cm",
-            "slug_file": "/letter.zip",
-            "slug": "Pandoc",
-            "name": "Official Letter",
-            "inserted_at": "2020-02-21T14:00:00Z",
-            "id": "1232148nb3478",
-            "height": 20.0,
-            "description": "An official letter"
-          },
           "inserted_at": "2020-02-21T14:00:00Z",
           "id": "1232148nb3478",
           "fields": {
@@ -4614,444 +4919,9 @@
             "approved_by": "string"
           },
           "description": "An offer letter"
-        },
-        "content": {
-          "updated_at": "2020-01-21T14:00:00Z",
-          "serialized": {
-            "title": "Title of the content",
-            "body": "Body of the content"
-          },
-          "raw": "Content",
-          "instance_id": "OFFL01",
-          "inserted_at": "2020-02-21T14:00:00Z",
-          "id": "1232148nb3478"
-        }
-      },
-      "description": "A content and all its details"
-    },
-    "ContentsIndex": {
-      "type": "object",
-      "properties": {
-        "total_pages": {
-          "type": "integer",
-          "description": "Total number of pages"
-        },
-        "total_entries": {
-          "type": "integer",
-          "description": "Total number of contents"
-        },
-        "page_number": {
-          "type": "integer",
-          "description": "Page number"
-        },
-        "contents": {
-          "$ref": "#/definitions/ContentsAndContentTypeAndState"
-        }
-      },
-      "example": {
-        "total_pages": 2,
-        "total_entries": 15,
-        "page_number": 1,
-        "contents": [
-          {
-            "state": {
-              "updated_at": "2020-01-21T14:00:00Z",
-              "state": "published",
-              "order": 1,
-              "inserted_at": "2020-02-21T14:00:00Z",
-              "id": "1232148nb3478"
-            },
-            "content_type": {
-              "updated_at": "2020-01-21T14:00:00Z",
-              "name": "Offer letter",
-              "inserted_at": "2020-02-21T14:00:00Z",
-              "id": "1232148nb3478",
-              "fields": {
-                "position": "string",
-                "name": "string",
-                "joining_date": "date",
-                "approved_by": "string"
-              },
-              "description": "An offer letter"
-            },
-            "content": {
-              "updated_at": "2020-01-21T14:00:00Z",
-              "serialized": {
-                "title": "Title of the content",
-                "body": "Body of the content"
-              },
-              "raw": "Content",
-              "instance_id": "OFFL01",
-              "inserted_at": "2020-02-21T14:00:00Z",
-              "id": "1232148nb3478"
-            }
-          }
-        ]
-      }
-    },
-<<<<<<< HEAD
-    "UserRegisterRequest": {
-      "type": "object",
-      "title": "Register User",
-      "required": [
-        "password",
-        "email",
-        "name"
-      ],
-      "properties": {
-        "password": {
-          "type": "string",
-          "description": "User's password"
-        },
-        "name": {
-          "type": "string",
-          "description": "User's name"
-        },
-        "email": {
-=======
-    "InvitedResponse": {
-      "type": "object",
-      "title": "Invite user response",
-      "required": [
-        "info"
-      ],
-      "properties": {
-        "info": {
->>>>>>> af388724
-          "type": "string",
-          "description": "Info"
-        }
-      },
-      "example": {
-<<<<<<< HEAD
-        "password": "Password",
-        "name": "John Doe",
-        "email": "email@xyz.com"
-      },
-      "description": "A user to be registered in the application"
-=======
-        "info": "Invited successfully.!"
-      },
-      "description": "Invite user response"
->>>>>>> af388724
-    },
-    "StateRequest": {
-      "type": "object",
-      "title": "State Request",
-      "required": [
-        "order",
-        "state"
-      ],
-      "properties": {
-        "state": {
-          "type": "string",
-          "description": "State name"
-        },
-        "order": {
-          "type": "integer",
-          "description": "State's order"
-        }
-      },
-      "example": {
-        "state": "Published",
-        "order": 1
-      },
-      "description": "Create state request."
-    },
-<<<<<<< HEAD
-    "PermissionRequest": {
-      "type": "object",
-      "title": "Permission Request",
-      "required": [
-        "resource_uuid",
-        "role_uuid"
-      ],
-      "properties": {
-        "role_uuid": {
-          "type": "string",
-          "description": "Role ID"
-        },
-        "resource_uuid": {
-          "type": "string",
-          "description": "Resource ID"
-        }
-      },
-      "example": {
-        "role_uuid": "jb3123jbiu1293",
-        "resource_uuid": "kjb3476123"
-      },
-      "description": "Create permission request."
-    },
-    "ShowStates": {
-      "type": "array",
-      "title": "All states and its details",
-      "items": {
-        "$ref": "#/definitions/ShowState"
-      },
-      "description": "All states that have been created and their details"
-    },
-    "FlowAndStatesWithoutCreator": {
-      "type": "object",
-      "title": "Show flow details and its states",
-      "properties": {
-        "states": {
-          "$ref": "#/definitions/State"
-        },
-        "flow": {
-          "$ref": "#/definitions/Flow"
-        }
-      },
-      "example": {
-        "states": [
-          {
-            "state": "published",
-            "order": 1,
-            "id": "1232148nb3478"
-          }
-        ],
-        "flow": {
-          "updated_at": "2020-01-21T14:00:00Z",
-          "name": "Flow 1",
-          "inserted_at": "2020-02-21T14:00:00Z",
-          "id": "1232148nb3478"
-        }
-      },
-      "description": "Show all details of a flow including all the states undet the flow"
-    },
-    "LayoutsAndEngines": {
-      "type": "array",
-      "title": "Layouts and its Engines",
-      "items": {
-        "$ref": "#/definitions/LayoutAndEngine"
-      },
-      "description": "All layouts that have been created and their engines"
-    },
-    "ContentsAndContentTypeAndState": {
-      "type": "array",
-      "title": "Instances, their content types and states",
-      "items": {
-        "$ref": "#/definitions/ContentAndContentTypeAndState"
-      },
-      "description": "IInstances and all its details except creator."
-    },
-    "LayoutAndEngine": {
-      "type": "object",
-      "title": "Layout and Engine",
-=======
-    "ContentTypeAndLayoutAndFlowAndStates": {
-      "type": "object",
-      "title": "Content Type, Layout, Flow and states",
->>>>>>> af388724
-      "required": [
-        "name",
-        "id"
-      ],
-      "properties": {
-        "updated_at": {
-          "type": "string",
-          "format": "ISO-8601",
-          "description": "When was the user last updated"
-        },
-        "prefix": {
-          "type": "string",
-          "description": "Prefix to be used for generating Unique ID for contents"
-        },
-        "name": {
-          "type": "string",
-          "description": "Content Type's name"
-        },
-        "layout": {
-          "$ref": "#/definitions/Layout"
-        },
-        "inserted_at": {
-          "type": "string",
-          "format": "ISO-8601",
-          "description": "When was the user inserted"
-        },
-        "id": {
-          "type": "string",
-          "description": "The ID of the content type"
-        },
-        "flow": {
-          "$ref": "#/definitions/FlowAndStatesWithoutCreator"
-        },
-        "fields": {
-          "type": "map",
-          "description": "Dynamic fields and their datatype"
-        },
-        "engine": {
-          "$ref": "#/definitions/Engine"
-        },
-        "description": {
-          "type": "string",
-<<<<<<< HEAD
-          "description": "Layout's description"
-        },
-        "assets": {
-          "$ref": "#/definitions/Assets"
-=======
-          "description": "Content Type's description"
-        },
-        "color": {
-          "type": "string",
-          "description": "Hex code of color"
->>>>>>> af388724
-        }
-      },
-      "example": {
-        "updated_at": "2020-01-21T14:00:00Z",
-        "prefix": "OFFLET",
-        "name": "Offer letter",
-        "layout": {
-          "width": 40.0,
-          "updated_at": "2020-01-21T14:00:00Z",
-          "unit": "cm",
-          "slug_file": "/letter.zip",
-          "slug": "Pandoc",
-          "name": "Official Letter",
-          "inserted_at": "2020-02-21T14:00:00Z",
-          "id": "1232148nb3478",
-          "height": 20.0,
-          "description": "An official letter"
-        },
-        "inserted_at": "2020-02-21T14:00:00Z",
-        "id": "1232148nb3478",
-<<<<<<< HEAD
-        "height": 20.0,
-        "engine": {
-          "updated_at": "2020-01-21T14:00:00Z",
-          "name": "Pandoc",
-          "inserted_at": "2020-02-21T14:00:00Z",
-          "id": "1232148nb3478",
-          "api_route": ""
-        },
-        "description": "An official letter",
-        "assets": [
-          {
-            "updated_at": "2020-01-21T14:00:00Z",
-            "name": "Asset",
-            "inserted_at": "2020-02-21T14:00:00Z",
-            "id": "1232148nb3478",
-            "file": "/signature.pdf"
-          }
-        ]
-      },
-      "description": "Layout to be used for the generation of a document."
-    },
-    "DataTemplates": {
-      "type": "array",
-      "title": "Data templates under a content type",
-      "items": {
-        "$ref": "#/definitions/DataTemplate"
-      },
-      "description": "All data template that have been created under a content type"
-    },
-    "ContentRequest": {
-      "type": "object",
-      "title": "Content Request",
-      "required": [
-        "state_uuid",
-        "raw"
-      ],
-      "properties": {
-        "state_uuid": {
-          "type": "string",
-          "description": "state id"
-        },
-        "serialized": {
-          "type": "string",
-          "description": "Content serialized data"
-        },
-        "raw": {
-          "type": "string",
-          "description": "Content raw data"
-        }
-      },
-      "example": {
-        "state_uuid": "kjb12389k23eyg",
-        "serialized": {
-          "title": "Title of the content",
-          "body": "Body of the content"
-        },
-        "raw": "Content data"
-      },
-      "description": "Content creation request"
-    },
-    "InvitedResponse": {
-      "type": "object",
-      "title": "Invite user response",
-      "required": [
-        "info"
-      ],
-      "properties": {
-        "info": {
-          "type": "string",
-          "description": "Info"
-        }
-      },
-      "example": {
-        "info": "Invited successfully.!"
-      },
-      "description": "Invite user response"
-    },
-    "Error": {
-      "type": "object",
-      "title": "Errors",
-      "required": [
-        "error"
-      ],
-      "properties": {
-        "error": {
-          "type": "string",
-          "description": "The message of the error raised"
-        }
-      },
-      "description": "Error responses from the API"
-    },
-    "ContentType": {
-      "type": "object",
-      "title": "Content Type",
-      "required": [
-        "name",
-        "id"
-      ],
-      "properties": {
-        "updated_at": {
-          "type": "string",
-          "format": "ISO-8601",
-          "description": "When was the user last updated"
-        },
-        "prefix": {
-          "type": "string",
-          "description": "Prefix to be used for generating Unique ID for contents"
-        },
-        "name": {
-          "type": "string",
-          "description": "Content Type's name"
-=======
-        "flow": {
-          "updated_at": "2020-01-21T14:00:00Z",
-          "states": [
-            {
-              "state": "published",
-              "order": 1,
-              "id": "1232148nb3478"
-            }
-          ],
-          "name": "Flow 1",
-          "inserted_at": "2020-02-21T14:00:00Z",
-          "id": "1232148nb3478"
-        },
-        "fields": {
-          "position": "string",
-          "name": "string",
-          "joining_date": "date",
-          "approved_by": "string"
-        },
-        "description": "An offer letter",
-        "color": "#fffff"
-      },
-      "description": "Content Type to be used for the generation of a document, its layout, flow and states."
+        }
+      },
+      "description": "API to show a data template and all its details"
     },
     "Layout": {
       "type": "object",
@@ -5089,7 +4959,6 @@
         "name": {
           "type": "string",
           "description": "Layout's name"
->>>>>>> af388724
         },
         "inserted_at": {
           "type": "string",
@@ -5098,21 +4967,6 @@
         },
         "id": {
           "type": "string",
-<<<<<<< HEAD
-          "description": "The ID of the content type"
-        },
-        "fields": {
-          "type": "map",
-          "description": "Dynamic fields and their datatype"
-        },
-        "description": {
-          "type": "string",
-          "description": "Content Type's description"
-        },
-        "color": {
-          "type": "string",
-          "description": "Hex code of color"
-=======
           "description": "The ID of the layout"
         },
         "height": {
@@ -5122,103 +4976,11 @@
         "description": {
           "type": "string",
           "description": "Layout's description"
->>>>>>> af388724
         }
       },
       "example": {
         "width": 40.0,
         "updated_at": "2020-01-21T14:00:00Z",
-<<<<<<< HEAD
-        "prefix": "OFFLET",
-        "name": "Offer letter",
-        "inserted_at": "2020-02-21T14:00:00Z",
-        "id": "1232148nb3478",
-        "fields": {
-          "position": "string",
-          "name": "string",
-          "joining_date": "date",
-          "approved_by": "string"
-        },
-        "description": "An offer letter",
-        "color": "#fffff"
-      },
-      "description": "A Content Type."
-    },
-    "ContentTypeAndLayout": {
-      "type": "object",
-      "title": "Content Type and Layout",
-      "required": [
-        "name",
-        "id"
-      ],
-      "properties": {
-        "updated_at": {
-          "type": "string",
-          "format": "ISO-8601",
-          "description": "When was the user last updated"
-        },
-        "prefix": {
-          "type": "string",
-          "description": "Prefix to be used for generating Unique ID for contents"
-        },
-        "name": {
-          "type": "string",
-          "description": "Content Type's name"
-        },
-        "layout": {
-          "$ref": "#/definitions/Layout"
-        },
-        "inserted_at": {
-          "type": "string",
-          "format": "ISO-8601",
-          "description": "When was the user inserted"
-        },
-        "id": {
-          "type": "string",
-          "description": "The ID of the content type"
-        },
-        "fields": {
-          "type": "map",
-          "description": "Dynamic fields and their datatype"
-        },
-        "description": {
-          "type": "string",
-          "description": "Content Type's description"
-        },
-        "color": {
-          "type": "string",
-          "description": "Hex code of color"
-        }
-      },
-      "example": {
-        "updated_at": "2020-01-21T14:00:00Z",
-        "prefix": "OFFLET",
-        "name": "Offer letter",
-        "layout": {
-          "width": 40.0,
-          "updated_at": "2020-01-21T14:00:00Z",
-          "unit": "cm",
-          "slug_file": "/letter.zip",
-          "slug": "Pandoc",
-          "name": "Official Letter",
-          "inserted_at": "2020-02-21T14:00:00Z",
-          "id": "1232148nb3478",
-          "height": 20.0,
-          "description": "An official letter"
-        },
-        "inserted_at": "2020-02-21T14:00:00Z",
-        "id": "1232148nb3478",
-        "fields": {
-          "position": "string",
-          "name": "string",
-          "joining_date": "date",
-          "approved_by": "string"
-        },
-        "description": "An offer letter",
-        "color": "#fffff"
-      },
-      "description": "Content Type to be used for the generation of a document and its layout."
-=======
         "unit": "cm",
         "slug_file": "/official_letter.zip",
         "slug": "Pandoc",
@@ -5230,288 +4992,6 @@
         "description": "An official letter"
       },
       "description": "A Layout"
-    },
-    "AssetsIndex": {
-      "type": "object",
-      "properties": {
-        "total_pages": {
-          "type": "integer",
-          "description": "Total number of pages"
-        },
-        "total_entries": {
-          "type": "integer",
-          "description": "Total number of contents"
-        },
-        "page_number": {
-          "type": "integer",
-          "description": "Page number"
-        },
-        "assets": {
-          "$ref": "#/definitions/Assets"
-        }
-      },
-      "example": {
-        "total_pages": 2,
-        "total_entries": 15,
-        "page_number": 1,
-        "assets": [
-          {
-            "updated_at": "2020-01-21T14:00:00Z",
-            "name": "Asset",
-            "inserted_at": "2020-02-21T14:00:00Z",
-            "id": "1232148nb3478",
-            "file": "/signature.pdf"
-          }
-        ]
-      }
->>>>>>> af388724
-    },
-    "LayoutIndex": {
-      "type": "object",
-      "properties": {
-        "total_pages": {
-          "type": "integer",
-          "description": "Total number of pages"
-        },
-        "total_entries": {
-          "type": "integer",
-          "description": "Total number of contents"
-        },
-        "page_number": {
-          "type": "integer",
-          "description": "Page number"
-        },
-        "layouts": {
-          "$ref": "#/definitions/LayoutsAndEngines"
-        }
-      },
-      "example": {
-        "total_pages": 2,
-        "total_entries": 15,
-        "page_number": 1,
-        "layouts": [
-          {
-            "width": 40.0,
-            "updated_at": "2020-01-21T14:00:00Z",
-            "unit": "cm",
-            "slug_file": "/official_letter.zip",
-            "slug": "Pandoc",
-            "screenshot": "/official_letter.jpg",
-            "name": "Official Letter",
-            "inserted_at": "2020-02-21T14:00:00Z",
-            "id": "1232148nb3478",
-            "height": 20.0,
-            "engine": {
-              "updated_at": "2020-01-21T14:00:00Z",
-              "name": "Pandoc",
-              "inserted_at": "2020-02-21T14:00:00Z",
-              "id": "1232148nb3478",
-              "api_route": ""
-            },
-            "description": "An official letter"
-          }
-        ]
-      }
-    },
-<<<<<<< HEAD
-    "UserToken": {
-=======
-    "DataTemplate": {
->>>>>>> af388724
-      "type": "object",
-      "title": "Data Template",
-      "required": [
-        "title_template",
-        "title",
-        "id"
-      ],
-      "properties": {
-        "updated_at": {
-          "type": "string",
-          "format": "ISO-8601",
-          "description": "When was the layout last updated"
-        },
-        "title_template": {
-          "type": "string",
-          "description": "Title content of the data template"
-        },
-        "title": {
-          "type": "string",
-          "description": "Title of the data template"
-        },
-        "inserted_at": {
-          "type": "string",
-          "format": "ISO-8601",
-          "description": "When was the layout created"
-        },
-        "id": {
-          "type": "string",
-          "description": "The ID of the data template"
-        },
-        "data": {
-          "type": "string",
-          "description": "Data template's contents"
-        }
-      },
-<<<<<<< HEAD
-      "description": "User details with the generated JWT token for authentication"
-    },
-    "ResourceRequest": {
-      "type": "object",
-      "title": "Resource Request",
-      "required": [
-        "action",
-        "category"
-      ],
-      "properties": {
-        "category": {
-          "type": "string",
-          "description": "Category's name"
-        },
-        "action": {
-          "type": "string",
-          "description": "Action name"
-        }
-      },
-      "example": {
-        "category": "Flow",
-        "action": "create"
-      },
-      "description": "Create resource request."
-    },
-    "Permission": {
-      "type": "map",
-      "title": "A permission JSON response",
-=======
->>>>>>> af388724
-      "example": {
-        "updated_at": "2020-01-21T14:00:00Z",
-        "title_template": "Letter for [user]",
-        "title": "Template 1",
-        "inserted_at": "2020-02-21T14:00:00Z",
-        "id": "1232148nb3478",
-        "data": "Hi [user]"
-      },
-      "description": "A Data Template"
-    },
-<<<<<<< HEAD
-    "ContentTypeAndLayoutAndFlow": {
-      "type": "object",
-      "title": "Content Type, Layout and its flow",
-=======
-    "ContentTypeAndLayout": {
-      "type": "object",
-      "title": "Content Type and Layout",
->>>>>>> af388724
-      "required": [
-        "name",
-        "id"
-      ],
-      "properties": {
-        "updated_at": {
-          "type": "string",
-          "format": "ISO-8601",
-          "description": "When was the user last updated"
-        },
-        "prefix": {
-          "type": "string",
-          "description": "Prefix to be used for generating Unique ID for contents"
-        },
-        "name": {
-          "type": "string",
-          "description": "Content Type's name"
-        },
-        "layout": {
-          "$ref": "#/definitions/Layout"
-        },
-        "inserted_at": {
-          "type": "string",
-          "format": "ISO-8601",
-          "description": "When was the user inserted"
-        },
-        "id": {
-          "type": "string",
-          "description": "The ID of the content type"
-<<<<<<< HEAD
-        },
-        "flow": {
-          "$ref": "#/definitions/Flow"
-=======
->>>>>>> af388724
-        },
-        "fields": {
-          "type": "map",
-          "description": "Dynamic fields and their datatype"
-        },
-        "description": {
-          "type": "string",
-          "description": "Content Type's description"
-        },
-        "color": {
-          "type": "string",
-          "description": "Hex code of color"
-        }
-      },
-      "example": {
-        "updated_at": "2020-01-21T14:00:00Z",
-        "prefix": "OFFLET",
-        "name": "Offer letter",
-        "layout": {
-          "width": 40.0,
-          "updated_at": "2020-01-21T14:00:00Z",
-          "unit": "cm",
-          "slug_file": "/letter.zip",
-          "slug": "Pandoc",
-          "name": "Official Letter",
-          "inserted_at": "2020-02-21T14:00:00Z",
-          "id": "1232148nb3478",
-          "height": 20.0,
-          "description": "An official letter"
-        },
-        "inserted_at": "2020-02-21T14:00:00Z",
-        "id": "1232148nb3478",
-<<<<<<< HEAD
-        "flow": {
-          "updated_at": "2020-01-21T14:00:00Z",
-          "name": "Flow 1",
-          "inserted_at": "2020-02-21T14:00:00Z",
-          "id": "1232148nb3478"
-        },
-=======
->>>>>>> af388724
-        "fields": {
-          "position": "string",
-          "name": "string",
-          "joining_date": "date",
-          "approved_by": "string"
-        },
-        "description": "An offer letter",
-        "color": "#fffff"
-      },
-<<<<<<< HEAD
-      "description": "Content Type to be used for the generation of a document, its layout and flow."
-    },
-    "OrganisationRequest": {
-      "type": "object",
-      "title": "Organisation Request",
-      "required": [
-        "legal_name",
-        "name"
-      ],
-      "properties": {
-        "phone": {
-          "type": "string",
-          "description": "Offical Phone number"
-        },
-        "name": {
-          "type": "string",
-          "description": "Organisation name"
-        },
-        "legal_name": {
-          "type": "string",
-          "description": "Legal name of organisation"
-=======
-      "description": "Content Type to be used for the generation of a document and its layout."
     },
     "UserRegisterRequest": {
       "type": "object",
@@ -5541,1275 +5021,6 @@
         "email": "email@xyz.com"
       },
       "description": "A user to be registered in the application"
-    },
-    "OrganisationRequest": {
-      "type": "object",
-      "title": "Organisation Request",
-      "required": [
-        "legal_name",
-        "name"
-      ],
-      "properties": {
-        "phone": {
-          "type": "string",
-          "description": "Offical Phone number"
->>>>>>> af388724
-        },
-        "gstin": {
-          "type": "string",
-<<<<<<< HEAD
-          "description": "Goods and service tax invoice numger"
-        },
-        "email": {
-          "type": "string",
-          "description": "Official email"
-        },
-        "address": {
-          "type": "string",
-=======
-          "description": "Organisation name"
-        },
-        "legal_name": {
-          "type": "string",
-          "description": "Legal name of organisation"
-        },
-        "gstin": {
-          "type": "string",
-          "description": "Goods and service tax invoice numger"
-        },
-        "email": {
-          "type": "string",
-          "description": "Official email"
-        },
-        "address": {
-          "type": "string",
->>>>>>> af388724
-          "description": "Address of organisation"
-        }
-      },
-      "example": {
-        "phone": "865623232",
-        "name": "ABC enterprices",
-        "legal_name": "ABC enterprices LLC",
-        "gstin": "32AA65FF56545353",
-        "email": "abcent@gmail.com",
-        "address": "#24, XV Building, TS DEB Layout "
-<<<<<<< HEAD
-      },
-      "description": "An organisation to be register for enterprice operation"
-    },
-    "DataTemplatesIndex": {
-=======
-      },
-      "description": "An organisation to be register for enterprice operation"
-    },
-    "Permission": {
-      "type": "map",
-      "title": "A permission JSON response",
-      "example": {
-        "Flow_create": [
-          "user",
-          "admin"
-        ]
-      },
-      "description": "JSON response for a permission"
-    },
-    "EngineIndex": {
->>>>>>> af388724
-      "type": "object",
-      "properties": {
-        "total_pages": {
-          "type": "integer",
-          "description": "Total number of pages"
-        },
-        "total_entries": {
-          "type": "integer",
-          "description": "Total number of contents"
-        },
-        "page_number": {
-          "type": "integer",
-          "description": "Page number"
-        },
-<<<<<<< HEAD
-        "contents": {
-          "$ref": "#/definitions/DataTemplates"
-=======
-        "engines": {
-          "$ref": "#/definitions/Engines"
->>>>>>> af388724
-        }
-      },
-      "example": {
-        "total_pages": 2,
-        "total_entries": 15,
-        "page_number": 1,
-<<<<<<< HEAD
-        "contents": [
-          {
-            "updated_at": "2020-01-21T14:00:00Z",
-            "title_template": "Letter for [user]",
-            "title": "Main template",
-            "inserted_at": "2020-02-21T14:00:00Z",
-            "id": "1232148nb3478",
-            "data": "Hi [user]"
-          }
-        ]
-      }
-    },
-    "ContentTypeAndLayoutAndFlowAndStates": {
-=======
-        "engines": [
-          {
-            "updated_at": "2020-01-21T14:00:00Z",
-            "name": "Pandoc",
-            "inserted_at": "2020-02-21T14:00:00Z",
-            "id": "1232148nb3478",
-            "api_route": ""
-          }
-        ]
-      }
-    },
-    "ContentAndContentTypeAndState": {
-      "type": "object",
-      "title": "Content and its Content Type",
-      "properties": {
-        "state": {
-          "$ref": "#/definitions/State"
-        },
-        "content_type": {
-          "$ref": "#/definitions/ContentType"
-        },
-        "content": {
-          "$ref": "#/definitions/Content"
-        }
-      },
-      "example": {
-        "state": {
-          "updated_at": "2020-01-21T14:00:00Z",
-          "state": "published",
-          "order": 1,
-          "inserted_at": "2020-02-21T14:00:00Z",
-          "id": "1232148nb3478"
-        },
-        "content_type": {
-          "updated_at": "2020-01-21T14:00:00Z",
-          "name": "Offer letter",
-          "inserted_at": "2020-02-21T14:00:00Z",
-          "id": "1232148nb3478",
-          "fields": {
-            "position": "string",
-            "name": "string",
-            "joining_date": "date",
-            "approved_by": "string"
-          },
-          "description": "An offer letter"
-        },
-        "content": {
-          "updated_at": "2020-01-21T14:00:00Z",
-          "serialized": {
-            "title": "Title of the content",
-            "body": "Body of the content"
-          },
-          "raw": "Content",
-          "instance_id": "OFFL01",
-          "inserted_at": "2020-02-21T14:00:00Z",
-          "id": "1232148nb3478"
-        }
-      },
-      "description": "A content and its content type"
-    },
-    "StateRequest": {
-      "type": "object",
-      "title": "State Request",
-      "required": [
-        "order",
-        "state"
-      ],
-      "properties": {
-        "state": {
-          "type": "string",
-          "description": "State name"
-        },
-        "order": {
-          "type": "integer",
-          "description": "State's order"
-        }
-      },
-      "example": {
-        "state": "Published",
-        "order": 1
-      },
-      "description": "Create state request."
-    },
-    "ContentType": {
-      "type": "object",
-      "title": "Content Type",
-      "required": [
-        "name",
-        "id"
-      ],
-      "properties": {
-        "updated_at": {
-          "type": "string",
-          "format": "ISO-8601",
-          "description": "When was the user last updated"
-        },
-        "prefix": {
-          "type": "string",
-          "description": "Prefix to be used for generating Unique ID for contents"
-        },
-        "name": {
-          "type": "string",
-          "description": "Content Type's name"
-        },
-        "inserted_at": {
-          "type": "string",
-          "format": "ISO-8601",
-          "description": "When was the user inserted"
-        },
-        "id": {
-          "type": "string",
-          "description": "The ID of the content type"
-        },
-        "fields": {
-          "type": "map",
-          "description": "Dynamic fields and their datatype"
-        },
-        "description": {
-          "type": "string",
-          "description": "Content Type's description"
-        },
-        "color": {
-          "type": "string",
-          "description": "Hex code of color"
-        }
-      },
-      "example": {
-        "updated_at": "2020-01-21T14:00:00Z",
-        "prefix": "OFFLET",
-        "name": "Offer letter",
-        "inserted_at": "2020-02-21T14:00:00Z",
-        "id": "1232148nb3478",
-        "fields": {
-          "position": "string",
-          "name": "string",
-          "joining_date": "date",
-          "approved_by": "string"
-        },
-        "description": "An offer letter",
-        "color": "#fffff"
-      },
-      "description": "A Content Type."
-    },
-    "Themes": {
-      "type": "array",
-      "title": "All themes and its details",
-      "items": {
-        "$ref": "#/definitions/Theme"
-      },
-      "description": "All themes that have been created under current user's organisation and their details"
-    },
-    "Content": {
->>>>>>> af388724
-      "type": "object",
-      "title": "Content Type, Layout, Flow and states",
-      "required": [
-        "name",
-        "id"
-      ],
-      "properties": {
-        "updated_at": {
-          "type": "string",
-          "format": "ISO-8601",
-          "description": "When was the user last updated"
-        },
-        "prefix": {
-          "type": "string",
-          "description": "Prefix to be used for generating Unique ID for contents"
-        },
-        "name": {
-          "type": "string",
-          "description": "Content Type's name"
-        },
-        "layout": {
-          "$ref": "#/definitions/Layout"
-        },
-        "inserted_at": {
-          "type": "string",
-          "format": "ISO-8601",
-          "description": "When was the user inserted"
-        },
-        "id": {
-          "type": "string",
-          "description": "The ID of the content type"
-        },
-        "flow": {
-          "$ref": "#/definitions/FlowAndStatesWithoutCreator"
-        },
-        "fields": {
-          "type": "map",
-          "description": "Dynamic fields and their datatype"
-        },
-        "description": {
-          "type": "string",
-          "description": "Content Type's description"
-        },
-        "color": {
-          "type": "string",
-          "description": "Hex code of color"
-        }
-      },
-      "example": {
-        "updated_at": "2020-01-21T14:00:00Z",
-        "prefix": "OFFLET",
-        "name": "Offer letter",
-        "layout": {
-          "width": 40.0,
-          "updated_at": "2020-01-21T14:00:00Z",
-          "unit": "cm",
-          "slug_file": "/letter.zip",
-          "slug": "Pandoc",
-          "name": "Official Letter",
-          "inserted_at": "2020-02-21T14:00:00Z",
-          "id": "1232148nb3478",
-          "height": 20.0,
-          "description": "An official letter"
-        },
-        "inserted_at": "2020-02-21T14:00:00Z",
-        "id": "1232148nb3478",
-        "flow": {
-          "updated_at": "2020-01-21T14:00:00Z",
-          "states": [
-            {
-              "state": "published",
-              "order": 1,
-              "id": "1232148nb3478"
-            }
-          ],
-          "name": "Flow 1",
-          "inserted_at": "2020-02-21T14:00:00Z",
-          "id": "1232148nb3478"
-        },
-        "fields": {
-          "position": "string",
-          "name": "string",
-          "joining_date": "date",
-          "approved_by": "string"
-        },
-        "description": "An offer letter",
-        "color": "#fffff"
-      },
-      "description": "Content Type to be used for the generation of a document, its layout, flow and states."
-    },
-<<<<<<< HEAD
-    "ShowTheme": {
-      "type": "object",
-      "title": "Show Theme",
-      "properties": {
-        "theme": {
-          "$ref": "#/definitions/Theme"
-        },
-        "creator": {
-          "$ref": "#/definitions/User"
-        }
-      },
-      "example": {
-        "theme": {
-          "updated_at": "2020-01-21T14:00:00Z",
-          "typescale": {
-            "p": "6",
-            "h2": "8",
-            "h1": "10"
-          },
-          "name": "Official Letter Theme",
-          "inserted_at": "2020-02-21T14:00:00Z",
-          "id": "1232148nb3478",
-          "font": "Malery",
-          "file": "/malory.css"
-        },
-        "creator": {
-          "updated_at": "2020-01-21T14:00:00Z",
-          "name": "John Doe",
-          "inserted_at": "2020-02-21T14:00:00Z",
-          "id": "1232148nb3478",
-          "email_verify": true,
-          "email": "email@xyz.com"
-        }
-      },
-      "description": "Show details of a theme"
-    },
-    "UserLoginRequest": {
-      "type": "object",
-      "title": "User Login",
-      "required": [
-        "password",
-        "email"
-      ],
-      "properties": {
-        "password": {
-          "type": "string",
-          "description": "User's password"
-        },
-        "email": {
-          "type": "string",
-          "description": "User's email"
-        }
-      },
-      "example": {
-        "password": "Password",
-        "email": "email@xyz.com"
-      },
-      "description": "A user log in to the application"
-    },
-    "FlowRequest": {
-      "type": "object",
-      "title": "Flow Request",
-      "required": [
-        "name"
-      ],
-      "properties": {
-        "name": {
-          "type": "string",
-          "description": "Flow's name"
-        }
-      },
-      "example": {
-        "name": "Flow 1"
-      },
-      "description": "Create flow request."
-    },
-    "ContentTypesAndLayoutsAndFlows": {
-      "type": "array",
-      "title": "Content Types and their Layouts and flow",
-      "items": {
-        "$ref": "#/definitions/ContentTypeAndLayoutAndFlow"
-      },
-      "description": "All content types that have been created and their layouts and flow"
-    },
-    "CurrentUser": {
-      "type": "object",
-      "title": "Current User",
-      "required": [
-        "email",
-        "name",
-        "id"
-      ],
-      "properties": {
-        "updated_at": {
-          "type": "string",
-          "format": "ISO-8601",
-          "description": "When was the user last updated"
-        },
-        "role": {
-          "type": "string",
-          "description": "User's role"
-        },
-        "profile_pic": {
-          "type": "string",
-          "description": "User's profile pic URL"
-        },
-        "organisation_id": {
-          "type": "integer",
-          "description": "ID of the user's oranisation"
-        },
-        "name": {
-          "type": "string",
-          "description": "Users name"
-        },
-        "inserted_at": {
-          "type": "string",
-          "format": "ISO-8601",
-          "description": "When was the user inserted"
-        },
-        "id": {
-          "type": "string",
-          "description": "The ID of the user"
-        },
-        "email_verify": {
-          "type": "boolean",
-          "description": "Email verification status"
-        },
-        "email": {
-          "type": "string",
-          "description": "Users email"
-        }
-      },
-      "example": {
-        "updated_at": "2020-01-21T14:00:00Z",
-        "role": "user",
-        "profile_pic": "www.aws.com/users/johndoe.jpg",
-        "organisation_id": "jn14786914qklnqw",
-        "name": "John Doe",
-        "inserted_at": "2020-02-21T14:00:00Z",
-        "id": "1232148nb3478",
-        "email_verify": true,
-        "email": "email@xyz.com"
-      },
-      "description": "Currently loged in user"
-    },
-    "Asset": {
-      "type": "object",
-      "title": "Asset",
-      "required": [
-        "id"
-      ],
-      "properties": {
-        "updated_at": {
-          "type": "string",
-          "format": "ISO-8601",
-          "description": "When was the engine last updated"
-        },
-        "name": {
-          "type": "string",
-          "description": "Name of the asset"
-        },
-        "inserted_at": {
-          "type": "string",
-          "format": "ISO-8601",
-          "description": "When was the engine inserted"
-        },
-        "id": {
-          "type": "string",
-          "description": "The ID of the asset"
-        },
-        "file": {
-          "type": "string",
-          "description": "URL of the uploaded file"
-        }
-      },
-      "example": {
-        "updated_at": "2020-01-21T14:00:00Z",
-        "name": "Asset",
-        "inserted_at": "2020-02-21T14:00:00Z",
-        "id": "1232148nb3478",
-        "file": "/signature.pdf"
-      },
-      "description": "An asset."
-    },
-    "Organisation": {
-      "type": "object",
-      "title": "Organisation",
-      "required": [
-        "legal_name",
-        "name",
-        "id"
-      ],
-      "properties": {
-        "updated_at": {
-          "type": "string",
-          "format": "ISO-8601",
-          "description": "When was the user last updated"
-        },
-        "phone": {
-          "type": "strign",
-          "description": "Phone number of organisation"
-        },
-        "name_of_cto": {
-          "type": "string",
-          "description": "Organisation CTO's Name"
-        },
-        "name_of_ceo": {
-          "type": "string",
-          "description": "Organisation CEO's Name"
-        },
-        "name": {
-          "type": "string",
-          "description": "Name of the organisation"
-        },
-        "logo": {
-          "type": "string",
-          "description": "Logo of organisation"
-        },
-        "legal_name": {
-          "type": "string",
-          "description": "Legal Name of the organisation"
-        },
-        "inserted_at": {
-          "type": "string",
-          "format": "ISO-8601",
-          "description": "When was the user inserted"
-        },
-        "id": {
-          "type": "string",
-          "description": "The id of an organisation"
-        },
-        "gstin": {
-          "type": "string",
-          "description": "GSTIN of organisation"
-        },
-        "email": {
-          "type": "string",
-          "description": "Email of organisation"
-        },
-        "corporate_id": {
-          "type": "string",
-          "description": "Corporate id of organisation"
-        },
-        "address": {
-          "type": "string",
-          "description": "Address of the organisation"
-        }
-      },
-      "example": {
-        "updated_at": "2020-01-21T14:00:00Z",
-        "phone": "865623232",
-        "name_of_cto": "Foo Doo",
-        "name_of_ceo": "John Doe",
-        "name": "ABC enterprices",
-        "logo": "/logo.jpg",
-        "legal_name": "ABC enterprices LLC",
-        "inserted_at": "2020-02-21T14:00:00Z",
-        "id": "mnbjhb23488n23e",
-        "gstin": "32AA65FF56545353",
-        "email": "abcent@gmail.com",
-        "corporate_id": "BNIJSN1234NGT",
-        "address": "#24, XV Building, TS DEB Layout "
-      },
-      "description": "An Organisation"
-    },
-    "ContentTypesIndex": {
-      "type": "object",
-      "properties": {
-        "total_pages": {
-          "type": "integer",
-          "description": "Total number of pages"
-        },
-        "total_entries": {
-          "type": "integer",
-          "description": "Total number of contents"
-        },
-        "page_number": {
-          "type": "integer",
-          "description": "Page number"
-        },
-        "content_types": {
-          "$ref": "#/definitions/ContentTypesAndLayoutsAndFlows"
-        }
-      },
-      "example": {
-        "total_pages": 2,
-        "total_entries": 15,
-        "page_number": 1,
-        "content_types": [
-          {
-            "creator": {
-              "updated_at": "2020-01-21T14:00:00Z",
-              "name": "John Doe",
-              "inserted_at": "2020-02-21T14:00:00Z",
-              "id": "1232148nb3478",
-              "email_verify": true,
-              "email": "email@xyz.com"
-            },
-            "content_type": {
-              "updated_at": "2020-01-21T14:00:00Z",
-              "prefix": "OFFLET",
-              "name": "Offer letter",
-              "layout": {
-                "width": 40.0,
-                "updated_at": "2020-01-21T14:00:00Z",
-                "unit": "cm",
-                "slug_file": "/letter.zip",
-                "slug": "Pandoc",
-                "name": "Official Letter",
-                "inserted_at": "2020-02-21T14:00:00Z",
-                "id": "1232148nb3478",
-                "height": 20.0,
-                "description": "An official letter"
-              },
-              "inserted_at": "2020-02-21T14:00:00Z",
-              "id": "1232148nb3478",
-              "flow": {
-                "updated_at": "2020-01-21T14:00:00Z",
-                "name": "Flow 1",
-                "inserted_at": "2020-02-21T14:00:00Z",
-                "id": "1232148nb3478"
-              },
-              "fields": {
-                "position": "string",
-                "name": "string",
-                "joining_date": "date",
-                "approved_by": "string"
-              },
-              "description": "An offer letter",
-              "color": "#fffff"
-            }
-          }
-        ]
-      }
-    },
-    "User": {
-      "type": "object",
-      "title": "User",
-      "required": [
-        "email",
-        "name",
-        "id"
-      ],
-      "properties": {
-        "updated_at": {
-          "type": "string",
-          "format": "ISO-8601",
-          "description": "When was the user last updated"
-        },
-        "name": {
-          "type": "string",
-          "description": "Users name"
-        },
-        "inserted_at": {
-          "type": "string",
-          "format": "ISO-8601",
-          "description": "When was the user inserted"
-        },
-        "id": {
-          "type": "string",
-          "description": "The ID of the user"
-        },
-        "email_verify": {
-          "type": "boolean",
-          "description": "Email verification status"
-        },
-        "email": {
-          "type": "string",
-          "description": "Users email"
-        }
-      },
-      "example": {
-        "updated_at": "2020-01-21T14:00:00Z",
-        "name": "John Doe",
-        "inserted_at": "2020-02-21T14:00:00Z",
-        "id": "1232148nb3478",
-        "email_verify": true,
-        "email": "email@xyz.com"
-      },
-      "description": "A user of the application"
-    },
-    "ShowDataTemplate": {
-      "type": "object",
-      "title": "Data template and all its details",
-      "properties": {
-        "data_template": {
-          "$ref": "#/definitions/LayoutAndEngine"
-        },
-        "creator": {
-          "$ref": "#/definitions/User"
-        },
-        "content_type": {
-          "$ref": "#/definitions/ContentType"
-        }
-      },
-      "example": {
-        "data_template": {
-          "updated_at": "2020-01-21T14:00:00Z",
-          "title_template": "Letter for [user]",
-          "title": "Main Template",
-          "inserted_at": "2020-02-21T14:00:00Z",
-          "id": "1232148nb3478",
-          "data": "Hi [user]"
-        },
-        "creator": {
-          "updated_at": "2020-01-21T14:00:00Z",
-          "name": "John Doe",
-          "inserted_at": "2020-02-21T14:00:00Z",
-          "id": "1232148nb3478",
-          "email_verify": true,
-          "email": "email@xyz.com"
-        },
-        "content_type": {
-          "updated_at": "2020-01-21T14:00:00Z",
-          "prefix": "OFFLET",
-          "name": "Offer letter",
-          "inserted_at": "2020-02-21T14:00:00Z",
-          "id": "1232148nb3478",
-          "fields": {
-            "position": "string",
-            "name": "string",
-            "joining_date": "date",
-            "approved_by": "string"
-          },
-          "description": "An offer letter"
-        }
-      },
-      "description": "API to show a data template and all its details"
-    },
-    "ShowContentType": {
-      "type": "object",
-      "title": "Content Type and all its details",
-      "properties": {
-        "creator": {
-          "$ref": "#/definitions/User"
-        },
-        "content_type": {
-          "$ref": "#/definitions/ContentTypeAndLayoutAndFlowAndStates"
-        }
-      },
-      "example": {
-=======
-    "ShowAsset": {
-      "type": "object",
-      "title": "Show asset",
-      "properties": {
-        "creator": {
-          "$ref": "#/definitions/User"
-        },
-        "content": {
-          "$ref": "#/definitions/Asset"
-        }
-      },
-      "example": {
->>>>>>> af388724
-        "creator": {
-          "updated_at": "2020-01-21T14:00:00Z",
-          "name": "John Doe",
-          "inserted_at": "2020-02-21T14:00:00Z",
-          "id": "1232148nb3478",
-          "email_verify": true,
-          "email": "email@xyz.com"
-        },
-        "asset": {
-          "updated_at": "2020-01-21T14:00:00Z",
-<<<<<<< HEAD
-          "prefix": "OFFLET",
-          "name": "Offer letter",
-          "layout": {
-            "width": 40.0,
-            "updated_at": "2020-01-21T14:00:00Z",
-            "unit": "cm",
-            "slug_file": "/letter.zip",
-            "slug": "Pandoc",
-            "name": "Official Letter",
-            "inserted_at": "2020-02-21T14:00:00Z",
-            "id": "1232148nb3478",
-            "height": 20.0,
-            "description": "An official letter"
-          },
-          "inserted_at": "2020-02-21T14:00:00Z",
-          "id": "1232148nb3478",
-          "flow": {
-            "updated_at": "2020-01-21T14:00:00Z",
-            "states": [
-              {
-                "state": "published",
-                "order": 1,
-                "id": "1232148nb3478"
-              }
-            ],
-            "name": "Flow 1",
-            "inserted_at": "2020-02-21T14:00:00Z",
-            "id": "1232148nb3478"
-          },
-          "fields": {
-            "position": "string",
-            "name": "string",
-            "joining_date": "date",
-            "approved_by": "string"
-          },
-          "description": "An offer letter",
-          "color": "#fffff"
-        }
-      },
-      "description": "API to show a content type and all its details"
-    },
-    "PermissionIndex": {
-      "type": "object",
-      "properties": {
-        "total_pages": {
-          "type": "integer",
-          "description": "Total number of pages"
-=======
-          "name": "Asset",
-          "inserted_at": "2020-02-21T14:00:00Z",
-          "id": "1232148nb3478",
-          "file": "/signature.pdf"
-        }
-      },
-      "description": "An asset and its details"
-    },
-    "ShowTheme": {
-      "type": "object",
-      "title": "Show Theme",
-      "properties": {
-        "theme": {
-          "$ref": "#/definitions/Theme"
->>>>>>> af388724
-        },
-        "total_entries": {
-          "type": "integer",
-          "description": "Total number of contents"
-        },
-        "permissions": {
-          "$ref": "#/definitions/Permission"
-        },
-        "page_number": {
-          "type": "integer",
-          "description": "Page number"
-        }
-      },
-      "example": {
-<<<<<<< HEAD
-        "total_pages": 2,
-        "total_entries": 15,
-        "permissions": [
-          {
-            "Flow_create": [
-              {
-                "permission": {
-                  "resource_id": "nnbj12378123m",
-                  "id": "1237-gh34813"
-                },
-                "name": "user",
-                "id": "5613hbkqew67134"
-              },
-              {
-                "permission": {
-                  "resource_id": "  bnjcasd-123ln13248-kjcns",
-                  "id": "1237-glkn348-123"
-                },
-                "name": "admin",
-                "id": "87612-1230981230123"
-              }
-            ]
-          },
-          {
-            "Flow_delete": [
-              {
-                "permission": {
-                  "resource_id": "nnbj12378123m",
-                  "id": "1237-gh34813"
-                },
-                "name": "user",
-                "id": "5613hbkqew67134"
-              }
-            ]
-          }
-        ],
-        "page_number": 1
-      }
-    },
-    "AssetsIndex": {
-      "type": "object",
-      "properties": {
-        "total_pages": {
-          "type": "integer",
-          "description": "Total number of pages"
-=======
-        "theme": {
-          "updated_at": "2020-01-21T14:00:00Z",
-          "typescale": {
-            "p": "6",
-            "h2": "8",
-            "h1": "10"
-          },
-          "name": "Official Letter Theme",
-          "inserted_at": "2020-02-21T14:00:00Z",
-          "id": "1232148nb3478",
-          "font": "Malery",
-          "file": "/malory.css"
->>>>>>> af388724
-        },
-        "total_entries": {
-          "type": "integer",
-          "description": "Total number of contents"
-        },
-        "page_number": {
-          "type": "integer",
-          "description": "Page number"
-        },
-        "assets": {
-          "$ref": "#/definitions/Assets"
-        }
-      },
-<<<<<<< HEAD
-      "example": {
-        "total_pages": 2,
-        "total_entries": 15,
-        "page_number": 1,
-        "assets": [
-          {
-            "updated_at": "2020-01-21T14:00:00Z",
-            "name": "Asset",
-            "inserted_at": "2020-02-21T14:00:00Z",
-            "id": "1232148nb3478",
-            "file": "/signature.pdf"
-          }
-        ]
-      }
-    },
-    "FlowIndex": {
-      "type": "object",
-      "properties": {
-        "total_pages": {
-          "type": "integer",
-          "description": "Total number of pages"
-        },
-        "total_entries": {
-          "type": "integer",
-          "description": "Total number of contents"
-        },
-        "states": {
-          "$ref": "#/definitions/ShowStates"
-        },
-        "page_number": {
-          "type": "integer",
-          "description": "Page number"
-        }
-      },
-      "example": {
-        "total_pages": 2,
-        "total_entries": 15,
-        "states": [
-          {
-            "state": {
-              "updated_at": "2020-01-21T14:00:00Z",
-              "state": "published",
-              "order": 1,
-              "inserted_at": "2020-02-21T14:00:00Z",
-              "id": "1232148nb3478"
-            },
-            "flow": {
-              "updated_at": "2020-01-21T14:00:00Z",
-              "name": "Flow 1",
-              "inserted_at": "2020-02-21T14:00:00Z",
-              "id": "jnb234881adsad"
-            },
-            "creator": {
-              "updated_at": "2020-01-21T14:00:00Z",
-              "name": "John Doe",
-              "inserted_at": "2020-02-21T14:00:00Z",
-              "id": "1232148nb3478",
-              "email_verify": true,
-              "email": "email@xyz.com"
-            }
-          }
-        ],
-        "page_number": 1
-      }
-    },
-    "ShowState": {
-      "type": "object",
-      "title": "Show flow details",
-      "properties": {
-        "state": {
-          "$ref": "#/definitions/State"
-        },
-        "flow": {
-          "$ref": "#/definitions/Flow"
-        },
-        "creator": {
-          "$ref": "#/definitions/User"
-        }
-      },
-      "example": {
-        "state": {
-          "updated_at": "2020-01-21T14:00:00Z",
-          "state": "published",
-          "order": 1,
-          "inserted_at": "2020-02-21T14:00:00Z",
-          "id": "1232148nb3478"
-        },
-        "flow": {
-          "updated_at": "2020-01-21T14:00:00Z",
-          "name": "Flow 1",
-          "inserted_at": "2020-02-21T14:00:00Z",
-          "id": "jnb234881adsad"
-        },
-        "creator": {
-          "updated_at": "2020-01-21T14:00:00Z",
-          "name": "John Doe",
-          "inserted_at": "2020-02-21T14:00:00Z",
-          "id": "1232148nb3478",
-          "email_verify": true,
-          "email": "email@xyz.com"
-        }
-      },
-      "description": "Show all details of a flow"
-=======
-      "description": "Show details of a theme"
-    },
-    "ShowStates": {
-      "type": "array",
-      "title": "All states and its details",
-      "items": {
-        "$ref": "#/definitions/ShowState"
-      },
-      "description": "All states that have been created and their details"
->>>>>>> af388724
-    },
-    "Resource": {
-      "type": "object",
-      "title": "Resource",
-      "required": [
-        "action",
-        "category",
-        "id"
-      ],
-      "properties": {
-        "id": {
-          "type": "string",
-          "description": "The ID of the layout"
-        },
-        "category": {
-          "type": "string",
-          "description": "Name of the category"
-        },
-        "action": {
-          "type": "string",
-          "description": "Name of the action"
-        }
-      },
-      "example": {
-        "id": "1232148nb3478",
-<<<<<<< HEAD
-        "category": "Flow",
-        "action": "create"
-      },
-      "description": "A Resource"
-    },
-    "Engine": {
-      "type": "object",
-      "title": "Render engine",
-      "required": [
-        "name",
-        "id"
-      ],
-=======
-        "email_verify": true,
-        "email": "email@xyz.com"
-      },
-      "description": "Currently loged in user"
-    },
-    "ShowFlows": {
-      "type": "array",
-      "title": "All flows and its details",
-      "items": {
-        "$ref": "#/definitions/UpdateFlow"
-      },
-      "description": "All flows that have been created and their details"
-    },
-    "Engines": {
-      "type": "array",
-      "title": "Engines",
-      "items": {
-        "$ref": "#/definitions/Engine"
-      },
-      "description": "All engines that have been created"
-    },
-    "UpdateFlow": {
-      "type": "object",
-      "title": "Show flow details",
-      "properties": {
-        "flow": {
-          "$ref": "#/definitions/Flow"
-        },
-        "creator": {
-          "$ref": "#/definitions/User"
-        }
-      },
-      "example": {
-        "flow": {
-          "updated_at": "2020-01-21T14:00:00Z",
-          "name": "Flow 1",
-          "inserted_at": "2020-02-21T14:00:00Z",
-          "id": "1232148nb3478"
-        },
-        "creator": {
-          "updated_at": "2020-01-21T14:00:00Z",
-          "name": "John Doe",
-          "inserted_at": "2020-02-21T14:00:00Z",
-          "id": "1232148nb3478",
-          "email_verify": true,
-          "email": "email@xyz.com"
-        }
-      },
-      "description": "Show all details of a flow"
-    },
-    "Resources": {
-      "type": "array",
-      "title": "Resource list",
-      "items": {
-        "$ref": "#/definitions/Resource"
-      }
-    },
-    "LayoutsAndEngines": {
-      "type": "array",
-      "title": "Layouts and its Engines",
-      "items": {
-        "$ref": "#/definitions/LayoutAndEngine"
-      },
-      "description": "All layouts that have been created and their engines"
-    },
-    "State": {
-      "type": "object",
-      "title": "State",
->>>>>>> af388724
-      "properties": {
-        "updated_at": {
-          "type": "string",
-          "format": "ISO-8601",
-<<<<<<< HEAD
-          "description": "When was the engine last updated"
-        },
-        "name": {
-          "type": "string",
-          "description": "Engine's name"
-=======
-          "description": "When was the state last updated"
-        },
-        "state": {
-          "type": "string",
-          "description": "A state of content"
-        },
-        "order": {
-          "type": "integer",
-          "description": "Order of the state"
->>>>>>> af388724
-        },
-        "inserted_at": {
-          "type": "string",
-          "format": "ISO-8601",
-<<<<<<< HEAD
-          "description": "When was the engine inserted"
-        },
-        "id": {
-          "type": "string",
-          "description": "The ID of the engine"
-        },
-        "api_route": {
-          "type": "string",
-          "description": "API route to be used"
-=======
-          "description": "When was the state inserted"
-        },
-        "id": {
-          "type": "string",
-          "description": "ID of the state"
->>>>>>> af388724
-        }
-      },
-      "example": {
-        "updated_at": "2020-01-21T14:00:00Z",
-<<<<<<< HEAD
-        "name": "Pandoc",
-        "inserted_at": "2020-02-21T14:00:00Z",
-        "id": "1232148nb3478",
-        "api_route": ""
-      },
-      "description": "A render engine to be used for document generation"
-    },
-    "Engines": {
-      "type": "array",
-      "title": "Engines",
-      "items": {
-        "$ref": "#/definitions/Engine"
-      },
-      "description": "All engines that have been created"
-=======
-        "state": "published",
-        "order": 1,
-        "inserted_at": "2020-02-21T14:00:00Z",
-        "id": "1232148nb3478"
-      },
-      "description": "State assigened to contents"
->>>>>>> af388724
     }
   },
   "basePath": "/api/v1"
