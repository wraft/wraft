defmodule WraftDoc.DocumentTest do
  use WraftDoc.DataCase, async: true
  import WraftDoc.Factory
  use ExUnit.Case
  @moduletag :document
  use Bamboo.Test

  alias WraftDoc.{
    Document,
    Document.Asset,
    Document.Block,
    Document.BlockTemplate,
    Document.Block,
    Document.CollectionForm,
    Document.CollectionFormField,
    Document.Comment,
    Document.ContentType,
    Document.Counter,
    Document.DataTemplate,
    Document.FieldType,
    Document.Instance,
    Document.Instance.History,
    Document.Instance.Version,
    Document.InstanceApprovalSystem,
    Document.Layout,
    Document.LayoutAsset,
    Document.Pipeline,
    Document.Pipeline.Stage,
    Document.Pipeline.TriggerHistory,
    Document.Theme,
    Repo
  }

  alias WraftDoc.Account.Role

  @valid_layout_attrs %{
    "name" => "layout name",
    "description" => "layout description",
    "width" => 25.0,
    "height" => 44.0,
    "unit" => "cm",
    "slug" => "layout slug"
    # "engine_id" => "00f47af7-6db5-4b93-bafb-99d453929aea"
  }
  @valid_instance_attrs %{
    "instance_id" => "OFFR0001",
    "raw" => "instance raw",
    "serialized" => %{"body" => "body of the content", "title" => "title of the content"},
    "type" => 1,
    "state_id" => "a041a482-202c-4c53-99f3-79a8dab252d5"
  }
  @valid_content_type_attrs %{
    "name" => "content_type name",
    "description" => "content_type description",
    "color" => "#fff",
    "prefix" => "OFFRE"
  }

  @valid_theme_attrs %{
    "name" => "theme name",
    "font" => "theme font",
<<<<<<< HEAD
    "typescale" => %{"heading1" => 22, "heading2" => 16, "paragraph" => 12}
=======
    "typescale" => %{"heading1" => 22, "heading2" => 16, "paragraph" => 12},
>>>>>>> 43fda0b2
    # "file" => "../../../screenshot.png"
  }
  @valid_data_template_attrs %{
    "title" => "data_template title",
    "title_template" => "data_template title_template",
    "data" => "data_template data",
    "serialized" => %{"company" => "Apple"}
  }
  @invalid_data_template_attrs %{title: nil, title_template: nil, data: nil}
  @valid_asset_attrs %{"name" => "asset name"}

  @valid_comment_attrs %{
    "comment" => "comment comment",
    "is_parent" => true,
    "master" => "instance",
    "master_id" => "0s3df0sd03f3s03d0f3",
    "organisation_id" => 12
  }
  @invalid_comment_attrs %{
    "comment" => nil,
    "is_parent" => nil,
    "master" => nil,
    "master_id" => nil,
    "organisation_id" => nil
  }
  @invalid_instance_attrs %{raw: nil}
  @invalid_attrs %{}
  # @content_type_invalid_attrs %{
  #   "name" => nil,
  #   "description" => nil,
  #   "prefix" => nil
  # }
<<<<<<< HEAD

  @data [
    %{"label" => "January", "value" => 10},
    %{"label" => "February", "value" => 20},
    %{"label" => "March", "value" => 5},
    %{"label" => "April", "value" => 60},
    %{"label" => "May", "value" => 80},
    %{"label" => "June", "value" => 70},
    %{"label" => "Julay", "value" => 90}
  ]
  @update_valid_attrs %{
    "btype" => "gantt",
    "file_url" => "/usr/local/hoem/filex.svg",
    "api_route" => "http://localhost:4000",
    "dataset" => %{
      "backgroundColor" => "transparent",
      "data" => @data,
      "format" => "svg",
      "height" => 512,
      "type" => "pie",
      "width" => 512
    },
    "endpoint" => "blocks_api",
    "name" => "Farming"
  }
=======
>>>>>>> 43fda0b2

  describe "create_layout/3" do
    test "create layout on valid attributes" do
      user = insert(:user)
      engine = insert(:engine)
      engine_id = engine.id

      params = %{
        "name" => "layout name",
        "description" => "layout description",
        "width" => 25.0,
        "height" => 44.0,
        "unit" => "cm",
        "slug" => "layout slug"
        # "engine_id" => "00f47af7-6db5-4b93-bafb-99d453929aea"
      }

      params = Map.merge(params, %{"engine_id" => engine_id})
      count_before = Layout |> Repo.all() |> length()
      layout = Document.create_layout(user, engine, params)
      assert count_before + 1 == Layout |> Repo.all() |> length()
      assert layout.name == @valid_layout_attrs["name"]
      assert layout.description == @valid_layout_attrs["description"]
      assert layout.width == @valid_layout_attrs["width"]
      assert layout.height == @valid_layout_attrs["height"]
      assert layout.unit == @valid_layout_attrs["unit"]
      assert layout.slug == @valid_layout_attrs["slug"]
    end

    test "create layout on invalid attrs" do
      user = insert(:user)
      count_before = Layout |> Repo.all() |> length()
      engine = insert(:engine)
      {:error, changeset} = Document.create_layout(user, engine, @invalid_attrs)
      count_after = Layout |> Repo.all() |> length()
      assert count_before == count_after

      assert %{
               name: ["can't be blank"],
               description: ["can't be blank"],
               width: ["can't be blank"],
               height: ["can't be blank"],
               unit: ["can't be blank"],
               slug: ["can't be blank"],
               engine_id: ["can't be blank"]
             } == errors_on(changeset)
    end
  end

  describe "engine_list/1" do
    test "list all engines" do
      engin_params = %{name: "engin", api_route: "api_route"}
      engine = Document.engines_list(engin_params)
      assert true == is_list(engine.entries)
      assert true == engine.entries |> length() |> is_number()
    end
  end

  describe "show_layout/2" do
    test "show layout shows the layout data and preloads engine creator assets data" do
      user = insert(:user)
      engine = insert(:engine)

      layout =
        insert(:layout,
          creator: user,
          engine: engine,
          creator: user,
          organisation: user.organisation
        )

      s_layout = Document.show_layout(layout.id, user)

      assert s_layout.name == layout.name
      assert s_layout.description == layout.description
      assert s_layout.creator.name == user.name
      assert s_layout.engine.name == engine.name
    end

    test "returns nil with non-existent UUIDs" do
      user = insert(:user)
      s_layout = Document.show_layout(Ecto.UUID.generate(), user)
      assert s_layout == {:error, :invalid_id, "Layout"}
    end

    test "returns nil when layout does not belong to user's organisation" do
      user = insert(:user)
      layout = insert(:layout)
      s_layout = Document.show_layout(layout.id, user)
      assert s_layout == {:error, :invalid_id, "Layout"}
    end

    test "returns nil when wrong datas are given" do
      s_layout = Document.show_layout(1, nil)
      assert s_layout == {:error, :fake}
    end
  end

  describe "layout_files_upload/2" do
    test "layout file upload with slug file uploads a file to slug" do
      user = insert(:user)
      layout = insert(:layout, creator: user)

      params = %{
        "slug_file" => %Plug.Upload{path: "test/fixtures/example.png", filename: "example.png"}
      }

      u_layout = Document.layout_files_upload(layout, params)
      assert u_layout.slug_file.file_name == "example.png"
    end

    test "layout file upload with screen shot files upload a file as screenshot" do
      user = insert(:user)
      layout = insert(:layout, creator: user)

      params = %{
        "screenshot" => %Plug.Upload{path: "test/fixtures/example.png", filename: "example.png"}
      }

      u_layout = Document.layout_files_upload(layout, params)
      assert u_layout.screenshot.file_name == "example.png"
    end
  end

  describe "get_layout/2" do
    @tag individual_test: "yup"
    test "get layout returns the layout data by uuid" do
      user = insert(:user)
      layout = insert(:layout, creator: user, organisation: user.organisation)
      s_layout = Document.get_layout(layout.id, user)
      assert s_layout.name == layout.name
      assert s_layout.description == layout.description
      assert s_layout.width == layout.width
      assert s_layout.height == layout.height
      assert s_layout.unit == layout.unit
      assert s_layout.slug == layout.slug
    end

    @tag individual_test: "yup"
    test "returns error invalid id with non-existent UUIDs" do
      user = insert(:user)
      s_layout = Document.get_layout(Ecto.UUID.generate(), user)
      assert s_layout == {:error, :invalid_id, "Layout"}
    end

    @tag individual_test: "yup"
    test "returns error  when layout does not belong to user's organisation" do
      user = insert(:user)
      layout = insert(:layout)
      s_layout = Document.get_layout(layout.id, user)
      assert s_layout == {:error, :invalid_id, "Layout"}
    end

    @tag individual_test: "yup"
    test "returns error when wrong datas are given" do
      s_layout = Document.get_layout(1, nil)
      assert s_layout == {:error, :fake}
    end
  end

  describe "get_layout_asset/2" do
    test "get layout asset from its layout and assets uuids" do
      user = insert(:user)
      engine = insert(:engine)
      asset = insert(:asset, creator: user, organisation: user.organisation)
      layout = insert(:layout, creator: user, engine: engine)
      layout_asset = insert(:layout_asset, layout: layout, asset: asset, creator: user)
      g_layout_asset = Document.get_layout_asset(layout.id, asset.id)
      assert layout_asset.id == g_layout_asset.id
    end
  end

  describe "update_layout/3" do
    test "update layout on valid attrs" do
      user = insert(:user)
      engine = insert(:engine)
      layout = insert(:layout, creator: user, organisation: user.organisation)
      count_before = Layout |> Repo.all() |> length()
      params = Map.put(@valid_layout_attrs, "engine_uuid", engine.id)

      layout = Document.update_layout(layout, user, params)
      count_after = Layout |> Repo.all() |> length()
      assert count_before == count_after
      assert layout.name == @valid_layout_attrs["name"]
      assert layout.description == @valid_layout_attrs["description"]
      assert layout.width == @valid_layout_attrs["width"]
      assert layout.height == @valid_layout_attrs["height"]
      assert layout.unit == @valid_layout_attrs["unit"]
      assert layout.slug == @valid_layout_attrs["slug"]
    end

    test "update layout on invalid attrs" do
      user = insert(:user)
      layout = insert(:layout, creator: user, organisation: user.organisation)
      count_before = Layout |> Repo.all() |> length()

      {:error, changeset} = Document.update_layout(layout, user, @invalid_attrs)
      count_after = Layout |> Repo.all() |> length()
      assert count_before == count_after

      assert %{
               slug: ["can't be blank"]
             } == errors_on(changeset)
    end
  end

  describe "delete_layout/2" do
    test "delete layout deletes the layout and returns its data" do
      user = insert(:user)
      layout = insert(:layout)
      count_before = Layout |> Repo.all() |> length()
      {:ok, model} = Document.delete_layout(layout, user)
      count_after = Layout |> Repo.all() |> length()
      assert count_before - 1 == count_after
      assert model.name == layout.name
      assert model.description == layout.description
      assert model.width == layout.width
      assert model.height == layout.height
      assert model.unit == layout.unit
      assert model.slug == layout.slug
    end
  end

  describe "delete_layout_asset/2" do
    test "delete layout asset deletes a layouts asset and returns the data" do
      user = insert(:user)
      layout = insert(:layout)
      asset = insert(:asset)
      layout_asset = insert(:layout_asset, layout: layout, asset: asset, creator: user)
      count_before = LayoutAsset |> Repo.all() |> length()
      {:ok, l_asset} = Document.delete_layout_asset(layout_asset, user)
      count_after = LayoutAsset |> Repo.all() |> length()
      assert count_before - 1 == count_after
      assert l_asset.asset.name == asset.name
    end
  end

  describe "layout_index/2" do
    test "layout index returns the list of layouts" do
      user = insert(:user)
      engine = insert(:engine)
      l1 = insert(:layout, creator: user, organisation: user.organisation, engine: engine)
      l2 = insert(:layout, creator: user, organisation: user.organisation, engine: engine)
      layout_index = Document.layout_index(user, %{page_number: 1})

      assert layout_index.entries |> Enum.map(fn x -> x.name end) |> List.to_string() =~ l1.name
      assert layout_index.entries |> Enum.map(fn x -> x.name end) |> List.to_string() =~ l2.name
    end
  end

  describe "create_content_type/4" do
    test "create content_type on valid attributes" do
      user = insert(:user)
      layout = insert(:layout, creator: user, organisation: user.organisation)
      content_type = insert(:content_type, creator: user, organisation: user.organisation)
      fields = [
        insert(:content_type_field, content_type: content_type),
        insert(:content_type_field, content_type: content_type)
      ]

      flow = insert(:flow, creator: user, organisation: user.organisation)
      param = Map.put(@valid_content_type_attrs, "fields", fields)
      count_before = ContentType |> Repo.all() |> length()
      content_type = Document.create_content_type(user, layout, flow, param)
      count_after = ContentType |> Repo.all() |> length()
      assert count_before + 1 == count_after
      assert content_type.name == @valid_content_type_attrs["name"]
      assert content_type.description == @valid_content_type_attrs["description"]
      assert content_type.color == @valid_content_type_attrs["color"]
      assert content_type.prefix == @valid_content_type_attrs["prefix"]
    end

    test "create content_type on invalid attrs" do
      user = insert(:user)
      layout = insert(:layout, creator: user)
      flow = insert(:flow, creator: user)
      count_before = ContentType |> Repo.all() |> length()

      {:error, changeset} = Document.create_content_type(user, layout, flow, @invalid_attrs)
      count_after = ContentType |> Repo.all() |> length()
      assert count_before == count_after

      assert %{
               name: ["can't be blank"],
               description: ["can't be blank"],
               prefix: ["can't be blank"]
             } == errors_on(changeset)
    end
  end

  describe "content_type_index/2" do
    test "content_type index lists the content_type data" do
      user = insert(:user)
      c1 = insert(:content_type, creator: user, organisation: user.organisation)
      c2 = insert(:content_type, creator: user, organisation: user.organisation)
      content_type_index = Document.content_type_index(user, %{page_number: 1})

      assert content_type_index.entries |> Enum.map(fn x -> x.name end) |> List.to_string() =~
               c1.name

      assert content_type_index.entries |> Enum.map(fn x -> x.name end) |> List.to_string() =~
               c2.name
    end
  end

  describe "show_content_type/2" do
    test "show content_type shows the content_type data" do
      user = insert(:user)
      layout = insert(:layout, creator: user, organisation: user.organisation)
      flow = insert(:flow, creator: user, organisation: user.organisation)

      content_type =
        insert(:content_type,
          creator: user,
          layout: layout,
          flow: flow,
          organisation: user.organisation
        )

      s_content_type = Document.show_content_type(user, content_type.id)
      assert s_content_type.name == content_type.name
      assert s_content_type.description == content_type.description
      assert s_content_type.color == content_type.color
      assert s_content_type.prefix == content_type.prefix
      assert s_content_type.layout.name == layout.name
    end
  end

  describe "get_content_type/2" do
    test "get content_type shows the content_type data" do
      user = insert(:user)

      content_type = insert(:content_type, organisation: user.organisation)
      s_content_type = Document.get_content_type(user, content_type.id)

      assert s_content_type.name == content_type.name
      assert s_content_type.description == content_type.description
      assert s_content_type.color == content_type.color
      assert s_content_type.prefix == content_type.prefix
    end
  end

  describe "get_content_type_from_id/1" do
    test "  Get a content type from its ID. Also fetches all its related datas." do
      user = insert(:user)
      layout = insert(:layout)
<<<<<<< HEAD

      content =
        insert(:content_type, creator: user, layout: layout, organisation: user.organisation)

=======
      content = insert(:content_type, creator: user, layout: layout, organisation: user.organisation)
>>>>>>> 43fda0b2
      content_type = Document.get_content_type_from_id(content.id)
      data1 = get_in(content_type, [Access.key(:flow)])
      data2 = get_in(content_type, [Access.key(:layout)])
      data3 = get_in(content_type, [Access.key(:creator)])

<<<<<<< HEAD
      assert map_size(layout) == map_size(content_type.layout)
=======
      assert layout |> map_size() == content_type.layout |> map_size()
>>>>>>> 43fda0b2
      assert true == is_struct(content_type)
      assert true == is_struct(data1)
      assert true == is_struct(data2)
      assert true == is_struct(data3)
<<<<<<< HEAD
=======

>>>>>>> 43fda0b2
    end
  end

  describe "update_content_type/3" do
    test "update content_type on valid attrs" do
      user = insert(:user)
      layout = insert(:layout, creator: user, organisation: user.organisation)
      flow = insert(:flow, creator: user, organisation: user.organisation)

      content_type =
        insert(:content_type,
          creator: user,
          layout: layout,
          flow: flow,
          organisation: user.organisation
        )

      count_before = ContentType |> Repo.all() |> length()

      params =
        Map.merge(@valid_content_type_attrs, %{
          "flow_uuid" => flow.id,
          "layout_uuid" => layout.id,
          "fields" => [
            insert(:content_type_field, content_type: content_type),
            insert(:content_type_field, content_type: content_type)
          ]
        })

      content_type = Document.update_content_type(content_type, user, params)
      count_after = ContentType |> Repo.all() |> length()
      assert count_before == count_after
      assert content_type.name == @valid_content_type_attrs["name"]
      assert content_type.description == @valid_content_type_attrs["description"]
      assert content_type.color == @valid_content_type_attrs["color"]
      assert content_type.prefix == @valid_content_type_attrs["prefix"]
    end

    test "update content_type on invalid attrs" do
      user = insert(:user)
      content_type = insert(:content_type, creator: user)
      count_before = ContentType |> Repo.all() |> length()
      params = Map.merge(@invalid_attrs, %{name: "", description: "", prefix: ""})
      {:error, changeset} = Document.update_content_type(content_type, user, params)
      count_after = ContentType |> Repo.all() |> length()
      assert count_before == count_after

      assert %{
               name: ["can't be blank"],
               description: ["can't be blank"],
               prefix: ["can't be blank"]
             } == errors_on(changeset)
    end
  end

  describe "delete_content_type/2" do
    test "delete content_type deletes the content_type data" do
      user = insert(:user)
      content_type = insert(:content_type)
      count_before = ContentType |> Repo.all() |> length()
      {:ok, s_content_type} = Document.delete_content_type(content_type, user)
      count_after = ContentType |> Repo.all() |> length()

      assert count_before - 1 == count_after
      assert s_content_type.name == content_type.name
      assert s_content_type.description == content_type.description
      assert s_content_type.color == content_type.color
      assert s_content_type.prefix == content_type.prefix
    end
  end

  describe "create_instance/4" do
    test "create instance on valid attributes and updates count of instances at counter" do
      user = insert(:user)
      content_type = insert(:content_type)
      flow = content_type.flow
      state = insert(:state, flow: flow)
      state_id = state.id

      params = %{
        "instance_id" => "OFFR0001",
        "raw" => "instance raw",
        "serialized" => %{"body" => "body of the content", "title" => "title of the content"},
        "type" => 1,
        "state_id" => "a041a482-202c-4c53-99f3-79a8dab252d5"
      }

      params = Map.merge(params, %{"state_id" => state_id})
      counter_count = Counter |> Repo.all() |> length()
      count_before = Instance |> Repo.all() |> length()
      instance = Document.create_instance(user, content_type, state, params)
      count_after = Instance |> Repo.all() |> length()
      counter_count_after = Counter |> Repo.all() |> length()

      assert count_before + 1 == count_after
      assert counter_count + 1 == counter_count_after
      assert instance.raw == @valid_instance_attrs["raw"]
      assert instance.serialized == @valid_instance_attrs["serialized"]
    end

    test "create instance on invalid attrs" do
      user = insert(:user)
      count_before = Instance |> Repo.all() |> length()
      content_type = insert(:content_type)
      state = insert(:state, flow: content_type.flow)

      {:error, changeset} = Document.create_instance(user, content_type, state, @invalid_attrs)

      count_after = Instance |> Repo.all() |> length()
      assert count_before == count_after

      assert %{
               raw: ["can't be blank"],
               type: ["can't be blank"]
             } == errors_on(changeset)
    end
  end

  describe "create_instance/3" do
    test "create instance on valid attributes and updates count of instances at counter" do
      user = insert(:user)
      content_type = insert(:content_type)
      flow = content_type.flow
      state = insert(:state, flow: flow)
      state_id = state.id

      params = %{
        "instance_id" => "OFFR0001",
        "raw" => "instance raw",
        "serialized" => %{"body" => "body of the content", "title" => "title of the content"},
        "type" => 1,
        "state_id" => "a041a482-202c-4c53-99f3-79a8dab252d5"
      }

      params = Map.merge(params, %{"state_id" => state_id})
      counter_count = Counter |> Repo.all() |> length()
      count_before = Instance |> Repo.all() |> length()
      instance = Document.create_instance(user, content_type, params)
      count_after = Instance |> Repo.all() |> length()
      counter_count_after = Counter |> Repo.all() |> length()

      assert count_before + 1 == count_after
      assert counter_count + 1 == counter_count_after
      assert instance.raw == @valid_instance_attrs["raw"]
      assert instance.serialized == @valid_instance_attrs["serialized"]
    end

    test "create instance on invalid attrs" do
      user = insert(:user)
      count_before = Instance |> Repo.all() |> length()
      content_type = insert(:content_type)
      _state = insert(:state, flow: content_type.flow)

      {:error, changeset} = Document.create_instance(user, content_type, @invalid_attrs)

      count_after = Instance |> Repo.all() |> length()
      assert count_before == count_after

      assert %{
               raw: ["can't be blank"],
               type: ["can't be blank"]
             } == errors_on(changeset)
    end
  end

  describe "delete_instance/2" do
    test "delete_instance" do
      user = insert(:user)
      instance = insert(:instance)
      count_before = Instance |> Repo.all() |> length()
      _del_instance = Document.delete_instance(instance, user)
      count_after = Instance |> Repo.all() |> length()

      assert count_before - 1 == count_after
    end
  end
<<<<<<< HEAD

=======
>>>>>>> 43fda0b2
  describe "instance_index/2" do
    test "instance index lists the instance data" do
      user = insert(:user)
      content_type = insert(:content_type)
      i1 = insert(:instance, creator: user, content_type: content_type)
      i2 = insert(:instance, creator: user, content_type: content_type)
      instance_index = Document.instance_index(content_type.id, %{page_number: 1})

      assert instance_index.entries |> Enum.map(fn x -> x.raw end) |> List.to_string() =~
               i1.raw

      assert instance_index.entries |> Enum.map(fn x -> x.raw end) |> List.to_string() =~ i2.raw
    end
  end

  describe "instance_index_of_an_organisation/2" do
    test "instance index of an organisation lists instances under an organisation" do
      user = insert(:user)
      i1 = insert(:instance, creator: user)
      i2 = insert(:instance, creator: user)

      instance_index_under_organisation =
        Document.instance_index_of_an_organisation(user, %{page_number: 1})

      assert instance_index_under_organisation.entries
             |> Enum.map(fn x -> x.instance_id end)
             |> List.to_string() =~
               i1.instance_id

      assert instance_index_under_organisation.entries
             |> Enum.map(fn x -> x.raw end)
             |> List.to_string() =~ i2.raw
    end
  end

  describe "get_instance/2" do
    test "get instance shows the instance data" do
      user = insert(:user)
      content_type = insert(:content_type, creator: user, organisation: user.organisation)
      instance = insert(:instance, creator: user, content_type: content_type)
      i_instance = Document.get_instance(instance.id, user)
      assert i_instance.instance_id == instance.instance_id
      assert i_instance.raw == instance.raw
    end
  end

  describe "show_instance/2" do
    test "show instance shows and preloads creator content type layout and state instance data" do
      user = insert(:user)
      content_type = insert(:content_type, creator: user, organisation: user.organisation)
      flow = content_type.flow
      state = insert(:state, flow: flow, organisation: user.organisation)
      instance = insert(:instance, creator: user, content_type: content_type, state: state)

      i_instance = Document.show_instance(instance.id, user)
      assert i_instance.instance_id == instance.instance_id
      assert i_instance.raw == instance.raw

      assert i_instance.creator.name == user.name
      assert i_instance.content_type.name == content_type.name
      assert i_instance.state.state == state.state
    end
  end

  describe "get_built_document/1" do
    test "Get the build document of the given instance." do
      user = insert(:user)
      content_type = insert(:content_type, creator: user, organisation: user.organisation)
      flow = content_type.flow
      state = insert(:state, flow: flow, organisation: user.organisation)
<<<<<<< HEAD

      instance =
        insert(:instance, build: "build", creator: user, content_type: content_type, state: state)

=======
      instance = insert(:instance, build: "build", creator: user, content_type: content_type, state: state)
>>>>>>> 43fda0b2
      get_built_document = Document.get_built_document(instance)

      assert instance.build == get_built_document.build
      assert instance.id == get_built_document.id
      assert instance.instance_id == get_built_document.instance_id
    end
  end

  describe "update_instance/3" do
    test "update instance on valid attrs and add a version data" do
      user = insert(:user)

      instance = insert(:instance, creator: user)
      count_before = Instance |> Repo.all() |> length()
      # version_count_before = Version |> Repo.all() |> length()
      instance = Document.update_instance(instance, user, @valid_instance_attrs)
      # version_count_after = Version |> Repo.all() |> length()
      count_after = Instance |> Repo.all() |> length()
      assert count_before == count_after

      assert instance.instance_id == @valid_instance_attrs["instance_id"]
      assert instance.raw == @valid_instance_attrs["raw"]
      assert instance.serialized == @valid_instance_attrs["serialized"]
    end

    test "update instance on invalid attrs" do
      user = insert(:user)

      instance = insert(:instance, creator: user)
      count_before = Instance |> Repo.all() |> length()

      {:error, changeset} = Document.update_instance(instance, user, @invalid_instance_attrs)

      count_after = Instance |> Repo.all() |> length()
      assert count_before == count_after

      assert %{raw: ["can't be blank"]} ==
               errors_on(changeset)
    end
  end

  describe "update_instance_state/3" do
    test "update instance state updates state of an instance to new state" do
      user = insert(:user)
      content_type = insert(:content_type, creator: user)
      pre_state = insert(:state, flow: content_type.flow)
      post_state = insert(:state, flow: content_type.flow)
      instance = insert(:instance, creator: user, content_type: content_type, state: pre_state)

      instance = Document.update_instance_state(user, instance, post_state)

      assert instance.state_id == post_state.id
    end
  end

  describe "instance_state_upadate/5" do
    test "Update instance's state. Also add the from and to state of in the activity meta." do
      user = insert(:user)
      content_type = insert(:content_type, creator: user)
      state = insert(:state)
      instance = insert(:instance, creator: user, content_type: content_type, state: state)
<<<<<<< HEAD

      instance_state =
        Document.instance_state_upadate(instance, user.id, state.id, state.state, instance.state)

      old_state_length = map_size(instance.state)
      new_state_length = map_size(instance_state.state)
=======
      instance_state = Document.instance_state_upadate(instance, user.id, state.id, state.state, instance.state)
      old_state_length = instance.state |> map_size()
      new_state_length = instance_state.state |> map_size()
>>>>>>> 43fda0b2

      assert instance_state.state == instance.state
      assert old_state_length == new_state_length
    end
  end

  @tag :individual
  describe "data_template_bulk_insert/4" do
    test "test bulk data template creation with valid data" do
      c_type = insert(:content_type)
      user = insert(:user)
      mapping = %{"Title" => "title", "TitleTemplate" => "title_template", "Data" => "data"}
      path = "test/helper/data_template_source.csv"
      count_before = DataTemplate |> Repo.all() |> length()

      data_templates =
        user
        |> Document.data_template_bulk_insert(c_type, mapping, path)
        |> Enum.map(fn {:ok, x} -> x.title end)
        |> List.to_string()

      assert count_before + 3 == DataTemplate |> Repo.all() |> length()
      assert data_templates =~ "Title1"
      assert data_templates =~ "Title2"
      assert data_templates =~ "Title3"
    end

    test "test does not do bulk data template creation with invalid data" do
      count_before = DataTemplate |> Repo.all() |> length()
      response = Document.data_template_bulk_insert(nil, nil, nil, nil)
      assert count_before == DataTemplate |> Repo.all() |> length()
      assert response == {:error, :not_found}
    end
  end

  describe "create_data_template/3" do
    test "test creates data template with valid attrs" do
      user = insert(:user)
      c_type = insert(:content_type)

      params = %{
        "title" => "Offer letter tempalate",
        "title_template" => "Hi [employee], we welcome you to our [company], [address]",
        "data" => "Hi [employee], we welcome you to our [company], [address]",
        "serialized" => %{employee: "John", company: "Apple", address: "Silicon Valley"}
      }

      count_before = DataTemplate |> Repo.all() |> length()
      {:ok, data_template} = Document.create_data_template(user, c_type, params)

      assert count_before + 1 == DataTemplate |> Repo.all() |> length()
      assert data_template.title == "Offer letter tempalate"

      assert data_template.title_template ==
               "Hi [employee], we welcome you to our [company], [address]"

      assert data_template.data == "Hi [employee], we welcome you to our [company], [address]"

      assert data_template.serialized == %{
               employee: "John",
               company: "Apple",
               address: "Silicon Valley"
             }
    end

    test "test does not create data template with invalid attrs" do
      user = insert(:user)
      c_type = insert(:content_type)
      {:error, changeset} = Document.create_data_template(user, c_type, %{})

      assert %{
               title: ["can't be blank"],
               title_template: ["can't be blank"],
               data: ["can't be blank"]
             } ==
               errors_on(changeset)
    end
  end

  describe "block_template_bulk_insert/3" do
    test "test bulk block template creation with valid data" do
      user = insert(:user)
      mapping = %{"Body" => "body", "Serialized" => "serialized", "Title" => "title"}
      path = "test/helper/block_template_source.csv"
      count_before = BlockTemplate |> Repo.all() |> length()

      block_templates =
        user
        |> Document.block_template_bulk_insert(mapping, path)
        |> Enum.map(fn x -> x.title end)
        |> List.to_string()

      assert count_before + 3 == BlockTemplate |> Repo.all() |> length()
      assert block_templates =~ "B Temp1"
      assert block_templates =~ "B Temp2"
      assert block_templates =~ "B Temp3"
    end

    test "test doesn not do bulk block template creation with invalid data" do
      count_before = BlockTemplate |> Repo.all() |> length()
      response = Document.block_template_bulk_insert(nil, nil, nil)
      assert count_before == BlockTemplate |> Repo.all() |> length()
      assert response == {:error, :not_found}
    end
  end

  describe "block_template functions" do
    test "create_block_template/2, test creates block template with valid attrs" do
      user = insert(:user)

      params = %{
        title: "Introduction",
        body: "Hi [employee], we welcome you to our [company], [address]",
        serialized: "Hi [employee], we welcome you to our family"
      }

      count_before = BlockTemplate |> Repo.all() |> length()
      block_template = Document.create_block_template(user, params)

      assert count_before + 1 == BlockTemplate |> Repo.all() |> length()
      assert block_template.title == "Introduction"
      assert block_template.body == "Hi [employee], we welcome you to our [company], [address]"
      assert block_template.serialized == "Hi [employee], we welcome you to our family"
    end

    test "create_block_template/2, test does not create block template with invalid attrs" do
      user = insert(:user)
      {:error, changeset} = Document.create_block_template(user, %{})

      assert %{
               title: ["can't be blank"],
               serialized: ["can't be blank"],
               body: ["can't be blank"]
             } == errors_on(changeset)
    end

    test "get_block_template/2, Create a block template" do
      block_template = insert(:block_template)
      get_block_template = Document.get_block_template(block_template.id, block_template)

      assert block_template.id == get_block_template.id
      assert block_template.organisation_id == get_block_template.organisation_id
    end

    test "update_block_template/3," do
      block_template = insert(:block_template)
      user = block_template.creator
      params = %{"title" => "new title", "body" => "new body"}
      update_btemplate = Document.update_block_template(user, block_template, params)

      assert update_btemplate.title =~ "new title"
      assert update_btemplate.body =~ "new body"
      refute block_template.title == update_btemplate.title
    end

    test "delete_block_template/2" do
      block_template = insert(:block_template)
      user = block_template.creator
      count_before = BlockTemplate |> Repo.all() |> length()
      _delete_btemp = Document.delete_block_template(user, block_template)
      count_after = BlockTemplate |> Repo.all() |> length()

      assert count_before - 1 == count_after
    end

    test "block_template_index/2, Index of a block template by organisation" do
      user = insert(:user)
      b_temp = :block_template |> insert() |> Map.from_struct()
      bt_index = Document.block_template_index(user, b_temp)

      assert Map.has_key?(bt_index, :entries)
      assert Map.has_key?(bt_index, :total_entries)
      assert is_number(bt_index.total_pages)
    end
  end

  describe "insert_bulk_build_work/6" do
    test "test creates bulk build backgroung job with valid attrs" do
      user = insert(:user)
      %{id: c_type_id} = insert(:content_type)
      %{id: state_id} = insert(:state)
      %{id: d_temp_id} = insert(:data_template)
      mapping = %{test: "map"}
      file = Plug.Upload.random_file!("test")
      tmp_file_source = "temp/bulk_build_source/" <> file
      count_before = Oban.Job |> Repo.all() |> length()

      {:ok, job} =
        Document.insert_bulk_build_work(
          user,
          c_type_id,
          state_id,
          d_temp_id,
          mapping,
          %Plug.Upload{filename: file, path: file}
        )

      assert count_before + 1 == Oban.Job |> Repo.all() |> length()

      assert job.args == %{
               c_type_uuid: c_type_id,
               state_uuid: state_id,
               d_temp_uuid: d_temp_id,
               mapping: mapping,
               user_uuid: user.id,
               file: tmp_file_source
             }
    end

    test "does not create bulk build backgroung job with invalid attrs" do
      response = Document.insert_bulk_build_work(nil, nil, nil, nil, nil, nil)
      assert response == nil
    end
  end

  describe "insert_data_template_bulk_import_work/4" do
    test "test creates bulk import data template backgroung job with valid attrs" do
      %{id: user_id} = insert(:user)
      %{id: c_type_id} = insert(:content_type)
      mapping = %{test: "map"}
      file = Plug.Upload.random_file!("test")
      tmp_file_source = "temp/bulk_import_source/d_template/" <> file
      count_before = Oban.Job |> Repo.all() |> length()

      {:ok, job} =
        Document.insert_data_template_bulk_import_work(user_id, c_type_id, mapping, %Plug.Upload{
          filename: file,
          path: file
        })

      assert count_before + 1 == Oban.Job |> Repo.all() |> length()

      assert job.args == %{
               user_id: user_id,
               c_type_uuid: c_type_id,
               mapping: mapping,
               file: tmp_file_source
             }
    end

    test "does not create bulk import data template backgroung job with invalid attrs" do
      response = Document.insert_data_template_bulk_import_work(nil, nil, nil, nil)
      assert response == {:error, :invalid_data}
    end
  end

  @tag :individual
  describe "insert_block_template_bulk_import_work/3" do
    test "test creates bulk import block template backgroung job with valid attrs" do
      user = insert(:user)

      mapping = %{test: "map"}
      file = Plug.Upload.random_file!("test")
      tmp_file_source = "temp/bulk_import_source/b_template/" <> file
      count_before = Oban.Job |> Repo.all() |> length()

      {:ok, job} =
        Document.insert_block_template_bulk_import_work(user, mapping, %Plug.Upload{
          filename: file,
          path: file
        })

      assert count_before + 1 == Oban.Job |> Repo.all() |> length()
      assert job.args == %{user_id: user.id, mapping: mapping, file: tmp_file_source}
    end

    test "does not create bulk import block template backgroung job with invalid attrs" do
      response = Document.insert_block_template_bulk_import_work(nil, nil, nil)
      assert response == {:error, :invalid_data}
    end
  end

  describe "get_content_type_field/2" do
    test "get content type field returns content type field data" do
      user = insert(:user)
      content_type = insert(:content_type, creator: user, organisation: user.organisation)
      content_type_field = insert(:content_type_field, content_type: content_type)
      c_content_type_field = Document.get_content_type_field(content_type_field.id, user)

      assert content_type_field.name == c_content_type_field.name
      assert content_type_field.description == c_content_type_field.description
    end
  end

  describe "delete_content_type_field/2" do
    test "delete content type field deletes the content type field and returns the data" do
      user = insert(:user)
      content_type = insert(:content_type, creator: user)

      content_type_field = insert(:content_type_field, content_type: content_type)
      {:ok, c_content_type_field} = Document.delete_content_type_field(content_type_field, user)
      assert content_type_field.name == c_content_type_field.name
      assert content_type_field.description == c_content_type_field.description
    end
  end

  describe "create_or_update_counter/1" do
    test "create a row while creating an instance and write the count of instance under a content type" do
      content_type = insert(:content_type)
      {:ok, counter} = Document.create_or_update_counter(content_type)
      assert counter.count == 1
    end

    test "update counter while adding an instance on existing content type and write total count of instances under a content type" do
      content_type = insert(:content_type)

      counter = insert(:counter, subject: "ContentType:#{content_type.id}")

      {:ok, n_counter} = Document.create_or_update_counter(content_type)
      assert counter.count + 1 == n_counter.count
    end
  end

  describe "get_engine/1" do
    test "get engine returns the engine data" do
      engine = insert(:engine)
      e_engine = Document.get_engine(engine.id)
      assert engine.name == e_engine.name
      assert engine.api_route == e_engine.api_route
    end
  end

  describe "create_theme/2" do
    test "create theme on valid attributes" do
      user = insert(:user)
      count_before = Theme |> Repo.all() |> length()
      {:ok, theme} = Document.create_theme(user, @valid_theme_attrs)
      count_after = Theme |> Repo.all() |> length()
      assert count_before + 1 == count_after
      assert theme.name == @valid_theme_attrs["name"]
      assert theme.font == @valid_theme_attrs["font"]
      assert theme.typescale == @valid_theme_attrs["typescale"]
    end

    test "create theme on invalid attrs" do
      user = insert(:user)
      count_before = Theme |> Repo.all() |> length()

      {:error, changeset} = Document.create_theme(user, @invalid_attrs)
      count_after = Theme |> Repo.all() |> length()
      assert count_before == count_after

      assert %{name: ["can't be blank"], font: ["can't be blank"]} ==
               errors_on(changeset)
    end
  end

  # describe "theme_file_upload/2" do
  #   test "theme file upload" do
  #     theme = insert(:theme)
  #     file = %{file: "screenshot-location.png"}
  #     file_upload = Document.theme_file_upload(theme, file)
  #     # file not being generated while running the test

  #   end
  # end

  describe "theme_index/2" do
    test "theme index lists the theme data" do
      user = insert(:user)
      t1 = insert(:theme, creator: user, organisation: user.organisation)
      t2 = insert(:theme, creator: user, organisation: user.organisation)
      theme_index = Document.theme_index(user, %{page_number: 1})

      assert theme_index.entries |> Enum.map(fn x -> x.name end) |> List.to_string() =~ t1.name
      assert theme_index.entries |> Enum.map(fn x -> x.name end) |> List.to_string() =~ t2.name
    end
  end

  describe "get_theme/2" do
    test "get theme returns the theme data" do
      user = insert(:user)
      theme = insert(:theme, creator: user, organisation: user.organisation)
      t_theme = Document.get_theme(theme.id, user)
      assert t_theme.name == theme.name
      assert t_theme.font == theme.font
    end
  end

  describe "show_theme/2" do
    test "show theme returns the theme data and preloads the creator" do
      user = insert(:user)
      theme = insert(:theme, creator: user, organisation: user.organisation)
      t_theme = Document.show_theme(theme.id, user)
      assert t_theme.name == theme.name
      assert t_theme.font == theme.font

      assert t_theme.creator.name == user.name
    end
  end

  describe "update_theme/3" do
    # test "update theme on valid attrs" do
    #   user = insert(:user)
    #   theme = insert(:theme, creator: user)
    #   count_before = Theme |> Repo.all() |> length()

    #   {:ok, theme} = Document.update_theme(theme, user, @valid_theme_attrs)
    #   count_after = Theme |> Repo.all() |> length()
    #   assert count_before == count_after
    #   assert theme.name == @valid_theme_attrs["name"]
    #   assert theme.font == @valid_theme_attrs["font"]
    #   assert theme.typescale == @valid_theme_attrs["typescale"]
    # end

    test "update theme on invalid attrs" do
      user = insert(:user)
      theme = insert(:theme, creator: user)
      count_before = Theme |> Repo.all() |> length()

      {:error, changeset} =
        Document.update_theme(theme, user, %{name: nil, font: nil, typescale: nil, file: nil})

      count_after = Theme |> Repo.all() |> length()
      assert count_before == count_after

      assert %{
               name: ["can't be blank"],
               font: ["can't be blank"],
               typescale: ["can't be blank"],
               file: ["can't be blank"]
             } ==
               errors_on(changeset)
    end
  end

  describe "delete_theme/2" do
    test "delete theme deletes and return the theme data" do
      user = insert(:user)
      theme = insert(:theme)
      count_before = Theme |> Repo.all() |> length()
      {:ok, t_theme} = Document.delete_theme(theme, user)
      count_after = Theme |> Repo.all() |> length()
      assert count_before - 1 == count_after
      assert t_theme.name == theme.name
      assert t_theme.font == theme.font
      assert t_theme.typescale == theme.typescale
    end
  end

  describe "data_template_index/2" do
    test "data_template index lists the data_template data" do
      user = insert(:user)
      content_type = insert(:content_type, creator: user)
      d1 = insert(:data_template, creator: user, content_type: content_type)
      d2 = insert(:data_template, creator: user, content_type: content_type)
      data_template_index = Document.data_template_index(content_type.id, %{page_number: 1})

      assert data_template_index.entries |> Enum.map(fn x -> x.title end) |> List.to_string() =~
               d1.title

      assert data_template_index.entries |> Enum.map(fn x -> x.title end) |> List.to_string() =~
               d2.title
    end
  end

  describe "data_templates_index_of_an_organisation/2" do
    test "data_template index_under_organisation lists the data_template data under an organisation" do
      user = insert(:user)
      content_type = insert(:content_type, creator: user)
      d1 = insert(:data_template, creator: user, content_type: content_type)
      d2 = insert(:data_template, creator: user, content_type: content_type)

      data_template_index =
        Document.data_templates_index_of_an_organisation(user, %{page_number: 1})

      assert data_template_index.entries |> Enum.map(fn x -> x.title end) |> List.to_string() =~
               d1.title

      assert data_template_index.entries |> Enum.map(fn x -> x.title end) |> List.to_string() =~
               d2.title
    end
  end

  describe "get_d_template/2" do
    test "get data_template returns the data_template data" do
      user = insert(:user)
      content_type = insert(:content_type, creator: user, organisation: user.organisation)

      data_template = insert(:data_template, creator: user, content_type: content_type)
      d_data_template = Document.get_d_template(user, data_template.id)
      assert d_data_template.title == data_template.title
      assert d_data_template.title_template == data_template.title_template
      assert d_data_template.data == data_template.data
      assert d_data_template.serialized == data_template.serialized
    end
  end

  describe "show_d_template/2" do
    test "show data_template returns the data_template data and preloads creator and content type" do
      user = insert(:user)
      content_type = insert(:content_type, creator: user, organisation: user.organisation)
      data_template = insert(:data_template, creator: user, content_type: content_type)
      d_data_template = Document.show_d_template(user, data_template.id)
      assert d_data_template.title == data_template.title
      assert d_data_template.title_template == data_template.title_template
      assert d_data_template.data == data_template.data
      assert d_data_template.serialized == data_template.serialized
      assert d_data_template.content_type.name == content_type.name
      assert d_data_template.creator.name == user.name
    end
  end

  describe "update_data_template/3" do
    test "update data_template on valid attrs" do
      user = insert(:user)
      data_template = insert(:data_template, creator: user)
      count_before = DataTemplate |> Repo.all() |> length()

      data_template =
        Document.update_data_template(data_template, user, @valid_data_template_attrs)

      count_after = DataTemplate |> Repo.all() |> length()
      assert count_before == count_after
      assert data_template.title == @valid_data_template_attrs["title"]
      assert data_template.title_template == @valid_data_template_attrs["title_template"]
      assert data_template.data == @valid_data_template_attrs["data"]
      assert data_template.serialized == @valid_data_template_attrs["serialized"]
    end

    test "update data_template on invalid attrs" do
      user = insert(:user)
      data_template = insert(:data_template, creator: user)
      count_before = DataTemplate |> Repo.all() |> length()

      {:error, changeset} =
        Document.update_data_template(data_template, user, @invalid_data_template_attrs)

      count_after = DataTemplate |> Repo.all() |> length()
      assert count_before == count_after

      assert %{
               title: ["can't be blank"],
               title_template: ["can't be blank"],
               data: ["can't be blank"]
             } ==
               errors_on(changeset)
    end
  end

  describe "delete_data_template/2" do
    test "delete data_template deletes the data_template data" do
      user = insert(:user)
      data_template = insert(:data_template, creator: user)
      count_before = DataTemplate |> Repo.all() |> length()
      {:ok, d_data_template} = Document.delete_data_template(data_template, user)
      count_after = DataTemplate |> Repo.all() |> length()
      assert count_before - 1 == count_after
      assert d_data_template.title == data_template.title
      assert d_data_template.title_template == data_template.title_template
      assert d_data_template.data == data_template.data
      assert d_data_template.serialized == data_template.serialized
    end
  end

  describe "create_asset/2" do
    test "create asset on valid attributes" do
      user = insert(:user)
      organisation = user.organisation
      params = Map.put(@valid_asset_attrs, "organisation_id", organisation.id)
      count_before = Asset |> Repo.all() |> length()
      {:ok, asset} = Document.create_asset(user, params)
      assert count_before + 1 == Asset |> Repo.all() |> length()
      assert asset.name == @valid_asset_attrs["name"]
    end

    test "create asset on invalid attrs" do
      user = insert(:user)
      count_before = Asset |> Repo.all() |> length()

      {:error, changeset} = Document.create_asset(user, @invalid_attrs)
      count_after = Asset |> Repo.all() |> length()
      assert count_before == count_after
      assert %{name: ["can't be blank"]} == errors_on(changeset)
    end
  end

  describe "asset_index/2" do
    test "asset index lists the asset data" do
      user = insert(:user)
      organisation = user.organisation
      a1 = insert(:asset, creator: user, organisation: organisation)
      a2 = insert(:asset, creator: user, organisation: organisation)
      params = %{page_number: 1}
      asset_index = Document.asset_index(user, params)

      assert asset_index.entries |> Enum.map(fn x -> x.name end) |> List.to_string() =~ a1.name
      assert asset_index.entries |> Enum.map(fn x -> x.name end) |> List.to_string() =~ a2.name
    end
  end

  describe "get_asset/2" do
    test "get asset returns the asset data" do
      user = insert(:user)
      asset = insert(:asset, creator: user, organisation: user.organisation)
      a_asset = Document.get_asset(asset.id, user)
      assert a_asset.name == asset.name
    end
  end

  describe "show_asset/2" do
    test "show asset returns the asset data and preloads" do
      user = insert(:user)
      asset = insert(:asset, creator: user, organisation: user.organisation)
      a_asset = Document.show_asset(asset.id, user)
      assert a_asset.name == asset.name
      assert a_asset.creator.name == user.name
    end
  end

  describe "update_asset/3" do
    # test "update asset on valid attrs" do
<<<<<<< HEAD
    # file uploading is throwing errors
=======
      # file uploading is throwing errors
>>>>>>> 43fda0b2
    #   user = insert(:user)
    #   asset = insert(:asset, creator: user)
    #   count_before = Asset |> Repo.all() |> length()

    #   asset = Document.update_asset(asset, user, @valid_asset_attrs)
    #   # IO.inspect(asset, label: "----------------------")
    #   count_after = Asset |> Repo.all() |> length()
    #   assert count_before == count_after
    #   assert asset.name == @valid_asset_attrs["name"]
    # end

    test "update asset on invalid attrs" do
      user = insert(:user)
      asset = insert(:asset, creator: user)
      count_before = Asset |> Repo.all() |> length()

      {:error, changeset} = Document.update_asset(asset, user, %{name: nil, file: nil})
      count_after = Asset |> Repo.all() |> length()
      assert count_before == count_after
      assert %{name: ["can't be blank"], file: ["can't be blank"]} == errors_on(changeset)
    end
  end

  describe "delete_asset/2" do
    test "delete asset deletes the asset data" do
      user = insert(:user)
      asset = insert(:asset, creator: user)
      count_before = Asset |> Repo.all() |> length()
      {:ok, a_asset} = Document.delete_asset(asset, user)
      count_after = Asset |> Repo.all() |> length()

      assert count_before - 1 == count_after
      assert a_asset.name == asset.name
    end
  end

  describe "preload_asset/1" do
    test "preload_asset" do
      layout = insert(:layout)
      preload_assets = Document.preload_asset(layout)

      assert is_list(layout.assets) == false
      assert is_list(preload_assets.assets) == true
<<<<<<< HEAD
=======

>>>>>>> 43fda0b2
    end
  end

  # describe "build_doc/2" do
  #   test "build document" do
<<<<<<< HEAD
  #     # c_type = insert(:content_type)
  #     # instance = insert(:instance, [content_type: c_type])
  #     # assets = insert(:layout_asset) |> Map.from_struct()
  #     # layout = insert(:layout, [assets: assets, slug: "slug"])
  #     # assets = insert(:layout_asset)
  #     instance = insert(:instance)
  #     layout = insert(:layout)
  #     build_doc = Document.build_doc(instance, layout)
  #     IO.inspect(build_doc, label: "-------------------------------------------")
  #     # IO.inspect(instance, label: "-------------------------------------------")
  #     # IO.inspect(layout.assets, label: "-------------------------------------------")
=======
  #     c_type = insert(:content_type)
  #     instance = insert(:instance, [content_type: c_type])
  #     layout = insert(:layout)
  #     build_doc = Document.build_doc(instance, layout)
  #     # IO.inspect(build_doc, label: "-------------------------------------------")
  #     assert 1 == 1
>>>>>>> 43fda0b2
  #   end
  # end

  describe "add_build_history" do
    test "add_build_history/3 Insert the build history of the given instance." do
<<<<<<< HEAD
      params = :build_history |> insert() |> Map.from_struct()
=======
      params = insert(:build_history) |> Map.from_struct()
>>>>>>> 43fda0b2
      instance = insert(:instance)
      user = insert(:user)
      count_before = History |> Repo.all() |> length()
      add_build_history = Document.add_build_history(user, instance, params)
      count_after = History |> Repo.all() |> length()
      changeset = History.changeset(%History{}, params)

      assert changeset.valid?
      assert is_struct(add_build_history) == true
      assert is_struct(add_build_history.content.build_histories) == true
      assert count_before + 1 == count_after
<<<<<<< HEAD
    end

    test "Same as add_build_history/3, but creator will not be stored." do
      params = :build_history |> insert() |> Map.from_struct()
=======
      end

      test "Same as add_build_history/3, but creator will not be stored." do
      params = insert(:build_history) |> Map.from_struct()
>>>>>>> 43fda0b2
      instance = insert(:instance)
      count_before = History |> Repo.all() |> length()
      add_build_history = Document.add_build_history(instance, params)
      count_after = History |> Repo.all() |> length()

      assert is_struct(add_build_history) == true
      assert count_before + 1 == count_after
<<<<<<< HEAD
    end
=======
      end
>>>>>>> 43fda0b2
  end

  describe "create_block/2" do
    test "create block" do
<<<<<<< HEAD
      block = :block |> insert() |> Map.from_struct()
=======
      block = insert(:block) |> Map.from_struct()
>>>>>>> 43fda0b2
      user = insert(:user)
      create_block = Document.create_block(user, block)
      changeset = Block.changeset(%Block{}, block)

      assert changeset.valid?
      assert is_struct(create_block)
      refute is_nil(create_block.dataset)
      assert create_block.name =~ ~r/([a-z]|[A-Z])/
    end
  end

  describe "get_block/2" do
    test "get block by its ID" do
<<<<<<< HEAD
      block = :block |> insert() |> Map.from_struct()
=======
      block = insert(:block) |> Map.from_struct()
>>>>>>> 43fda0b2
      get_block = Document.get_block(block.id, block)

      assert is_struct(get_block)
      refute is_nil(get_block.dataset)
      assert get_block.name =~ ~r/([a-z]|[A-Z])/
<<<<<<< HEAD
=======

>>>>>>> 43fda0b2
    end
  end

  describe "update_block/3" do
    test "update block" do
      user = insert(:user)
      block = insert(:block)
      params = %{name: "new_name", api_route: "new/route"}
      update_block = Document.update_block(user, block, params)

      assert is_struct(update_block)
      assert update_block.api_route =~ "new/route"
      refute block.name == update_block.name
    end
  end

  describe "delete_block/1" do
    test "delete block" do
      block = insert(:block)
      count_before = Block |> Repo.all() |> length()
      _delete_block = Document.delete_block(block)
      count_after = Block |> Repo.all() |> length()

      assert count_before - 1 == count_after
    end
  end

  describe "generate_chart/1" do
    # it has to test with real data
    test "Function to generate charts from diffrent endpoints as per input example api: https://quickchart.io/chart/create" do
<<<<<<< HEAD
      block = :block |> insert() |> Map.from_struct()
      # bb = %{"dataset" => "dataset", "api_route" => "api_route", "endpoint" => "blocks_api"}
      generate_chart = Document.generate_chart(block)
      assert is_map(generate_chart)
    end
  end

  describe "generate_tex_chart/1" do
    test "Generate tex code for the chart" do
      # data = %{"dataset" => %{}, "btype" => "gantt"}
      data2 = %{"dataset" => @update_valid_attrs["dataset"]}

      dd = Document.generate_tex_chart(data2)

      refute is_nil(dd)
      assert dd =~ ~r/(pie)/
=======
      block = insert(:block) |> Map.from_struct()
      # bb = %{"dataset" => "dataset", "api_route" => "api_route", "endpoint" => "blocks_api"}
      generate_chart = Document.generate_chart(block)
      assert is_map(generate_chart)

>>>>>>> 43fda0b2
    end
  end

  describe "create_field_type/2" do
    test "Create a field type" do
      # this will create FieldType struct with name "String 0"
<<<<<<< HEAD
      f_type = :field_type |> insert() |> Map.from_struct()
=======
      f_type = insert(:field_type) |> Map.from_struct()
>>>>>>> 43fda0b2
      # so updating the new name to avoid unique name constraints error
      f_type = Map.update!(f_type, :name, fn _v -> "name1" end)
      user = insert(:user)
      field_type_changeset = FieldType.changeset(%FieldType{}, f_type)

      assert field_type_changeset.valid?
      assert {:ok, _create_field_type} = Document.create_field_type(user, f_type)
    end

    test "check unique name constraint" do
      user = insert(:user)
<<<<<<< HEAD
      f_type = :field_type |> insert() |> Map.from_struct()
=======
      f_type = insert(:field_type) |> Map.from_struct()
>>>>>>> 43fda0b2

      assert {:error, _error_msg} = Document.create_field_type(user, f_type)
    end
  end

  describe "field_type_index/1" do
    test "Index of all field types." do
<<<<<<< HEAD
      f_type = :field_type |> insert() |> Map.from_struct()
      type_index = Document.field_type_index(f_type)

      refute is_nil(type_index)
=======
      f_type = insert(:field_type) |> Map.from_struct()
      type_index = Document.field_type_index(f_type)

      refute is_nil type_index
>>>>>>> 43fda0b2
      assert Map.has_key?(type_index, :entries)
      assert Map.has_key?(type_index, :page_size)
      assert Map.has_key?(type_index, :page_number)
    end
  end

<<<<<<< HEAD
=======

>>>>>>> 43fda0b2
  describe "get_field_type/2" do
    test "Get a field type from its UUID" do
      f_type = insert(:field_type)
      get_field_type = Document.get_field_type(f_type.id, f_type.creator)

      assert get_field_type.id == f_type.id
      assert get_field_type.name == f_type.name
    end

    test "test with invalid UUID" do
      f_type = insert(:field_type)
      get_field_type = Document.get_field_type(f_type, f_type.creator)

      assert {:error, _, _} = get_field_type
    end

    test "test with invalid params" do
      f_type = insert(:field_type)
      get_field_type = Document.get_field_type(f_type, f_type)

      assert {:error, _} = get_field_type
    end
  end

  describe "update_field_type/2" do
    test "update_field_type" do
      f_type = insert(:field_type)
      new_values = %{name: "new", description: "new desc"}

      assert {:ok, update_field_type} = Document.update_field_type(f_type, new_values)
      assert update_field_type.name =~ "new"
      assert update_field_type.description =~ "new desc"
    end
  end

  describe "delete_field_type/1" do
    test "delete_field_type" do
      f_type = insert(:field_type)
      f_type2 = insert(:field_type)
      count_before = FieldType |> Repo.all() |> length()
      _delete_field_type = Document.delete_field_type(f_type)
      count_after = FieldType |> Repo.all() |> length()

      assert {:ok, _struct} = Document.delete_field_type(f_type2)
      assert count_before - 1 == count_after
    end
  end

  describe "create_comment/2" do
    test "create comment on valid attributes" do
      user = insert(:user)
      organisation = user.organisation
      instance = insert(:instance, creator: user)

      params =
        Map.merge(@valid_comment_attrs, %{
          "master_id" => instance.id,
          "organisation_id" => organisation.id
        })

      count_before = Comment |> Repo.all() |> length()
      comment = Document.create_comment(user, params)
      assert count_before + 1 == Comment |> Repo.all() |> length()
      assert comment.comment == @valid_comment_attrs["comment"]
      assert comment.is_parent == @valid_comment_attrs["is_parent"]
      assert comment.master == @valid_comment_attrs["master"]
      assert comment.master_id == instance.id
      assert comment.organisation_id == organisation.id
    end

    test "create comment on invalid attrs" do
      user = insert(:user)
      count_before = Comment |> Repo.all() |> length()

      {:error, changeset} = Document.create_comment(user, @invalid_attrs)
      count_after = Comment |> Repo.all() |> length()
      assert count_before == count_after

      assert %{
               comment: ["can't be blank"],
               is_parent: ["can't be blank"],
               master: ["can't be blank"],
               master_id: ["can't be blank"]
             } == errors_on(changeset)
    end
  end

  describe "get_comment/2" do
    test "get comment returns the comment data" do
      user = insert(:user)
      comment = insert(:comment, user: user, organisation: user.organisation)
      c_comment = Document.get_comment(comment.id, user)
      assert c_comment.comment == comment.comment
      assert c_comment.is_parent == comment.is_parent
      assert c_comment.master == comment.master
      assert c_comment.master_id == comment.master_id
    end
  end

  describe "show_comment/2" do
    test "show comment returns the comment data and preloads user and profile" do
      user = insert(:user)
      comment = insert(:comment, user: user, organisation: user.organisation)
      c_comment = Document.show_comment(comment.id, user)
      assert c_comment.comment == comment.comment
      assert c_comment.is_parent == comment.is_parent
      assert c_comment.master == comment.master
      assert c_comment.master_id == comment.master_id
      assert c_comment.user.id == user.id
    end
  end

  describe "update_comment/2" do
    test "update comment on invalid attrs" do
      user = insert(:user)
      comment = insert(:comment, user: user)
      count_before = Comment |> Repo.all() |> length()

      {:error, changeset} = Document.update_comment(comment, @invalid_comment_attrs)
      count_after = Comment |> Repo.all() |> length()
      assert count_before == count_after

      assert %{
               comment: ["can't be blank"],
               is_parent: ["can't be blank"],
               master: ["can't be blank"],
               master_id: ["can't be blank"],
               organisation_id: ["can't be blank"]
             } == errors_on(changeset)
    end

    test "update comment on valid attrs" do
      user = insert(:user)
      organisation = user.organisation
      instance = insert(:instance, creator: user)

      params =
        Map.merge(@valid_comment_attrs, %{
          "master_id" => instance.id,
          "organisation_id" => organisation.id
        })

      comment = insert(:comment, user: user, master_id: instance.id)

      count_before = Comment |> Repo.all() |> length()

      comment = Document.update_comment(comment, params)
      count_after = Comment |> Repo.all() |> length()
      assert count_before == count_after
      assert comment.comment == @valid_comment_attrs["comment"]
      assert comment.is_parent == @valid_comment_attrs["is_parent"]
      assert comment.master == @valid_comment_attrs["master"]
      assert comment.master_id == instance.id
      assert comment.organisation_id == organisation.id
    end
  end

  describe "comment_index/2" do
    test "comment index lists the comment data" do
      user = insert(:user)
      instance = insert(:instance, creator: user)
      c1 = insert(:comment, user: user, organisation: user.organisation, master_id: instance.id)
      c2 = insert(:comment, user: user, organisation: user.organisation, master_id: instance.id)

      comment_index =
        Document.comment_index(user, %{"page_number" => 1, "master_id" => instance.id})

      assert comment_index.entries |> Enum.map(fn x -> x.comment end) |> List.to_string() =~
               c1.comment

      assert comment_index.entries |> Enum.map(fn x -> x.comment end) |> List.to_string() =~
               c2.comment
    end
  end

  describe "delete_comment/1" do
    test "delete comment deletes the comment data" do
      user = insert(:user)
      comment = insert(:comment, user: user)
      count_before = Comment |> Repo.all() |> length()
      {:ok, c_comment} = Document.delete_comment(comment)
      count_after = Comment |> Repo.all() |> length()
      assert count_before - 1 == count_after
      assert c_comment.comment == comment.comment
      assert c_comment.is_parent == comment.is_parent
      assert c_comment.master == comment.master
    end
  end

  describe "create_pipeline/2" do
    test "creates pipeline with valid attrs" do
      user = insert(:user)
      c_type = insert(:content_type, organisation: user.organisation)
      d_temp = insert(:data_template, content_type: c_type)
      state = insert(:state, organisation: user.organisation)

      attrs = %{
        "name" => "pipeline",
        "api_route" => "www.crm.com",
        "organisation_id" => user.organisation_id,
        "stages" => [
          %{
            "state_id" => state.id,
            "content_type_id" => c_type.id,
            "data_template_id" => d_temp.id
          }
        ]
      }

      pipeline = Document.create_pipeline(user, attrs)

      [%{content_type: content_type, data_template: data_template, state: resp_state}] =
        pipeline.stages

      assert pipeline.name == "pipeline"
      assert pipeline.api_route == "www.crm.com"
      assert content_type.name == c_type.name
      assert data_template.title == d_temp.title
      assert resp_state.state == state.state
    end

    test "returns error with invalid attrs" do
      user = insert(:user)
      {:error, changeset} = Document.create_pipeline(user, %{})
      assert %{name: ["can't be blank"], api_route: ["can't be blank"]} == errors_on(changeset)
    end
  end

  describe "create_pipe_stage/3" do
    test "creates pipe stage with valid attrs" do
      user = insert(:user)
      pipeline = insert(:pipeline, organisation: user.organisation)
      c_type = insert(:content_type, organisation: user.organisation)
      d_temp = insert(:data_template, content_type: c_type)
      state = insert(:state, organisation: user.organisation)

      attrs = %{
        "state_id" => state.id,
        "content_type_id" => c_type.id,
        "data_template_id" => d_temp.id
      }

      count_before = Stage |> Repo.all() |> length()
      {:ok, stage} = Document.create_pipe_stage(user, pipeline, attrs)
      count_after = Stage |> Repo.all() |> length()

      assert count_before + 1 == count_after
      assert stage.content_type_id == c_type.id
      assert stage.data_template_id == d_temp.id
      assert stage.state_id == state.id
      assert stage.pipeline_id == pipeline.id
      assert stage.creator_id == user.id
    end

    test "returns unique constraint error when stage with same pipeline and content type ID exists" do
      user = insert(:user)

      pipeline = insert(:pipeline, organisation: user.organisation)
      c_type = insert(:content_type, organisation: user.organisation)
      d_temp = insert(:data_template, content_type: c_type)
      state = insert(:state, organisation: user.organisation)
      insert(:pipe_stage, pipeline: pipeline, content_type: c_type)

      attrs = %{
        "state_id" => state.id,
        "content_type_id" => c_type.id,
        "data_template_id" => d_temp.id
      }

      count_before = Stage |> Repo.all() |> length()
      {:error, changeset} = Document.create_pipe_stage(user, pipeline, attrs)
      count_after = Stage |> Repo.all() |> length()

      assert count_before == count_after
      assert %{content_type_id: ["Already added.!"]} == errors_on(changeset)
    end

    test "returns nil with non-existent UUIDs of datas" do
      user = insert(:user)
      pipeline = insert(:pipeline)

      attrs = %{
        "state_id" => Ecto.UUID.generate(),
        "content_type_id" => Ecto.UUID.generate(),
        "data_template_id" => Ecto.UUID.generate()
      }

      count_before = Stage |> Repo.all() |> length()
      stage = Document.create_pipe_stage(user, pipeline, attrs)
      count_after = Stage |> Repo.all() |> length()

      assert count_before == count_after
      assert stage == nil
    end

    test "returns nil with wrong data" do
      user = insert(:user)
      pipeline = insert(:pipeline)

      attrs = %{"state_id" => 1, "content_type_id" => 2, "data_template_id" => 3}

      count_before = Stage |> Repo.all() |> length()
      stage = Document.create_pipe_stage(user, pipeline, attrs)
      count_after = Stage |> Repo.all() |> length()

      assert count_before == count_after
      assert stage == nil
    end

    test "returns nil when all required datas are not given" do
      user = insert(:user)
      pipeline = insert(:pipeline)
      state = insert(:state)
      attrs = %{"state_id" => state.id}

      count_before = Stage |> Repo.all() |> length()
      stage = Document.create_pipe_stage(user, pipeline, attrs)
      count_after = Stage |> Repo.all() |> length()

      assert count_before == count_after
      assert stage == nil
    end

    test "returns nil when given datas does not belong to current user's organsation" do
      user = insert(:user)
      pipeline = insert(:pipeline)
      c_type = insert(:content_type)
      d_temp = insert(:data_template)
      state = insert(:state)

      attrs = %{
        "state_id" => state.id,
        "content_type_id" => c_type.id,
        "data_template_id" => d_temp.id
      }

      count_before = Stage |> Repo.all() |> length()
      response = Document.create_pipe_stage(user, pipeline, attrs)
      count_after = Stage |> Repo.all() |> length()

      assert count_before == count_after
      assert response == nil
    end
  end

  describe "pipeline_index/2" do
    test "returns list of pipelines in the users organisation only" do
      user = insert(:user)
      pipeline1 = insert(:pipeline, organisation: user.organisation)
      pipeline2 = insert(:pipeline)
      %{entries: pipelines} = Document.pipeline_index(user, %{})
      pipeline_names = pipelines |> Enum.map(fn x -> x.name end) |> List.to_string()
      assert pipeline_names =~ pipeline1.name
      refute pipeline_names =~ pipeline2.name
    end

    test "returns nil with invalid attrs" do
      response = Document.pipeline_index(nil, %{})
      assert response == nil
    end
  end

  describe "create_pipeline_job/1" do
    test "Creates a background job to run a pipeline" do
      trigger_history = insert(:trigger_history)
<<<<<<< HEAD

=======
      
>>>>>>> 43fda0b2
      assert {:ok, _dd} = Document.create_pipeline_job(trigger_history)
    end
  end

<<<<<<< HEAD
  # describe "bulk_doc_build/6" do
  #   test "Bulk build function" do
  #     user = insert(:user)
  #     c_type = insert(:content_type)
  #     state = insert(:state)
  #     d_temp = insert(:data_template)
  #     k = Faker.Person.first_name()
  #     v = Faker.Person.last_name()
  #     map = %{k => v}
  #     path = "/home/functionary/Downloads/sample4.csv"
  #     bulk_doc_build = Document.bulk_doc_build(user, c_type, state, d_temp, map, path)
  #     IO.inspect(bulk_doc_build)
  #   end
  # end

  describe "do_create_instance_params/2" do
    test "Generate params to create instance." do
      k = Faker.Person.first_name()
      v = Faker.Person.last_name()
      map = %{k => v}
      d_temp = insert(:data_template)

      assert %{"raw" => _raw, "serialized" => ss} =
               Document.do_create_instance_params(map, d_temp)

      assert is_map(ss)
      assert %{"title" => _} = ss
    end
  end

  # describe "bulk_build" do
  #   test "bulk_build/3, Builds the doc using `build_doc/2`.
  #     Here we also records the build history using `add_build_history/3`." do
  #     user = insert(:user)
  #     instance = insert(:instance)
  #     layout = insert(:layout)
  #     bulk_build = Document.bulk_build(user, instance, layout)
  #     IO.inspect(bulk_build)
  #   end
  # end

=======
>>>>>>> 43fda0b2
  describe "get_pipeline/2" do
    test "returns the pipeline in the user's organisation with given id" do
      user = insert(:user)
      pipe = insert(:pipeline, organisation: user.organisation)
      pipeline = Document.get_pipeline(user, pipe.id)
      assert pipeline.name == pipe.name
      assert pipeline.id == pipe.id
    end

    test "returns nil when pipeline does not belong to the user's organisation" do
      user = insert(:user)
      pipeline = insert(:pipeline)
      response = Document.get_pipeline(user, pipeline.id)
      assert response == nil
    end

    test "returns nil for non existent pipeline" do
      user = insert(:user)
      response = Document.get_pipeline(user, Ecto.UUID.generate())
      assert response == nil
    end

    test "returns nil for invalid data" do
      response = Document.get_pipeline(nil, Ecto.UUID.generate())
      assert response == nil
    end
  end

  describe "show_pipeline/2" do
    test "returns the pipeline in the user's organisation with given id" do
      user = insert(:user)
      pipe = insert(:pipeline, organisation: user.organisation)
      pipeline = Document.show_pipeline(user, pipe.id)
      assert pipeline.name == pipe.name
      assert pipeline.id == pipe.id
    end

    test "returns nil when pipeline does not belong to the user's organisation" do
      user = insert(:user)
      pipeline = insert(:pipeline)
      response = Document.show_pipeline(user, pipeline.id)
      assert response == nil
    end

    test "returns nil for non existent pipeline" do
      user = insert(:user)
      response = Document.show_pipeline(user, Ecto.UUID.generate())
      assert response == nil
    end

    test "returns nil for invalid data" do
      response = Document.show_pipeline(nil, Ecto.UUID.generate())
      assert response == nil
    end
  end

  describe "pipeline_update/3" do
    test "updates pipeline with valid attrs" do
      user = insert(:user)
      pipeline = insert(:pipeline)
      c_type = insert(:content_type, organisation: user.organisation)
      d_temp = insert(:data_template, content_type: c_type)
      state = insert(:state, organisation: user.organisation)

      attrs = %{
        "name" => "pipeline",
        "api_route" => "www.crm.com",
        "stages" => [
          %{
            "content_type_id" => c_type.id,
            "data_template_id" => d_temp.id,
            "state_id" => state.id
          }
        ]
      }

      pipeline = Document.pipeline_update(pipeline, user, attrs)
      [stage] = pipeline.stages
      assert pipeline.name == "pipeline"
      assert pipeline.api_route == "www.crm.com"
      assert stage.content_type.name == c_type.name
      assert stage.data_template.title == d_temp.title
      assert stage.state.state == state.state
    end

    test "returns error with invalid attrs" do
      user = insert(:user)
      pipeline = insert(:pipeline)
      {:error, changeset} = Document.pipeline_update(pipeline, user, %{name: ""})
      assert %{name: ["can't be blank"]} == errors_on(changeset)
    end

    test "returns nil with wrong data" do
      response = Document.pipeline_update(nil, nil, %{})
      assert response == nil
    end
  end

  describe "delete_pipeline/2" do
    test "deletes pipeline with correct data" do
      user = insert(:user)
      pipeline = insert(:pipeline)
      count_before = Pipeline |> Repo.all() |> length()
      {:ok, deleted_pipeline} = Document.delete_pipeline(pipeline, user)
      count_after = Pipeline |> Repo.all() |> length()
      assert count_before - 1 == count_after
      assert deleted_pipeline.name == pipeline.name
      assert deleted_pipeline.api_route == pipeline.api_route
    end

    test "returns nil with invalid data" do
      response = Document.delete_pipeline(nil, nil)
      assert response == nil
    end
  end

  describe "get_pipe_stage/2" do
    test "returns the pipe stage in the user's organisation with valid IDs and user struct" do
      user = insert(:user)
      pipeline = insert(:pipeline, organisation: user.organisation)
      stage = insert(:pipe_stage, pipeline: pipeline)
      response = Document.get_pipe_stage(user, stage.id)
      assert response.pipeline_id == pipeline.id
      assert response.id == stage.id
    end

    test "returns nil when stage does not belong to user's organisation" do
      user = insert(:user)
      stage = insert(:pipe_stage)
      response = Document.get_pipe_stage(user, stage.id)
      assert response == nil
    end

    test "returns nil with non-existent IDs" do
      user = insert(:user)
      response = Document.get_pipe_stage(user, Ecto.UUID.generate())
      assert response == nil
    end

    test "returns nil invalid data" do
      response = Document.get_pipe_stage(nil, Ecto.UUID.generate())
      assert response == nil
    end
  end

  describe "update_pipe_stage/3" do
    test "updates pipe stage with valid attrs" do
      user = insert(:user)
      stage = insert(:pipe_stage)
      c_type = insert(:content_type, organisation: user.organisation)
      d_temp = insert(:data_template, content_type: c_type)
      state = insert(:state, organisation: user.organisation)

      attrs = %{
        "state_id" => state.id,
        "content_type_id" => c_type.id,
        "data_template_id" => d_temp.id
      }

      {:ok, updated_stage} = Document.update_pipe_stage(user, stage, attrs)

      assert updated_stage.id == stage.id
      assert updated_stage.content_type_id == c_type.id
      assert updated_stage.data_template_id == d_temp.id
      assert updated_stage.state_id == state.id
    end

    test "returns unique constraint error when a stage is updated with same pipeline and content type ID of another existing stage" do
      user = insert(:user)
      pipeline = insert(:pipeline)
      c_type = insert(:content_type, organisation: user.organisation)
      d_temp = insert(:data_template, content_type: c_type)
      state = insert(:state, organisation: user.organisation)
      insert(:pipe_stage, pipeline: pipeline, content_type: c_type)
      stage = insert(:pipe_stage, pipeline: pipeline)

      attrs = %{
        "state_id" => state.id,
        "content_type_id" => c_type.id,
        "data_template_id" => d_temp.id
      }

      {:error, changeset} = Document.update_pipe_stage(user, stage, attrs)

      assert %{content_type_id: ["Already added.!"]} == errors_on(changeset)
    end

    test "returns nil with non-existent UUIDs of datas" do
      user = insert(:user)
      stage = insert(:pipe_stage)

      attrs = %{
        "state_id" => Ecto.UUID.generate(),
        "content_type_id" => Ecto.UUID.generate(),
        "data_template_id" => Ecto.UUID.generate()
      }

      stage = Document.update_pipe_stage(user, stage, attrs)

      assert stage == nil
    end

    test "returns nil with wrong data" do
      user = insert(:user)
      stage = insert(:pipe_stage)
      attrs = %{"state_id" => 1, "content_type_id" => 2, "data_template_id" => 3}
      stage = Document.update_pipe_stage(user, stage, attrs)

      assert stage == nil
    end

    test "returns nil when all required datas are not given" do
      user = insert(:user)
      stage = insert(:pipe_stage)
      state = insert(:state)
      attrs = %{"state_id" => state.id}

      stage = Document.update_pipe_stage(user, stage, attrs)

      assert stage == nil
    end

    test "returns nil when given datas does not belong to current user's organsation" do
      user = insert(:user)
      stage = insert(:pipe_stage)
      c_type = insert(:content_type)
      d_temp = insert(:data_template)
      state = insert(:state)

      attrs = %{
        "state_id" => state.id,
        "content_type_id" => c_type.id,
        "data_template_id" => d_temp.id
      }

      response = Document.update_pipe_stage(user, stage, attrs)

      assert response == nil
    end
  end

  describe "delete_pipe_stage/2" do
    test "deletes stage with correct data" do
      user = insert(:user)
      stage = insert(:pipe_stage)
      count_before = Stage |> Repo.all() |> length()
      {:ok, deleted_stage} = Document.delete_pipe_stage(user, stage)
      count_after = Stage |> Repo.all() |> length()
      assert count_before - 1 == count_after
      assert deleted_stage.pipeline_id == stage.pipeline_id
      assert deleted_stage.content_type_id == stage.content_type_id
    end

    test "returns nil with invalid data" do
      response = Document.delete_pipe_stage(nil, nil)
      assert response == nil
    end
  end

  describe "preload_stage_details/1" do
    test "preloads the details of a stage" do
      stage = insert(:pipe_stage)
      preloaded_stage = Document.preload_stage_details(stage)
      assert preloaded_stage.content_type.name == stage.content_type.name
      assert preloaded_stage.pipeline.name == stage.pipeline.name
      assert preloaded_stage.state.state == stage.state.state
      assert preloaded_stage.data_template.title == stage.data_template.title
    end
  end

  describe "create_trigger_history/3" do
    test "creates trigger history with valid attrs" do
      user = insert(:user)
      pipeline = insert(:pipeline)
      data = %{name: "John Doe"}
      state = TriggerHistory.states()[:enqued]
      count_before = TriggerHistory |> Repo.all() |> length
      {:ok, trigger} = Document.create_trigger_history(user, pipeline, data)
      count_after = TriggerHistory |> Repo.all() |> length

      assert count_before + 1 == count_after
      assert trigger.data == %{name: "John Doe"}
      assert trigger.pipeline_id == pipeline.id
      assert trigger.creator_id == user.id
      assert trigger.state == state
    end

    test "returns error with invalid attrs" do
      user = insert(:user)
      pipeline = insert(:pipeline)
      data = "wrong type"

      count_before = TriggerHistory |> Repo.all() |> length
      {:error, changeset} = Document.create_trigger_history(user, pipeline, data)
      count_after = TriggerHistory |> Repo.all() |> length

      assert count_before == count_after
      assert %{data: ["is invalid"]} == errors_on(changeset)
    end

    test "retruns nil with wrong data" do
      response = Document.create_trigger_history(nil, nil, %{})
      assert response == nil
    end
  end

  describe "content_type/2" do
    test "get_content_type_roles" do
      content_type = insert(:content_type)

      response = Document.get_content_type_roles(content_type.id)

      assert response.name == content_type.name
    end

    test "get_content_type_under_roles" do
      role = insert(:role)

      response = Document.get_content_type_under_roles(role.id)

      assert response.name == role.name
    end

    test "get_content_type" do
      content_type = insert(:content_type)

      response = Document.get_content_type(content_type.id)

      assert response.name == content_type.name
    end
  end

  describe "delete_role_of_the_content_type/1" do
    test "delete_role_of_the_content_type" do
      role = insert(:role)

      before_role_count = Role |> Repo.all() |> length()

      _response = Document.delete_role_of_the_content_type(role)

      after_role_count = Role |> Repo.all() |> length()

      assert after_role_count == before_role_count - 1
    end
  end

  describe "content_type_and_role/2" do
    test "get_role_of_content_type" do
      role = insert(:role)
      content_type = insert(:content_type)

      response = Document.get_role_of_content_type(role.id, content_type.id)

      assert response.name == role.name
    end

    test "get_content_type_role" do
      role = insert(:role)
      content_type = insert(:content_type)

      response = Document.get_content_type_role(content_type.id, role.id)

      assert response.name == content_type.name
    end
  end

  @tag :cict
  describe "create_instance_content_types" do
    test "creates relations for approval systems of content type" do
      user = insert(:user)

      flow = insert(:flow, organisation: user.organisation)
      insert(:approval_system, flow: flow)
      insert(:approval_system, flow: flow)
      content_type = insert(:content_type, flow: flow, organisation: user.organisation)
      instance = insert(:instance, content_type: content_type)
      count_before = InstanceApprovalSystem |> Repo.all() |> length()
      Document.create_instance_approval_systems(content_type, instance)
      count_after = InstanceApprovalSystem |> Repo.all() |> length()
      assert count_before + 2 == count_after
    end
  end

  @tag :version
  describe "create_version/3" do
    test "create version for valid attrs" do
      user = insert(:user)
      instance = insert(:instance)
      count_before = Version |> Repo.all() |> length()

      {:ok, version} = Document.create_version(user, instance, %{naration: "New year edition"})

      count_after = Version |> Repo.all() |> length()
      assert count_before + 1 == count_after

      assert version.content_id == instance.id
    end
  end

  describe "create_collection_form" do
    test "created collection form with valid attrs" do
      user = insert(:user)
      params = %{"title" => "WraftDoc", "description" => "Wraft Doc"}
      count_before = CollectionForm |> Repo.all() |> length()
      Document.create_collection_form(user, params)
      count_after = CollectionForm |> Repo.all() |> length()
      assert count_before + 1 == count_after
    end

    test "created collection form with invalid attrs" do
      user = insert(:user)
      params = %{}
      count_before = CollectionForm |> Repo.all() |> length()
      {:error, changeset} = Document.create_collection_form(user, params)
      count_after = CollectionForm |> Repo.all() |> length()
      assert count_before == count_after

      assert %{
        title: ["can't be blank"] == errors_on(changeset)
      }
    end
  end

  describe "get_collection_form" do
    test "get_collection_form with valid id" do
      user = insert(:user)

      collection_form = insert(:collection_form, organisation: user.organisation)

      response = Document.get_collection_form(user, collection_form.id)

      assert response.title == collection_form.title
    end

    test "get_collection_form_with_invalid_id" do
      user = insert(:user)
      # collection_form = insert(:collection_form, organisation: user.organisation)

      response = Document.get_collection_form(user, Ecto.UUID.generate())

      assert response == {:error, :invalid_id, "CollectionForm"}
    end
  end

  describe "update_collection_form" do
    test "update collection form with valid attrs" do
      user = insert(:user)
      collection_form = insert(:collection_form, organisation: user.organisation)
      params = %{title: "WraftDoc", description: "Wraft Doc"}
      count_before = CollectionForm |> Repo.all() |> length()
      Document.update_collection_form(collection_form, params)
      count_after = CollectionForm |> Repo.all() |> length()
      assert count_before == count_after
    end

    test "update collection form with invalid attrs" do
      collection_form = insert(:collection_form)
      params = %{title: nil}
      count_before = CollectionForm |> Repo.all() |> length()
      {:error, changeset} = Document.update_collection_form(collection_form, params)
      count_after = CollectionForm |> Repo.all() |> length()
      assert count_before == count_after

      assert %{
               title: ["can't be blank"]
             } == errors_on(changeset)
    end
  end

  test "delete_collection_form" do
    collection_form = insert(:collection_form)

    before_collection_count = CollectionForm |> Repo.all() |> length()

    _response = Document.delete_collection_form(collection_form)

    after_collection_count = CollectionForm |> Repo.all() |> length()

    assert after_collection_count == before_collection_count - 1
  end

  describe "create_collection_form_field" do
    test "created collection form field with valid attrs" do
      user = insert(:user)
      collection = insert(:collection_form, organisation: user.organisation)

      param = %{
        "name" => "collection form",
        "field_type" => "string"
      }

      count_before = CollectionFormField |> Repo.all() |> length()
      _a = Document.create_collection_form_field(collection.id, param)

      count_after = CollectionFormField |> Repo.all() |> length()
      assert count_before + 1 == count_after
    end

    test "created collection form with invalid attrs" do
      user = insert(:user)
      collection_form = insert(:collection_form, organisation: user.organisation)
      params = %{}
      count_before = CollectionFormField |> Repo.all() |> length()
      Document.create_collection_form_field(collection_form, params)
      count_after = CollectionFormField |> Repo.all() |> length()
      assert count_before == count_after

      assert %{
        name: ["can't be blank"]
      }
    end
  end

  describe "get_collection_form_field" do
    test "get_collection_form_field with valid id" do
      user = insert(:user)
      collection_form = insert(:collection_form, organisation: user.organisation)
      collection_form_field = insert(:collection_form_field, collection_form: collection_form)

      response = Document.get_collection_form_field(user, collection_form_field.id)

      assert response.name == collection_form_field.name
    end

    test "get_collection_form_with_invalid_id" do
      user = insert(:user)
      response = Document.get_collection_form_field(user, Ecto.UUID.generate())

      assert response == {:error, :invalid_id, "CollectionFormField"}
    end
  end

  describe "update_collection_form_field" do
    test "update collection form field with valid attrs" do
      user = insert(:user)
      collection_form = insert(:collection_form, organisation: user.organisation)
      collection_form_field = insert(:collection_form_field, collection_form: collection_form)
      params = %{title: "WraftDoc", description: "Wraft Doc"}
      count_before = CollectionFormField |> Repo.all() |> length()
      Document.update_collection_form_field(collection_form_field, params)
      count_after = CollectionFormField |> Repo.all() |> length()
      assert count_before == count_after
    end

    test "update collection form field with invalid attrs" do
      collection_form = insert(:collection_form_field)
      params = %{name: nil}
      count_before = CollectionFormField |> Repo.all() |> length()
      {:error, changeset} = Document.update_collection_form_field(collection_form, params)
      count_after = CollectionFormField |> Repo.all() |> length()
      assert count_before == count_after

      assert %{
               name: ["can't be blank"],
               field_type: ["can't be blank"]
             } == errors_on(changeset)
    end
  end

  test "delete_collection_form_field" do
    user = insert(:user)
    collection_form = insert(:collection_form, organisation: user.organisation)
    collection_form_field = insert(:collection_form_field, collection_form: collection_form)

    before_collection_count = CollectionFormField |> Repo.all() |> length()

    _response = Document.delete_collection_form_field(collection_form_field)

    after_collection_count = CollectionFormField |> Repo.all() |> length()

    assert after_collection_count == before_collection_count - 1
  end
end<|MERGE_RESOLUTION|>--- conflicted
+++ resolved
@@ -10,7 +10,6 @@
     Document.Asset,
     Document.Block,
     Document.BlockTemplate,
-    Document.Block,
     Document.CollectionForm,
     Document.CollectionFormField,
     Document.Comment,
@@ -59,11 +58,7 @@
   @valid_theme_attrs %{
     "name" => "theme name",
     "font" => "theme font",
-<<<<<<< HEAD
     "typescale" => %{"heading1" => 22, "heading2" => 16, "paragraph" => 12}
-=======
-    "typescale" => %{"heading1" => 22, "heading2" => 16, "paragraph" => 12},
->>>>>>> 43fda0b2
     # "file" => "../../../screenshot.png"
   }
   @valid_data_template_attrs %{
@@ -96,7 +91,6 @@
   #   "description" => nil,
   #   "prefix" => nil
   # }
-<<<<<<< HEAD
 
   @data [
     %{"label" => "January", "value" => 10},
@@ -122,8 +116,6 @@
     "endpoint" => "blocks_api",
     "name" => "Farming"
   }
-=======
->>>>>>> 43fda0b2
 
   describe "create_layout/3" do
     test "create layout on valid attributes" do
@@ -379,6 +371,7 @@
       user = insert(:user)
       layout = insert(:layout, creator: user, organisation: user.organisation)
       content_type = insert(:content_type, creator: user, organisation: user.organisation)
+
       fields = [
         insert(:content_type_field, content_type: content_type),
         insert(:content_type_field, content_type: content_type)
@@ -470,32 +463,20 @@
     test "  Get a content type from its ID. Also fetches all its related datas." do
       user = insert(:user)
       layout = insert(:layout)
-<<<<<<< HEAD
 
       content =
         insert(:content_type, creator: user, layout: layout, organisation: user.organisation)
 
-=======
-      content = insert(:content_type, creator: user, layout: layout, organisation: user.organisation)
->>>>>>> 43fda0b2
       content_type = Document.get_content_type_from_id(content.id)
       data1 = get_in(content_type, [Access.key(:flow)])
       data2 = get_in(content_type, [Access.key(:layout)])
       data3 = get_in(content_type, [Access.key(:creator)])
 
-<<<<<<< HEAD
       assert map_size(layout) == map_size(content_type.layout)
-=======
-      assert layout |> map_size() == content_type.layout |> map_size()
->>>>>>> 43fda0b2
       assert true == is_struct(content_type)
       assert true == is_struct(data1)
       assert true == is_struct(data2)
       assert true == is_struct(data3)
-<<<<<<< HEAD
-=======
-
->>>>>>> 43fda0b2
     end
   end
 
@@ -672,10 +653,7 @@
       assert count_before - 1 == count_after
     end
   end
-<<<<<<< HEAD
-
-=======
->>>>>>> 43fda0b2
+
   describe "instance_index/2" do
     test "instance index lists the instance data" do
       user = insert(:user)
@@ -746,14 +724,10 @@
       content_type = insert(:content_type, creator: user, organisation: user.organisation)
       flow = content_type.flow
       state = insert(:state, flow: flow, organisation: user.organisation)
-<<<<<<< HEAD
 
       instance =
         insert(:instance, build: "build", creator: user, content_type: content_type, state: state)
 
-=======
-      instance = insert(:instance, build: "build", creator: user, content_type: content_type, state: state)
->>>>>>> 43fda0b2
       get_built_document = Document.get_built_document(instance)
 
       assert instance.build == get_built_document.build
@@ -815,18 +789,12 @@
       content_type = insert(:content_type, creator: user)
       state = insert(:state)
       instance = insert(:instance, creator: user, content_type: content_type, state: state)
-<<<<<<< HEAD
 
       instance_state =
         Document.instance_state_upadate(instance, user.id, state.id, state.state, instance.state)
 
       old_state_length = map_size(instance.state)
       new_state_length = map_size(instance_state.state)
-=======
-      instance_state = Document.instance_state_upadate(instance, user.id, state.id, state.state, instance.state)
-      old_state_length = instance.state |> map_size()
-      new_state_length = instance_state.state |> map_size()
->>>>>>> 43fda0b2
 
       assert instance_state.state == instance.state
       assert old_state_length == new_state_length
@@ -1439,11 +1407,7 @@
 
   describe "update_asset/3" do
     # test "update asset on valid attrs" do
-<<<<<<< HEAD
     # file uploading is throwing errors
-=======
-      # file uploading is throwing errors
->>>>>>> 43fda0b2
     #   user = insert(:user)
     #   asset = insert(:asset, creator: user)
     #   count_before = Asset |> Repo.all() |> length()
@@ -1487,16 +1451,11 @@
 
       assert is_list(layout.assets) == false
       assert is_list(preload_assets.assets) == true
-<<<<<<< HEAD
-=======
-
->>>>>>> 43fda0b2
     end
   end
 
   # describe "build_doc/2" do
   #   test "build document" do
-<<<<<<< HEAD
   #     # c_type = insert(:content_type)
   #     # instance = insert(:instance, [content_type: c_type])
   #     # assets = insert(:layout_asset) |> Map.from_struct()
@@ -1508,24 +1467,12 @@
   #     IO.inspect(build_doc, label: "-------------------------------------------")
   #     # IO.inspect(instance, label: "-------------------------------------------")
   #     # IO.inspect(layout.assets, label: "-------------------------------------------")
-=======
-  #     c_type = insert(:content_type)
-  #     instance = insert(:instance, [content_type: c_type])
-  #     layout = insert(:layout)
-  #     build_doc = Document.build_doc(instance, layout)
-  #     # IO.inspect(build_doc, label: "-------------------------------------------")
-  #     assert 1 == 1
->>>>>>> 43fda0b2
   #   end
   # end
 
   describe "add_build_history" do
     test "add_build_history/3 Insert the build history of the given instance." do
-<<<<<<< HEAD
       params = :build_history |> insert() |> Map.from_struct()
-=======
-      params = insert(:build_history) |> Map.from_struct()
->>>>>>> 43fda0b2
       instance = insert(:instance)
       user = insert(:user)
       count_before = History |> Repo.all() |> length()
@@ -1537,17 +1484,10 @@
       assert is_struct(add_build_history) == true
       assert is_struct(add_build_history.content.build_histories) == true
       assert count_before + 1 == count_after
-<<<<<<< HEAD
     end
 
     test "Same as add_build_history/3, but creator will not be stored." do
       params = :build_history |> insert() |> Map.from_struct()
-=======
-      end
-
-      test "Same as add_build_history/3, but creator will not be stored." do
-      params = insert(:build_history) |> Map.from_struct()
->>>>>>> 43fda0b2
       instance = insert(:instance)
       count_before = History |> Repo.all() |> length()
       add_build_history = Document.add_build_history(instance, params)
@@ -1555,20 +1495,12 @@
 
       assert is_struct(add_build_history) == true
       assert count_before + 1 == count_after
-<<<<<<< HEAD
-    end
-=======
-      end
->>>>>>> 43fda0b2
+    end
   end
 
   describe "create_block/2" do
     test "create block" do
-<<<<<<< HEAD
       block = :block |> insert() |> Map.from_struct()
-=======
-      block = insert(:block) |> Map.from_struct()
->>>>>>> 43fda0b2
       user = insert(:user)
       create_block = Document.create_block(user, block)
       changeset = Block.changeset(%Block{}, block)
@@ -1582,20 +1514,12 @@
 
   describe "get_block/2" do
     test "get block by its ID" do
-<<<<<<< HEAD
       block = :block |> insert() |> Map.from_struct()
-=======
-      block = insert(:block) |> Map.from_struct()
->>>>>>> 43fda0b2
       get_block = Document.get_block(block.id, block)
 
       assert is_struct(get_block)
       refute is_nil(get_block.dataset)
       assert get_block.name =~ ~r/([a-z]|[A-Z])/
-<<<<<<< HEAD
-=======
-
->>>>>>> 43fda0b2
     end
   end
 
@@ -1626,7 +1550,6 @@
   describe "generate_chart/1" do
     # it has to test with real data
     test "Function to generate charts from diffrent endpoints as per input example api: https://quickchart.io/chart/create" do
-<<<<<<< HEAD
       block = :block |> insert() |> Map.from_struct()
       # bb = %{"dataset" => "dataset", "api_route" => "api_route", "endpoint" => "blocks_api"}
       generate_chart = Document.generate_chart(block)
@@ -1643,24 +1566,13 @@
 
       refute is_nil(dd)
       assert dd =~ ~r/(pie)/
-=======
-      block = insert(:block) |> Map.from_struct()
-      # bb = %{"dataset" => "dataset", "api_route" => "api_route", "endpoint" => "blocks_api"}
-      generate_chart = Document.generate_chart(block)
-      assert is_map(generate_chart)
-
->>>>>>> 43fda0b2
     end
   end
 
   describe "create_field_type/2" do
     test "Create a field type" do
       # this will create FieldType struct with name "String 0"
-<<<<<<< HEAD
       f_type = :field_type |> insert() |> Map.from_struct()
-=======
-      f_type = insert(:field_type) |> Map.from_struct()
->>>>>>> 43fda0b2
       # so updating the new name to avoid unique name constraints error
       f_type = Map.update!(f_type, :name, fn _v -> "name1" end)
       user = insert(:user)
@@ -1672,11 +1584,7 @@
 
     test "check unique name constraint" do
       user = insert(:user)
-<<<<<<< HEAD
       f_type = :field_type |> insert() |> Map.from_struct()
-=======
-      f_type = insert(:field_type) |> Map.from_struct()
->>>>>>> 43fda0b2
 
       assert {:error, _error_msg} = Document.create_field_type(user, f_type)
     end
@@ -1684,27 +1592,16 @@
 
   describe "field_type_index/1" do
     test "Index of all field types." do
-<<<<<<< HEAD
       f_type = :field_type |> insert() |> Map.from_struct()
       type_index = Document.field_type_index(f_type)
 
       refute is_nil(type_index)
-=======
-      f_type = insert(:field_type) |> Map.from_struct()
-      type_index = Document.field_type_index(f_type)
-
-      refute is_nil type_index
->>>>>>> 43fda0b2
       assert Map.has_key?(type_index, :entries)
       assert Map.has_key?(type_index, :page_size)
       assert Map.has_key?(type_index, :page_number)
     end
   end
 
-<<<<<<< HEAD
-=======
-
->>>>>>> 43fda0b2
   describe "get_field_type/2" do
     test "Get a field type from its UUID" do
       f_type = insert(:field_type)
@@ -2070,16 +1967,10 @@
   describe "create_pipeline_job/1" do
     test "Creates a background job to run a pipeline" do
       trigger_history = insert(:trigger_history)
-<<<<<<< HEAD
-
-=======
-      
->>>>>>> 43fda0b2
       assert {:ok, _dd} = Document.create_pipeline_job(trigger_history)
     end
   end
 
-<<<<<<< HEAD
   # describe "bulk_doc_build/6" do
   #   test "Bulk build function" do
   #     user = insert(:user)
@@ -2121,8 +2012,6 @@
   #   end
   # end
 
-=======
->>>>>>> 43fda0b2
   describe "get_pipeline/2" do
     test "returns the pipeline in the user's organisation with given id" do
       user = insert(:user)
