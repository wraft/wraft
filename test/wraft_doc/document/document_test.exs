defmodule WraftDoc.DocumentTest do
  use WraftDoc.DataCase, async: true
  import WraftDoc.Factory
<<<<<<< HEAD

  use ExUnit.Case
  use Bamboo.Test
  use WraftDoc.DataCase, async: true
=======
>>>>>>> dcf7bd36

  alias WraftDoc.{
    Repo,
    Document.Layout,
    Document.DataTemplate,
    Document.BlockTemplate,
    Document
  }

  @valid_layout_attrs %{
    "name" => "layout name",
    "description" => "layout description",
    "width" => 25.0,
    "height" => 44.0,
    "unit" => "cm",
    "slug" => "layout slug"
  }
<<<<<<< HEAD
  @invalid_attrs %{}
=======
>>>>>>> dcf7bd36

  test "create layout on valid attributes" do
    user = insert(:user)
    engine = insert(:engine)
    count_before = Layout |> Repo.all() |> length()
    layout = Document.create_layout(user, engine, @valid_layout_attrs)
    assert count_before + 1 == Layout |> Repo.all() |> length()
    assert layout.name == @valid_layout_attrs["name"]
    assert layout.description == @valid_layout_attrs["description"]
    assert layout.width == @valid_layout_attrs["width"]
    assert layout.height == @valid_layout_attrs["height"]
    assert layout.unit == @valid_layout_attrs["unit"]
    assert layout.slug == @valid_layout_attrs["slug"]
  end

<<<<<<< HEAD
  test "create layout on invalid attrs" do
    user = insert(:user)
    count_before = Layout |> Repo.all() |> length()
    engine = insert(:engine)
    {:error, changeset} = Document.create_layout(user, engine, @invalid_attrs)
    count_after = Layout |> Repo.all() |> length()
    assert count_before == count_after

    assert %{
             name: ["can't be blank"],
             description: ["can't be blank"],
             width: ["can't be blank"],
             height: ["can't be blank"],
             unit: ["can't be blank"],
             slug: ["can't be blank"]
           } == errors_on(changeset)
  end

  test "show layout shows the layout data and preloads engine crator assets data" do
    user = insert(:user)
    engine = insert(:engine)
    asset = insert(:asset)
    layout = insert(:layout, creator: user, engine: engine)
    layout_asset = insert(:layout_asset, layout: layout, asset: asset, creator: user)
    s_layout = Document.show_layout(layout.uuid)

    assert s_layout.name == layout.name
    assert s_layout.description == layout.description
    assert s_layout.creator.name == user.name
    assert s_layout.engine.name == engine.name
  end

  test "get layout returns the layout data by uuid" do
    user = insert(:user)
    layout = insert(:layout, creator: user)
    s_layout = Document.get_layout(layout.uuid)
    assert s_layout.name == layout.name
    assert s_layout.description == layout.description
    assert s_layout.width == layout.width
    assert s_layout.height == layout.height
    assert s_layout.unit == layout.unit
    assert s_layout.slug == layout.slug
  end

  test "get layout asset from its layout and assets uuids" do
    user = insert(:user)
    engine = insert(:engine)
    asset = insert(:asset)
    layout = insert(:layout, creator: user, engine: engine)
    layout_asset = insert(:layout_asset, layout: layout, asset: asset, creator: user)
    g_layout_asset = Document.get_layout_asset(layout.uuid, asset.uuid)
    assert layout_asset.uuid == g_layout_asset.uuid
  end

  test "update layout on valid attrs" do
    user = insert(:user)
    engine = insert(:engine)
    layout = insert(:layout, creator: user)
    count_before = Layout |> Repo.all() |> length()
    params = Map.put(@valid_layout_attrs, "engine_uuid", engine.uuid)

    layout = Document.update_layout(layout, user, params)
    count_after = Layout |> Repo.all() |> length()
    assert count_before == count_after
    assert layout.name == @valid_layout_attrs["name"]
    assert layout.description == @valid_layout_attrs["description"]
    assert layout.width == @valid_layout_attrs["width"]
    assert layout.height == @valid_layout_attrs["height"]
    assert layout.unit == @valid_layout_attrs["unit"]
    assert layout.slug == @valid_layout_attrs["slug"]
  end

  test "update layout on invalid attrs" do
    user = insert(:user)
    layout = insert(:layout, creator: user)
    count_before = Layout |> Repo.all() |> length()

    {:error, changeset} = Document.update_layout(layout, user, @invalid_attrs)
    count_after = Layout |> Repo.all() |> length()
    assert count_before == count_after

    assert %{
             engine_id: ["can't be blank"],
             slug: ["can't be blank"]
           } == errors_on(changeset)
  end

  test "delete layout deletes the layout and returns its data" do
    user = insert(:user)
    layout = insert(:layout)
    count_before = Layout |> Repo.all() |> length()
    {:ok, model} = Document.delete_layout(layout, user)
    count_after = Layout |> Repo.all() |> length()
    assert count_before - 1 == count_after
    assert layout.name == layout.name
    assert layout.description == layout.description
    assert layout.width == layout.width
    assert layout.height == layout.height
    assert layout.unit == layout.unit
    assert layout.slug == layout.slug
  end

  test "delete layout asset deletes a layouts asset and returns the data" do
    user = insert(:user)
    layout = insert(:layout)
    asset = insert(:asset)
    layout_asset = insert(:layout_asset, layout: layout, asset: asset, creator: user)
    count_before = LayoutAsset |> Repo.all() |> length()
    {:ok, l_asset} = Document.delete_layout_asset(layout_asset, user)
    count_after = LayoutAsset |> Repo.all() |> length()
    assert count_before - 1 == count_after
    assert l_asset.asset.name == asset.name
  end

  test "layout index returns the list of layouts" do
    user = insert(:user)
    engine = insert(:engine)
    a1 = insert(:asset)
    a2 = insert(:asset)
    l1 = insert(:layout, creator: user, organisation: user.organisation, engine: engine)
    l2 = insert(:layout, creator: user, organisation: user.organisation, engine: engine)
    la1 = insert(:layout_asset, layout: l1, asset: a1)
    la2 = insert(:layout_asset, layout: l2, asset: a2)
    layout_index = Document.layout_index(user, %{page_number: 1})

    assert layout_index.entries |> Enum.map(fn x -> x.name end) |> List.to_string() =~ l1.name
    assert layout_index.entries |> Enum.map(fn x -> x.name end) |> List.to_string() =~ l2.name
  end

  # test "layout file upload with slug file uploads a file to slug" do
  #   user = insert(:user)
  #   layout = insert(:layout, creator: user)

  #   params = %{
  #     "slug_file" => %Plug.Upload{path: "test/fixtures/example.png", filename: "example.png"}
  #   }

  #   u_layout = Document.layout_files_upload(layout, params)
  #   assert u_layout.slug_file.filename == "example.png"
  # end

  # test "layout file upload with screen shot files upload a file as screenshot" do
  #   user = insert(:user)
  #   layout = insert(:layout, creator: user)

  #   params = %{
  #     "screenshot" => %Plug.Upload{path: "test/fixtures/example.png", filename: "example.png"}
  #   }

  #   u_layout = Document.layout_files_upload(layout, params)
  #   assert u_layout.screenshot.filename == "example.png"
  # end

  @valid_content_type_attrs %{
    "name" => "content_type name",
    "description" => "content_type description",
    "color" => "#fff",
    "prefix" => "OFFRE"
  }
  test "create content_type on valid attributes" do
    user = insert(:user)
    layout = insert(:layout, creator: user)
    flow = insert(:flow, creator: user)
    count_before = ContentType |> Repo.all() |> length()
    content_type = Document.create_content_type(user, layout, flow, @valid_content_type_attrs)
    count_after = ContentType |> Repo.all() |> length()
    count_before + 1 == count_after
    assert content_type.name == @valid_content_type_attrs["name"]
    assert content_type.description == @valid_content_type_attrs["description"]
    assert content_type.color == @valid_content_type_attrs["color"]
    assert content_type.prefix == @valid_content_type_attrs["prefix"]
  end

  test "create content_type on invalid attrs" do
    user = insert(:user)
    layout = insert(:layout, creator: user)
    flow = insert(:flow, creator: user)
    count_before = ContentType |> Repo.all() |> length()

    {:error, changeset} = Document.create_content_type(user, layout, flow, @invalid_attrs)
    count_after = ContentType |> Repo.all() |> length()
    assert count_before == count_after

    assert %{
             name: ["can't be blank"],
             description: ["can't be blank"],
             prefix: ["can't be blank"]
           } == errors_on(changeset)
  end

  test "content_type index lists the content_type data" do
    user = insert(:user)
    c1 = insert(:content_type, creator: user, organisation: user.organisation)
    c2 = insert(:content_type, creator: user, organisation: user.organisation)
    content_type_index = Document.content_type_index(user, %{page_number: 1})

    assert content_type_index.entries |> Enum.map(fn x -> x.name end) |> List.to_string() =~
             c1.name

    assert content_type_index.entries |> Enum.map(fn x -> x.name end) |> List.to_string() =~
             c2.name
  end

  test "show content_type shows the content_type data" do
    user = insert(:user)
    layout = insert(:layout, creator: user)
    flow = insert(:flow, creator: user)
    state_1 = insert(:state, flow: flow)
    state_2 = insert(:state, flow: flow)
    field_type = insert(:field_type)
    content_type = insert(:content_type, creator: user, layout: layout, flow: flow)

    content_type_field =
      insert(:content_type_field,
        content_type: content_type,
        field_type: field_type
      )

    s_content_type = Document.show_content_type(content_type.uuid)
    assert s_content_type.name == content_type.name
    assert s_content_type.description == content_type.description
    assert s_content_type.color == content_type.color
    assert s_content_type.prefix == content_type.prefix
    assert s_content_type.layout.name == layout.name
  end

  test "get content_type shows the content_type data" do
    user = insert(:user)
    content_type = insert(:content_type, creator: user)
    s_content_type = Document.get_content_type(content_type.uuid)
    assert s_content_type.name == content_type.name
    assert s_content_type.description == content_type.description
    assert s_content_type.color == content_type.color
    assert s_content_type.prefix == content_type.prefix
  end

  test "update content_type on valid attrs" do
    user = insert(:user)
    layout = insert(:layout, creator: user)
    flow = insert(:flow, creator: user)
    content_type = insert(:content_type, creator: user, layout: layout, flow: flow)
    count_before = ContentType |> Repo.all() |> length()

    params =
      Map.merge(@valid_content_type_attrs, %{
        "flow_uuid" => flow.uuid,
        "layout_uuid" => layout.uuid
      })

    content_type = Document.update_content_type(content_type, user, params)
    count_after = ContentType |> Repo.all() |> length()
    assert count_before == count_after
    assert content_type.name == @valid_content_type_attrs["name"]
    assert content_type.description == @valid_content_type_attrs["description"]
    assert content_type.color == @valid_content_type_attrs["color"]
    assert content_type.prefix == @valid_content_type_attrs["prefix"]
  end

  test "update content_type on invalid attrs" do
    user = insert(:user)
    content_type = insert(:content_type, creator: user)
    count_before = ContentType |> Repo.all() |> length()

    {:error, changeset} = Document.update_content_type(content_type, user, @invalid_attrs)
    count_after = ContentType |> Repo.all() |> length()
    assert count_before == count_after

    %{
      name: ["can't be blank"],
      description: ["can't be blank"],
      prefix: ["can't be blank"]
    } == errors_on(changeset)
  end

  test "delete content_type deletes the content_type data" do
    user = insert(:user)
    content_type = insert(:content_type)
    count_before = ContentType |> Repo.all() |> length()
    {:ok, s_content_type} = Document.delete_content_type(content_type, user)
    count_after = ContentType |> Repo.all() |> length()
    assert count_before - 1 == count_after
    assert s_content_type.name == content_type.name
    assert s_content_type.description == content_type.description
    assert s_content_type.color == content_type.color
    assert s_content_type.prefix == content_type.prefix
  end

  @valid_instance_attrs %{
    "instance_id" => "OFFR0001",
    "raw" => "instance raw",
    "serialized" => %{"body" => "body of the content", "title" => "title of the content"}
  }

  test "create instance on valid attributes and updates count of instances at counter" do
    user = insert(:user)
    content_type = insert(:content_type)
    flow = content_type.flow
    state = insert(:state, flow: flow)
    counter_count = Counter |> Repo.all() |> length()
    count_before = Instance |> Repo.all() |> length()
    instance = Document.create_instance(user, content_type, state, @valid_instance_attrs)

    count_after = Instance |> Repo.all() |> length()
    counter_count_after = Counter |> Repo.all() |> length()
    assert count_before + 1 == count_after
    assert counter_count + 1 == counter_count_after
    assert instance.raw == @valid_instance_attrs["raw"]
    assert instance.serialized == @valid_instance_attrs["serialized"]
  end

  test "create instance on invalid attrs" do
    user = insert(:user)
    count_before = Instance |> Repo.all() |> length()
    content_type = insert(:content_type)
    state = insert(:state, flow: content_type.flow)

    {:error, changeset} = Document.create_instance(user, content_type, state, @invalid_attrs)

    count_after = Instance |> Repo.all() |> length()
    assert count_before == count_after

    assert %{
             raw: ["can't be blank"]
           } == errors_on(changeset)
  end

  test "instance index lists the instance data" do
    user = insert(:user)
    content_type = insert(:content_type)
    i1 = insert(:instance, creator: user, content_type: content_type)
    i2 = insert(:instance, creator: user, content_type: content_type)
    instance_index = Document.instance_index(content_type.uuid, %{page_number: 1})

    assert instance_index.entries |> Enum.map(fn x -> x.raw end) |> List.to_string() =~
             i1.raw

    assert instance_index.entries |> Enum.map(fn x -> x.raw end) |> List.to_string() =~ i2.raw
  end

  test "instance index of an organisation lists instances under an organisation" do
    user = insert(:user)
    organisation = user.organisation
    i1 = insert(:instance, creator: user)
    i2 = insert(:instance, creator: user)

    instance_index_under_organisation =
      Document.instance_index_of_an_organisation(user, %{page_number: 1})

    assert instance_index_under_organisation.entries
           |> Enum.map(fn x -> x.instance_id end)
           |> List.to_string() =~
             i1.instance_id

    assert instance_index_under_organisation.entries
           |> Enum.map(fn x -> x.raw end)
           |> List.to_string() =~ i2.raw
  end

  test "get instance shows the instance data" do
    user = insert(:user)
    instance = insert(:instance, creator: user)
    i_instance = Document.get_instance(instance.uuid)
    assert i_instance.instance_id == instance.instance_id
    assert i_instance.raw == instance.raw
  end

  test "show instance shows and preloads creator content thype layout and state instance data" do
    user = insert(:user)
    content_type = insert(:content_type, creator: user)
    flow = content_type.flow
    state = insert(:state, flow: flow)
    instance = insert(:instance, creator: user, content_type: content_type, state: state)

    i_instance = Document.show_instance(instance.uuid)
    assert i_instance.instance_id == instance.instance_id
    assert i_instance.raw == instance.raw

    assert i_instance.creator.name == user.name
    assert i_instance.content_type.name == content_type.name
    assert i_instance.state.state == state.state
  end

  test "update instance on valid attrs and add a version data" do
    user = insert(:user)

    instance = insert(:instance, creator: user)
    count_before = Instance |> Repo.all() |> length()
    version_count_before = Version |> Repo.all() |> length()
    instance = Document.update_instance(instance, user, @valid_instance_attrs)
    version_count_after = Version |> Repo.all() |> length()
    count_after = Instance |> Repo.all() |> length()
    assert count_before == count_after
    assert version_count_before + 1 == version_count_after
    assert instance.instance_id == @valid_instance_attrs["instance_id"]
    assert instance.raw == @valid_instance_attrs["raw"]
    assert instance.serialized == @valid_instance_attrs["serialized"]
  end

  @invalid_instance_attrs %{raw: nil}
  test "update instance on invalid attrs" do
    user = insert(:user)

    instance = insert(:instance, creator: user)
    count_before = Instance |> Repo.all() |> length()

    {:error, changeset} = Document.update_instance(instance, user, @invalid_instance_attrs)

    count_after = Instance |> Repo.all() |> length()
    assert count_before == count_after

    %{raw: ["can't be blank"]} ==
      errors_on(changeset)
  end

  test "update instance state updates state of an instance to new state" do
    user = insert(:user)
    content_type = insert(:content_type, creator: user)
    pre_state = insert(:state, flow: content_type.flow)
    post_state = insert(:state, flow: content_type.flow)
    instance = insert(:instance, creator: user, content_type: content_type, state: pre_state)

    instance = Document.update_instance_state(user, instance, post_state)

    assert instance.state_id == post_state.id
=======
  describe "data_template_bulk_insert/4" do
    test "test bulk data template creation with valid data" do
      c_type = insert(:content_type)
      user = insert(:user)
      mapping = %{"Title" => "title", "TitleTemplate" => "title_template", "Data" => "data"}
      path = "test/helper/data_template_source.csv"
      count_before = DataTemplate |> Repo.all() |> length()

      data_templates =
        Document.data_template_bulk_insert(user, c_type, mapping, path)
        |> Enum.map(fn {:ok, x} -> x.title end)
        |> List.to_string()

      assert count_before + 3 == DataTemplate |> Repo.all() |> length()
      assert data_templates =~ "Title1"
      assert data_templates =~ "Title2"
      assert data_templates =~ "Title3"
    end

    test "test doesn not do bulk data template creation with invalid data" do
      count_before = DataTemplate |> Repo.all() |> length()
      response = Document.data_template_bulk_insert(nil, nil, nil, nil)
      assert count_before == DataTemplate |> Repo.all() |> length()
      assert response == {:error, :not_found}
    end
  end

  describe "create_data_template/3" do
    test "test creates data template with valid attrs" do
      user = insert(:user)
      c_type = insert(:content_type)

      params = %{
        title: "Offer letter tempalate",
        title_template: "Hi [employee], we welcome you to our [company], [address]",
        data: "Hi [employee], we welcome you to our [company], [address]"
      }

      count_before = DataTemplate |> Repo.all() |> length()
      {:ok, data_template} = Document.create_data_template(user, c_type, params)

      assert count_before + 1 == DataTemplate |> Repo.all() |> length()
      assert data_template.title == "Offer letter tempalate"

      assert data_template.title_template ==
               "Hi [employee], we welcome you to our [company], [address]"

      assert data_template.data == "Hi [employee], we welcome you to our [company], [address]"
    end

    test "test does not create data template with invalid attrs" do
      user = insert(:user)
      c_type = insert(:content_type)
      {:error, changeset} = Document.create_data_template(user, c_type, %{})

      assert %{
               title: ["can't be blank"],
               title_template: ["can't be blank"],
               data: ["can't be blank"]
             } ==
               errors_on(changeset)
    end
  end

  describe "block_template_bulk_insert/3" do
    test "test bulk block template creation with valid data" do
      user = insert(:user)
      mapping = %{"Body" => "body", "Serialised" => "serialised", "Title" => "title"}
      path = "test/helper/block_template_source.csv"
      count_before = BlockTemplate |> Repo.all() |> length()

      block_templates =
        Document.block_template_bulk_insert(user, mapping, path)
        |> Enum.map(fn x -> x.title end)
        |> List.to_string()

      assert count_before + 3 == BlockTemplate |> Repo.all() |> length()
      assert block_templates =~ "B Temp1"
      assert block_templates =~ "B Temp2"
      assert block_templates =~ "B Temp3"
    end

    test "test doesn not do bulk block template creation with invalid data" do
      count_before = BlockTemplate |> Repo.all() |> length()
      response = Document.block_template_bulk_insert(nil, nil, nil)
      assert count_before == BlockTemplate |> Repo.all() |> length()
      assert response == {:error, :not_found}
    end
  end

  describe "create_block_template/2" do
    test "test creates block template with valid attrs" do
      user = insert(:user)

      params = %{
        title: "Introduction",
        body: "Hi [employee], we welcome you to our [company], [address]",
        serialised: "Hi [employee], we welcome you to our family"
      }

      count_before = BlockTemplate |> Repo.all() |> length()
      block_template = Document.create_block_template(user, params)

      assert count_before + 1 == BlockTemplate |> Repo.all() |> length()
      assert block_template.title == "Introduction"
      assert block_template.body == "Hi [employee], we welcome you to our [company], [address]"
      assert block_template.serialised == "Hi [employee], we welcome you to our family"
    end

    test "test does not create block template with invalid attrs" do
      user = insert(:user)
      {:error, changeset} = Document.create_block_template(user, %{})

      assert %{
               title: ["can't be blank"],
               serialised: ["can't be blank"],
               body: ["can't be blank"]
             } == errors_on(changeset)
    end
  end

  describe "insert_bulk_build_work/6" do
    test "test creates bulk build backgroung job with valid attrs" do
      user = insert(:user)
      %{uuid: c_type_id} = insert(:content_type)
      %{uuid: state_id} = insert(:state)
      %{uuid: d_temp_id} = insert(:data_template)
      mapping = %{test: "map"}
      file = Plug.Upload.random_file!("test")
      tmp_file_source = "temp/bulk_build_source/" <> file
      count_before = Oban.Job |> Repo.all() |> length()

      {:ok, job} =
        Document.insert_bulk_build_work(
          user,
          c_type_id,
          state_id,
          d_temp_id,
          mapping,
          %Plug.Upload{filename: file, path: file}
        )

      assert count_before + 1 == Oban.Job |> Repo.all() |> length()

      assert job.args == %{
               c_type_uuid: c_type_id,
               state_uuid: state_id,
               d_temp_uuid: d_temp_id,
               mapping: mapping,
               user_uuid: user.uuid,
               file: tmp_file_source
             }
    end

    test "does not create bulk build backgroung job with invalid attrs" do
      response = Document.insert_bulk_build_work(nil, nil, nil, nil, nil, nil)
      assert response == nil
    end
  end

  describe "insert_data_template_bulk_import_work/4" do
    test "test creates bulk import data template backgroung job with valid attrs" do
      %{uuid: user_id} = insert(:user)
      %{uuid: c_type_id} = insert(:content_type)
      mapping = %{test: "map"}
      file = Plug.Upload.random_file!("test")
      tmp_file_source = "temp/bulk_import_source/d_template/" <> file
      count_before = Oban.Job |> Repo.all() |> length()

      {:ok, job} =
        Document.insert_data_template_bulk_import_work(user_id, c_type_id, mapping, %Plug.Upload{
          filename: file,
          path: file
        })

      assert count_before + 1 == Oban.Job |> Repo.all() |> length()

      assert job.args == %{
               user_uuid: user_id,
               c_type_uuid: c_type_id,
               mapping: mapping,
               file: tmp_file_source
             }
    end

    test "does not create bulk import data template backgroung job with invalid attrs" do
      response = Document.insert_data_template_bulk_import_work(nil, nil, nil, nil)
      assert response == nil
    end
  end

  describe "insert_block_template_bulk_import_work/3" do
    test "test creates bulk import block template backgroung job with valid attrs" do
      %{uuid: user_id} = insert(:user)
      mapping = %{test: "map"}
      file = Plug.Upload.random_file!("test")
      tmp_file_source = "temp/bulk_import_source/b_template/" <> file
      count_before = Oban.Job |> Repo.all() |> length()

      {:ok, job} =
        Document.insert_block_template_bulk_import_work(user_id, mapping, %Plug.Upload{
          filename: file,
          path: file
        })

      assert count_before + 1 == Oban.Job |> Repo.all() |> length()
      assert job.args == %{user_uuid: user_id, mapping: mapping, file: tmp_file_source}
    end

    test "does not create bulk import block template backgroung job with invalid attrs" do
      response = Document.insert_block_template_bulk_import_work(nil, nil, nil)
      assert response == nil
    end
>>>>>>> dcf7bd36
  end
end<|MERGE_RESOLUTION|>--- conflicted
+++ resolved
@@ -1,13 +1,10 @@
 defmodule WraftDoc.DocumentTest do
   use WraftDoc.DataCase, async: true
   import WraftDoc.Factory
-<<<<<<< HEAD
 
   use ExUnit.Case
   use Bamboo.Test
   use WraftDoc.DataCase, async: true
-=======
->>>>>>> dcf7bd36
 
   alias WraftDoc.{
     Repo,
@@ -25,10 +22,8 @@
     "unit" => "cm",
     "slug" => "layout slug"
   }
-<<<<<<< HEAD
+
   @invalid_attrs %{}
-=======
->>>>>>> dcf7bd36
 
   test "create layout on valid attributes" do
     user = insert(:user)
@@ -44,7 +39,6 @@
     assert layout.slug == @valid_layout_attrs["slug"]
   end
 
-<<<<<<< HEAD
   test "create layout on invalid attrs" do
     user = insert(:user)
     count_before = Layout |> Repo.all() |> length()
@@ -469,7 +463,8 @@
     instance = Document.update_instance_state(user, instance, post_state)
 
     assert instance.state_id == post_state.id
-=======
+  end
+
   describe "data_template_bulk_insert/4" do
     test "test bulk data template creation with valid data" do
       c_type = insert(:content_type)
@@ -683,6 +678,5 @@
       response = Document.insert_block_template_bulk_import_work(nil, nil, nil)
       assert response == nil
     end
->>>>>>> dcf7bd36
   end
 end