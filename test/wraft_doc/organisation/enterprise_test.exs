--- conflicted
+++ resolved
@@ -24,13 +24,8 @@
 
   test "get state returns states data " do
     user = insert(:user)
-<<<<<<< HEAD
     state = insert(:state, organisation: user.organisation)
     r_state = Enterprise.get_state(user, state.uuid)
-=======
-    state = insert(:state, creator: user, organisation: user.organisation)
-    r_state = Enterprise.get_state(state.uuid, user)
->>>>>>> 58b4d4ea
     assert state.state == r_state.state
   end
 
@@ -216,16 +211,10 @@
 
   test "create aprroval system create a solution to creat a system" do
     user = insert(:user)
-<<<<<<< HEAD
-    instance = insert(:instance, creator: user)
+    c_type = insert(:content_type, organisation: user.organisation)
+    instance = insert(:instance, creator: user, content_type: c_type)
     pre_state = insert(:state, organisation: user.organisation)
     post_state = insert(:state, organisation: user.organisation)
-=======
-    content_type = insert(:content_type, creator: user, organisation: user.organisation)
-    instance = insert(:instance, creator: user, content_type: content_type)
-    pre_state = insert(:state, creator: user, organisation: user.organisation)
-    post_state = insert(:state, creator: user, organisation: user.organisation)
->>>>>>> 58b4d4ea
     approver = insert(:user)
     count_before = ApprovalSystem |> Repo.all() |> length()
 
@@ -255,19 +244,8 @@
     assert approval_system.instance.uuid == instance.uuid
   end
 
-  require IEx
-
   test "update approval system updates a system" do
     user = insert(:user)
-<<<<<<< HEAD
-    pre_state = insert(:state, organisation: user.organisation)
-    post_state = insert(:state, organisation: user.organisation)
-
-    approval_system =
-      insert(:approval_system, user: user, post_state: post_state, pre_state: pre_state)
-
-    instance = insert(:instance, creator: user)
-=======
 
     content_type = insert(:content_type, creator: user, organisation: user.organisation)
     instance = insert(:instance, creator: user, content_type: content_type)
@@ -277,7 +255,6 @@
     approval_system =
       insert(:approval_system, user: user, organisation: user.organisation, instance: instance)
 
->>>>>>> 58b4d4ea
     count_before = ApprovalSystem |> Repo.all() |> length()
 
     updated_approval_system =
