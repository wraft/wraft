defmodule WraftDocWeb.Api.V1.ContentTypeControllerTest do
  @moduledoc """
  Test module for content type controller
  """
  use WraftDocWeb.ConnCase

  import WraftDoc.Factory
  alias WraftDoc.{Document.ContentType, Repo}

  @valid_attrs %{
    name: "Offer letter",
    description: "An offer letter",
    prefix: "OFFLET",
    color: "#ffffff"
  }

  @invalid_attrs %{name: ""}
  setup %{conn: conn} do
    user = insert(:user)

    conn =
      conn
      |> put_req_header("accept", "application/json")
      |> post(
        Routes.v1_user_path(conn, :signin, %{
          email: user.email,
          password: user.password
        })
      )

    conn = assign(conn, :current_user, user)

    {:ok, %{conn: conn}}
  end

  test "create content types by valid attrrs", %{conn: conn} do
    conn =
      build_conn()
      |> put_req_header("authorization", "Bearer #{conn.assigns.token}")
      |> assign(:current_user, conn.assigns.current_user)

    user = conn.assigns.current_user
    count_before = ContentType |> Repo.all() |> length()
    %{uuid: flow_uuid} = insert(:flow, creator: user, organisation: user.organisation)
    %{uuid: layout_uuid} = insert(:layout, creator: user, organisation: user.organisation)

    params = Map.merge(@valid_attrs, %{flow_uuid: flow_uuid, layout_uuid: layout_uuid})

    conn =
      post(
        conn,
        Routes.v1_content_type_path(conn, :create, params)
      )
      |> doc(operation_id: "create_content_type")

    assert count_before + 1 == ContentType |> Repo.all() |> length()
    assert json_response(conn, 200)["name"] == @valid_attrs.name
  end

  test "does not create content types by invalid attrs", %{conn: conn} do
    conn =
      build_conn()
      |> put_req_header("authorization", "Bearer #{conn.assigns.token}")
      |> assign(:current_user, conn.assigns.current_user)

    user = conn.assigns.current_user
    count_before = ContentType |> Repo.all() |> length()
    %{uuid: flow_uuid} = insert(:flow, creator: user, organisation: user.organisation)
    %{uuid: layout_uuid} = insert(:layout, creator: user, organisation: user.organisation)

    params = Map.merge(@invalid_attrs, %{flow_uuid: flow_uuid, layout_uuid: layout_uuid})

    conn =
      post(conn, Routes.v1_content_type_path(conn, :create, params))
      |> doc(operation_id: "create_content_type")

    assert json_response(conn, 422)["errors"]["name"] == ["can't be blank"]
    assert count_before == ContentType |> Repo.all() |> length()
  end

  test "update content type on valid attributes", %{conn: conn} do
<<<<<<< HEAD
    content_type = insert(:content_type, organisation: conn.assigns.current_user.organisation)
=======
    user = conn.assigns.current_user
    content_type = insert(:content_type, creator: user, organisation: user.organisation)
>>>>>>> 58b4d4ea

    conn =
      build_conn()
      |> put_req_header("authorization", "Bearer #{conn.assigns.token}")
      |> assign(:current_user, conn.assigns.current_user)

    count_before = ContentType |> Repo.all() |> length()

    %{id: flow_uuid} = insert(:flow)
    %{id: layout_uuid} = insert(:layout)

    params = Map.merge(@valid_attrs, %{flow_id: flow_uuid, layout_id: layout_uuid})

    conn =
      put(conn, Routes.v1_content_type_path(conn, :update, content_type.uuid, params))
      |> doc(operation_id: "update_content_type")

    assert json_response(conn, 200)["content_type"]["name"] == @valid_attrs.name
    assert count_before == ContentType |> Repo.all() |> length()
  end

  test "does't update content types for invalid attrs", %{conn: conn} do
<<<<<<< HEAD
    content_type = insert(:content_type, organisation: conn.assigns.current_user.organisation)
=======
    user = conn.assigns.current_user
    content_type = insert(:content_type, creator: user, organisation: user.organisation)
>>>>>>> 58b4d4ea

    conn =
      build_conn()
      |> put_req_header("authorization", "Bearer #{conn.assigns.token}")
      |> assign(:current_user, conn.assigns.current_user)

    conn =
      put(conn, Routes.v1_content_type_path(conn, :update, content_type.uuid, @invalid_attrs))
      |> doc(operation_id: "update_content_type")

    assert json_response(conn, 422)["errors"]["name"] == ["can't be blank"]
  end

  test "index lists content type by current user", %{conn: conn} do
    user = conn.assigns.current_user

    ct1 = insert(:content_type, creator: user, organisation: user.organisation)
    ct2 = insert(:content_type, creator: user, organisation: user.organisation)

    conn =
      build_conn()
      |> put_req_header("authorization", "Bearer #{conn.assigns.token}")
      |> assign(:current_user, conn.assigns.current_user)

    conn = get(conn, Routes.v1_content_type_path(conn, :index))
    ct_index = json_response(conn, 200)["content_types"]
    content_type = Enum.map(ct_index, fn %{"name" => name} -> name end)
    assert List.to_string(content_type) =~ ct1.name
    assert List.to_string(content_type) =~ ct2.name
  end

  test "show renders content type details by id", %{conn: conn} do
<<<<<<< HEAD
    content_type = insert(:content_type, organisation: conn.assigns.current_user.organisation)
=======
    user = conn.assigns.current_user
    content_type = insert(:content_type, creator: user, organisation: user.organisation)
>>>>>>> 58b4d4ea

    conn =
      build_conn()
      |> put_req_header("authorization", "Bearer #{conn.assigns.token}")
      |> assign(:current_user, conn.assigns.current_user)

    conn = get(conn, Routes.v1_content_type_path(conn, :show, content_type.uuid))

    assert json_response(conn, 200)["content_type"]["name"] == content_type.name
  end

  test "error not found for id does not exists", %{conn: conn} do
    conn =
      build_conn()
      |> put_req_header("authorization", "Bearer #{conn.assigns.token}")
      |> assign(:current_user, conn.assigns.current_user)

    conn = get(conn, Routes.v1_asset_path(conn, :show, Ecto.UUID.generate()))
    assert json_response(conn, 404) == "Not Found"
  end

  test "delete content type by given id", %{conn: conn} do
    conn =
      build_conn()
      |> put_req_header("authorization", "Bearer #{conn.assigns.token}")
      |> assign(:current_user, conn.assigns.current_user)

<<<<<<< HEAD
    content_type = insert(:content_type, organisation: conn.assigns.current_user.organisation)
=======
    user = conn.assigns.current_user
    content_type = insert(:content_type, creator: user, organisation: user.organisation)
>>>>>>> 58b4d4ea
    count_before = ContentType |> Repo.all() |> length()

    conn = delete(conn, Routes.v1_content_type_path(conn, :delete, content_type.uuid))
    assert count_before - 1 == ContentType |> Repo.all() |> length()
    assert json_response(conn, 200)["name"] == content_type.name
  end

  test "error not found for users from another organisation", %{conn: conn} do
    user = insert(:user)
    content_type = insert(:content_type, creator: user, organisation: user.organisation)

    conn =
      build_conn()
      |> put_req_header("authorization", "Bearer #{conn.assigns.token}")
      |> assign(:current_user, conn.assigns.current_user)

    conn = get(conn, Routes.v1_content_type_path(conn, :show, content_type.uuid))

    assert json_response(conn, 404) == "Not Found"
  end
end<|MERGE_RESOLUTION|>--- conflicted
+++ resolved
@@ -79,12 +79,8 @@
   end
 
   test "update content type on valid attributes", %{conn: conn} do
-<<<<<<< HEAD
-    content_type = insert(:content_type, organisation: conn.assigns.current_user.organisation)
-=======
     user = conn.assigns.current_user
     content_type = insert(:content_type, creator: user, organisation: user.organisation)
->>>>>>> 58b4d4ea
 
     conn =
       build_conn()
@@ -107,12 +103,8 @@
   end
 
   test "does't update content types for invalid attrs", %{conn: conn} do
-<<<<<<< HEAD
-    content_type = insert(:content_type, organisation: conn.assigns.current_user.organisation)
-=======
-    user = conn.assigns.current_user
+    user = conn.assigns[:current_user]
     content_type = insert(:content_type, creator: user, organisation: user.organisation)
->>>>>>> 58b4d4ea
 
     conn =
       build_conn()
@@ -145,12 +137,8 @@
   end
 
   test "show renders content type details by id", %{conn: conn} do
-<<<<<<< HEAD
-    content_type = insert(:content_type, organisation: conn.assigns.current_user.organisation)
-=======
     user = conn.assigns.current_user
     content_type = insert(:content_type, creator: user, organisation: user.organisation)
->>>>>>> 58b4d4ea
 
     conn =
       build_conn()
@@ -178,12 +166,9 @@
       |> put_req_header("authorization", "Bearer #{conn.assigns.token}")
       |> assign(:current_user, conn.assigns.current_user)
 
-<<<<<<< HEAD
-    content_type = insert(:content_type, organisation: conn.assigns.current_user.organisation)
-=======
     user = conn.assigns.current_user
     content_type = insert(:content_type, creator: user, organisation: user.organisation)
->>>>>>> 58b4d4ea
+
     count_before = ContentType |> Repo.all() |> length()
 
     conn = delete(conn, Routes.v1_content_type_path(conn, :delete, content_type.uuid))
