--- conflicted
+++ resolved
@@ -12,21 +12,13 @@
 
 # Wraft - Document Lifecycle Management
 
-<<<<<<< HEAD
+
 Wraft is an open-source content authoring platform that's helps businesses produce their most important set of documents.
 Wraft helps author structured business content. From official letters to contracts, and beyond.
 
 Our goal is to give people complete control over their most important documents, from drafting to collaborating and distributing.
 
 Wraft is built on top of open formats, using markdown and JSON. This means your content is always accessible and future-proof.
-=======
-Wraft is an open-source content authoring platform that's helps businesses produce their most important set of documents. 
-Wraft helps author structured business content. From official letters to contracts, and beyond. 
-
-Our goal is to give people complete control over their most important documents, from drafting to collaborating and distributing.
-
-Wraft is built on top of open formats, using markdown and JSON. This means your content is always accessible and future-proof.  
->>>>>>> bdc5abb8
 
 ## Table of contents
 
